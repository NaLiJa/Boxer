--- conflicted
+++ resolved
@@ -760,13 +760,7 @@
     //into its DOS 8.3 equivalent.
     NSUInteger subpathsAdded = 0;
 	for (NSString *fileName in subPath.pathComponents)
-<<<<<<< HEAD
-	{
-        @autoreleasepool {
-		
-=======
 	@autoreleasepool {
->>>>>>> 4a3c128e
         //We use DOSBox's own cache API to convert a real file path into its
         //corresponding DOS 8.3 name: starting at the base path of the drive,
         //and converting each component of the desired path into its DOS 8.3
@@ -819,10 +813,6 @@
         //base path.
 		[frankenDirPath appendFormat: @"/%@", dosName];
 		
-<<<<<<< HEAD
-        }
-=======
->>>>>>> 4a3c128e
         subpathsAdded++;
 	}
 	return dosPath;

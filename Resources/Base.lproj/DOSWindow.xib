<?xml version="1.0" encoding="UTF-8" standalone="no"?>
<document type="com.apple.InterfaceBuilder3.Cocoa.XIB" version="3.0" toolsVersion="9060" systemVersion="15B42" targetRuntime="MacOSX.Cocoa" propertyAccessControl="none">
    <dependencies>
        <deployment identifier="macosx"/>
        <plugIn identifier="com.apple.InterfaceBuilder.CocoaPlugin" version="9060"/>
        <capability name="box content view" minToolsVersion="7.0"/>
    </dependencies>
    <objects>
        <customObject id="-2" userLabel="File's Owner" customClass="BXDOSWindowController">
            <connections>
                <outlet property="documentationButton" destination="1348" id="1439"/>
                <outlet property="inputController" destination="957" id="973"/>
                <outlet property="inputView" destination="978" id="979"/>
                <outlet property="launchPanelController" destination="1056" id="1246"/>
                <outlet property="loadingPanel" destination="1251" id="1252"/>
                <outlet property="loadingSpinner" destination="1253" id="1254"/>
                <outlet property="panelWrapper" destination="1244" id="SKg-qj-KNn"/>
                <outlet property="renderingView" destination="970" id="UjQ-I3-dBH"/>
                <outlet property="statusBar" destination="3" id="918"/>
                <outlet property="statusBarController" destination="926" id="983"/>
                <outlet property="window" destination="1" id="169"/>
            </connections>
        </customObject>
        <customObject id="-1" userLabel="First Responder" customClass="FirstResponder"/>
        <customObject id="-3" userLabel="Application" customClass="NSObject"/>
        <window allowsToolTipsWhenApplicationIsInactive="NO" autorecalculatesKeyViewLoop="NO" restorable="NO" oneShot="NO" releasedWhenClosed="NO" visibleAtLaunch="NO" frameAutosaveName="" animationBehavior="default" id="1" customClass="BXDOSWindow">
            <windowStyleMask key="styleMask" titled="YES" closable="YES" miniaturizable="YES" resizable="YES" unifiedTitleAndToolbar="YES"/>
            <rect key="contentRect" x="400" y="240" width="640" height="506"/>
            <rect key="screenRect" x="0.0" y="0.0" width="1440" height="878"/>
            <view key="contentView" id="2">
                <rect key="frame" x="0.0" y="0.0" width="640" height="506"/>
                <autoresizingMask key="autoresizingMask"/>
                <subviews>
                    <customView id="3" userLabel="Status bar" customClass="BXBottomBar">
                        <rect key="frame" x="0.0" y="0.0" width="640" height="26"/>
                        <autoresizingMask key="autoresizingMask" widthSizable="YES" flexibleMaxY="YES"/>
                        <subviews>
                            <textField verticalHuggingPriority="750" tag="2" id="909">
                                <rect key="frame" x="33" y="6" width="321" height="14"/>
                                <autoresizingMask key="autoresizingMask" flexibleMinX="YES" flexibleMaxX="YES" flexibleMinY="YES"/>
                                <animations/>
                                <textFieldCell key="cell" controlSize="small" scrollable="YES" lineBreakMode="clipping" sendsActionOnEndEditing="YES" alignment="left" title="Cmd-click to lock the mouse pointer to the window." id="910">
                                    <font key="font" metaFont="smallSystem"/>
                                    <color key="textColor" name="controlTextColor" catalog="System" colorSpace="catalog"/>
                                    <color key="backgroundColor" name="controlColor" catalog="System" colorSpace="catalog"/>
                                </textFieldCell>
                            </textField>
                            <button verticalHuggingPriority="750" id="1442">
                                <rect key="frame" x="7" y="4" width="24" height="17"/>
                                <autoresizingMask key="autoresizingMask" flexibleMaxX="YES" flexibleMinY="YES" flexibleMaxY="YES"/>
                                <animations/>
                                <buttonCell key="cell" type="recessed" bezelStyle="recessed" image="NSLockUnlockedTemplate" imagePosition="overlaps" alignment="center" alternateImage="NSLockLockedTemplate" controlSize="small" borderStyle="border" imageScaling="proportionallyDown" inset="2" id="1443">
                                    <behavior key="behavior" pushIn="YES" lightByBackground="YES" lightByGray="YES" changeBackground="YES" changeGray="YES"/>
                                    <font key="font" metaFont="systemBold" size="12"/>
                                </buttonCell>
                                <connections>
                                    <action selector="toggleMouseLocked:" target="-1" id="1468"/>
                                </connections>
                            </button>
                        </subviews>
                        <animations/>
                    </customView>
                    <customView id="924" userLabel="Window Content Wrapper" customClass="BXDOSWindowBackgroundView">
                        <rect key="frame" x="0.0" y="26" width="640" height="480"/>
                        <autoresizingMask key="autoresizingMask" widthSizable="YES" heightSizable="YES"/>
                        <subviews>
                            <customView id="1244" userLabel="Panel Transition Wrapper">
                                <rect key="frame" x="0.0" y="0.0" width="640" height="480"/>
                                <autoresizingMask key="autoresizingMask" widthSizable="YES" heightSizable="YES"/>
                                <subviews>
                                    <customView hidden="YES" id="978" userLabel="DOS Input View" customClass="BXInputView">
                                        <rect key="frame" x="0.0" y="0.0" width="640" height="480"/>
                                        <autoresizingMask key="autoresizingMask" widthSizable="YES" heightSizable="YES"/>
                                        <subviews>
                                            <openGLView focusRingType="none" rendererType="accelerated" useAuxiliaryDepthBufferStencil="NO" useDoubleBufferingEnabled="YES" useRecovery="YES" wantsBestResolutionOpenGLSurface="YES" id="970" customClass="BXGLRenderingView">
                                                <rect key="frame" x="0.0" y="0.0" width="640" height="480"/>
                                                <autoresizingMask key="autoresizingMask" widthSizable="YES" heightSizable="YES"/>
                                                <animations/>
                                            </openGLView>
                                        </subviews>
                                        <animations/>
                                    </customView>
                                    <customView id="1251" userLabel="Loading view">
                                        <rect key="frame" x="0.0" y="0.0" width="640" height="480"/>
                                        <autoresizingMask key="autoresizingMask" widthSizable="YES" heightSizable="YES"/>
                                        <subviews>
                                            <customView id="1253" customClass="BXHUDSpinningProgressIndicator">
                                                <rect key="frame" x="242" y="160" width="156" height="160"/>
                                                <autoresizingMask key="autoresizingMask" flexibleMinX="YES" flexibleMaxX="YES" flexibleMinY="YES" flexibleMaxY="YES"/>
                                                <animations/>
                                            </customView>
                                        </subviews>
                                        <animations/>
                                    </customView>
                                </subviews>
                                <animations/>
                            </customView>
                        </subviews>
                        <animations/>
                    </customView>
                </subviews>
                <animations/>
            </view>
            <toolbar key="toolbar" implicitIdentifier="2C5F78C8-93AF-4984-B864-4A2ABD5AA305" explicitIdentifier="DOSWindowToolbar" displayMode="iconOnly" sizeMode="regular" id="1268">
                <allowedToolbarItems>
                    <toolbarItem implicitItemIdentifier="NSToolbarSpaceItem" id="1358"/>
                    <toolbarItem implicitItemIdentifier="NSToolbarFlexibleSpaceItem" id="1272"/>
                    <toolbarItem implicitItemIdentifier="540E2882-15E5-4FCD-8C52-8FA004C0A9D6" label="Programs" paletteLabel="Programs" toolTip="Show or hide the game’s launch options" image="LauncherListTemplate" id="1285">
                        <size key="minSize" width="40" height="25"/>
                        <size key="maxSize" width="40" height="25"/>
                        <button key="view" verticalHuggingPriority="750" id="1283">
                            <rect key="frame" x="9" y="14" width="40" height="25"/>
                            <autoresizingMask key="autoresizingMask" widthSizable="YES" flexibleMinY="YES"/>
                            <animations/>
                            <buttonCell key="cell" type="roundTextured" bezelStyle="texturedRounded" image="LauncherListTemplate" imagePosition="only" alignment="center" borderStyle="border" imageScaling="proportionallyDown" inset="2" id="1284">
                                <behavior key="behavior" pushIn="YES" lightByBackground="YES" lightByGray="YES" changeBackground="YES" changeGray="YES"/>
                                <font key="font" metaFont="system"/>
                            </buttonCell>
                            <connections>
                                <binding destination="-2" name="enabled" keyPath="canToggleLaunchPanel" id="1341"/>
                                <binding destination="-2" name="value" keyPath="launchPanelShown" id="1339"/>
                            </connections>
                        </button>
                        <connections>
                            <binding destination="-2" name="enabled" keyPath="canToggleLaunchPanel" id="1350"/>
                        </connections>
                    </toolbarItem>
                    <toolbarItem implicitItemIdentifier="185DE03D-DF27-49BC-BF8F-E23D90836DB1" label="Manuals" paletteLabel="Manuals" toolTip="Show the documentation bundled with this game" image="DocumentationTemplate" id="1348">
                        <size key="minSize" width="40" height="25"/>
                        <size key="maxSize" width="40" height="25"/>
                        <button key="view" verticalHuggingPriority="750" id="1346">
                            <rect key="frame" x="6" y="14" width="40" height="25"/>
                            <autoresizingMask key="autoresizingMask" widthSizable="YES" flexibleMinY="YES"/>
                            <animations/>
                            <buttonCell key="cell" type="roundTextured" bezelStyle="texturedRounded" image="DocumentationTemplate" imagePosition="only" alignment="center" state="on" borderStyle="border" imageScaling="proportionallyDown" inset="2" id="1347">
                                <behavior key="behavior" pushIn="YES" lightByBackground="YES" lightByGray="YES"/>
                                <font key="font" metaFont="system"/>
                            </buttonCell>
                        </button>
                        <connections>
                            <action selector="toggleDocumentationBrowser:" target="-1" id="1441"/>
                            <binding destination="-2" name="enabled" keyPath="document.hasGamebox" id="1352"/>
                        </connections>
                    </toolbarItem>
                    <toolbarItem implicitItemIdentifier="4672537F-2C7C-4BDA-A2AF-F120A743EE98" label="Inspector" paletteLabel="Inspector" toolTip="Show or hide the inspector panel" image="NSRevealFreestandingTemplate" id="1279">
                        <size key="minSize" width="40" height="25"/>
                        <size key="maxSize" width="40" height="32"/>
                        <button key="view" verticalHuggingPriority="750" id="1277">
                            <rect key="frame" x="9" y="14" width="40" height="25"/>
                            <autoresizingMask key="autoresizingMask" widthSizable="YES" flexibleMinY="YES"/>
                            <animations/>
                            <buttonCell key="cell" type="roundTextured" bezelStyle="texturedRounded" image="NSRevealFreestandingTemplate" imagePosition="overlaps" alignment="center" borderStyle="border" imageScaling="proportionallyDown" inset="2" id="1278">
                                <behavior key="behavior" pushIn="YES" lightByBackground="YES" lightByGray="YES"/>
                                <font key="font" metaFont="system"/>
                            </buttonCell>
                        </button>
                        <connections>
                            <action selector="toggleInspectorPanel:" target="-1" id="1302"/>
                        </connections>
                    </toolbarItem>
                    <toolbarItem implicitItemIdentifier="FF0BB3DF-8893-46B4-8923-56115B684F1B" label="Volume" paletteLabel="Volume" tag="-1" id="d9v-Ij-ljW">
                        <nil key="toolTip"/>
                        <size key="minSize" width="128" height="20"/>
                        <size key="maxSize" width="192" height="26"/>
                        <box key="view" autoresizesSubviews="NO" transparent="YES" borderWidth="0.0" boxType="custom" borderType="none" titlePosition="noTitle" id="MWA-k3-MA8">
                            <rect key="frame" x="0.0" y="14" width="130" height="22"/>
                            <autoresizingMask key="autoresizingMask" flexibleMaxX="YES" flexibleMinY="YES"/>
<<<<<<< HEAD
                            <view key="contentView" id="iSM-Ln-B6d">
=======
                            <view key="contentView" id="pog-wV-FrI">
>>>>>>> 553de3b1
                                <rect key="frame" x="0.0" y="0.0" width="130" height="22"/>
                                <autoresizingMask key="autoresizingMask" widthSizable="YES" heightSizable="YES"/>
                                <subviews>
                                    <slider toolTip="Adjust the volume" focusRingType="none" verticalHuggingPriority="750" id="2UX-hR-kRW">
                                        <rect key="frame" x="29" y="7" width="72" height="15"/>
                                        <autoresizingMask key="autoresizingMask" widthSizable="YES" flexibleMinY="YES" flexibleMaxY="YES"/>
                                        <animations/>
                                        <sliderCell key="cell" controlSize="small" continuous="YES" state="on" focusRingType="none" alignment="left" maxValue="1" doubleValue="1" tickMarkPosition="above" sliderType="linear" id="eHh-bb-mnd"/>
                                        <connections>
                                            <binding destination="-3" name="value" keyPath="delegate.effectiveVolume" id="qO5-w1-mUY">
                                                <dictionary key="options">
                                                    <real key="NSNoSelectionPlaceholder" value="1"/>
                                                </dictionary>
                                            </binding>
                                        </connections>
                                    </slider>
                                    <button toolTip="Set the volume to maximum" verticalHuggingPriority="750" id="ktK-fd-rsN">
                                        <rect key="frame" x="102" y="5" width="27" height="17"/>
                                        <autoresizingMask key="autoresizingMask" flexibleMinX="YES" flexibleMinY="YES" flexibleMaxY="YES"/>
                                        <animations/>
                                        <buttonCell key="cell" type="recessed" bezelStyle="recessed" image="Volume100PercentTemplate" imagePosition="only" alignment="center" controlSize="small" state="on" borderStyle="border" inset="2" id="w0L-iR-Af7">
                                            <behavior key="behavior" pushIn="YES" lightByBackground="YES" lightByGray="YES"/>
                                            <font key="font" metaFont="systemBold" size="12"/>
                                        </buttonCell>
                                        <connections>
                                            <action selector="maximizeVolume:" target="-1" id="6XR-E5-kGe"/>
                                        </connections>
                                    </button>
                                    <button toolTip="Mute the volume" verticalHuggingPriority="750" id="32N-s1-9hf">
                                        <rect key="frame" x="6" y="5" width="22" height="17"/>
                                        <autoresizingMask key="autoresizingMask" flexibleMaxX="YES" flexibleMinY="YES" flexibleMaxY="YES"/>
                                        <animations/>
                                        <buttonCell key="cell" type="recessed" bezelStyle="recessed" image="Volume0PercentCroppedTemplate" imagePosition="overlaps" alignment="center" controlSize="small" borderStyle="border" inset="2" id="bVp-0Y-J3v">
                                            <behavior key="behavior" pushIn="YES" lightByBackground="YES" lightByGray="YES"/>
                                            <font key="font" metaFont="systemBold" size="12"/>
                                        </buttonCell>
                                        <connections>
                                            <action selector="minimizeVolume:" target="-1" id="GUE-2Z-HMO"/>
                                        </connections>
                                    </button>
                                </subviews>
                                <animations/>
                            </view>
                            <animations/>
                            <color key="borderColor" white="0.0" alpha="0.41999999999999998" colorSpace="calibratedWhite"/>
                            <color key="fillColor" white="0.0" alpha="0.0" colorSpace="calibratedWhite"/>
                        </box>
                    </toolbarItem>
                    <toolbarItem implicitItemIdentifier="98C1A095-12D7-4DB7-B467-7F426362CCE6" label="CPU Speed" paletteLabel="CPU Speed" tag="-1" id="1416">
                        <nil key="toolTip"/>
                        <size key="minSize" width="128" height="20"/>
                        <size key="maxSize" width="192" height="26"/>
                        <box key="view" autoresizesSubviews="NO" transparent="YES" borderWidth="0.0" boxType="custom" borderType="none" titlePosition="noTitle" id="1417">
                            <rect key="frame" x="0.0" y="14" width="130" height="22"/>
                            <autoresizingMask key="autoresizingMask" flexibleMaxX="YES" flexibleMinY="YES"/>
<<<<<<< HEAD
                            <view key="contentView" id="DdV-1K-DpQ">
=======
                            <view key="contentView" id="Ut0-Lx-FQG">
>>>>>>> 553de3b1
                                <rect key="frame" x="0.0" y="0.0" width="130" height="22"/>
                                <autoresizingMask key="autoresizingMask" widthSizable="YES" heightSizable="YES"/>
                                <subviews>
                                    <button toolTip="Decrease the CPU speed" verticalHuggingPriority="750" id="1420">
                                        <rect key="frame" x="0.0" y="5" width="29" height="17"/>
                                        <autoresizingMask key="autoresizingMask" flexibleMaxX="YES" flexibleMinY="YES" flexibleMaxY="YES"/>
                                        <animations/>
                                        <buttonCell key="cell" type="recessed" bezelStyle="recessed" image="TurtleTemplate" imagePosition="only" alignment="center" controlSize="small" continuous="YES" state="on" borderStyle="border" inset="2" id="1421">
                                            <behavior key="behavior" pushIn="YES" lightByBackground="YES" lightByGray="YES"/>
                                            <font key="font" metaFont="systemBold" size="12"/>
                                        </buttonCell>
                                        <connections>
                                            <action selector="decrementSpeed:" target="-1" id="1435"/>
                                        </connections>
                                    </button>
                                    <button toolTip="Increase the CPU speed" verticalHuggingPriority="750" id="1419">
                                        <rect key="frame" x="101" y="5" width="29" height="17"/>
                                        <autoresizingMask key="autoresizingMask" flexibleMinX="YES" flexibleMinY="YES" flexibleMaxY="YES"/>
                                        <animations/>
                                        <buttonCell key="cell" type="recessed" bezelStyle="recessed" image="BunnyTemplate" imagePosition="only" alignment="center" controlSize="small" continuous="YES" state="on" borderStyle="border" inset="2" id="1422">
                                            <behavior key="behavior" pushIn="YES" lightByBackground="YES" lightByGray="YES"/>
                                            <font key="font" metaFont="systemBold" size="12"/>
                                        </buttonCell>
                                        <connections>
                                            <action selector="incrementSpeed:" target="-1" id="1434"/>
                                        </connections>
                                    </button>
                                    <slider toolTip="Adjust the emulated CPU speed" focusRingType="none" verticalHuggingPriority="750" id="1418">
                                        <rect key="frame" x="29" y="5" width="72" height="17"/>
                                        <autoresizingMask key="autoresizingMask" widthSizable="YES" flexibleMinY="YES" flexibleMaxY="YES"/>
                                        <animations/>
                                        <sliderCell key="cell" controlSize="small" continuous="YES" state="on" focusRingType="none" alignment="left" maxValue="1" doubleValue="1" tickMarkPosition="below" numberOfTickMarks="6" sliderType="linear" id="1423"/>
                                        <connections>
                                            <binding destination="-2" name="enabled" keyPath="document.emulating" id="1429"/>
                                            <binding destination="-2" name="value" keyPath="document.sliderSpeed" id="1433">
                                                <dictionary key="options">
                                                    <real key="NSNoSelectionPlaceholder" value="1"/>
                                                    <bool key="NSValidatesImmediately" value="YES"/>
                                                    <string key="NSValueTransformerName">BXSpeedSliderTransformer</string>
                                                </dictionary>
                                            </binding>
                                        </connections>
                                    </slider>
                                </subviews>
                                <animations/>
                            </view>
                            <animations/>
                            <color key="borderColor" white="0.0" alpha="0.41999999999999998" colorSpace="calibratedWhite"/>
                            <color key="fillColor" white="0.0" alpha="0.0" colorSpace="calibratedWhite"/>
                        </box>
                    </toolbarItem>
                    <toolbarItem implicitItemIdentifier="D375FB40-9A93-4A78-8CD9-124F3047BB9B" label="Playback" paletteLabel="Playback" toolTip="Pause, resume or fast-forward the game" id="1345">
                        <size key="minSize" width="104" height="25"/>
                        <size key="maxSize" width="104" height="25"/>
                        <segmentedControl key="view" verticalHuggingPriority="750" id="1343">
                            <rect key="frame" x="0.0" y="14" width="104" height="25"/>
                            <autoresizingMask key="autoresizingMask" flexibleMinX="YES" widthSizable="YES" flexibleMaxX="YES" flexibleMinY="YES"/>
                            <animations/>
                            <segmentedCell key="cell" borderStyle="border" alignment="left" style="texturedRounded" trackingMode="selectOne" id="1344">
                                <font key="font" metaFont="system"/>
                                <segments>
                                    <segment toolTip="Pause the game" image="PauseTemplate" width="32"/>
                                    <segment toolTip="Resume the game at normal speed" image="PlayTemplate" width="32" tag="1"/>
                                    <segment toolTip="Fast-forward the game" image="FastForwardTemplate" width="32" tag="2">
                                        <nil key="label"/>
                                    </segment>
                                </segments>
                            </segmentedCell>
                            <connections>
                                <binding destination="-2" name="enabled" keyPath="DOSViewShown" id="1415"/>
                                <binding destination="-2" name="selectedTag" keyPath="document.playbackMode" id="1411">
                                    <dictionary key="options">
                                        <integer key="NSMultipleValuesPlaceholder" value="1"/>
                                        <integer key="NSNoSelectionPlaceholder" value="1"/>
                                        <integer key="NSNotApplicablePlaceholder" value="1"/>
                                        <integer key="NSNullPlaceholder" value="1"/>
                                    </dictionary>
                                </binding>
                                <outlet property="menu" destination="1389" id="1396"/>
                            </connections>
                        </segmentedControl>
                    </toolbarItem>
                    <toolbarItem implicitItemIdentifier="80692E84-A4DD-40BE-A1AA-F76F98262117" label="Restart" paletteLabel="Restart" image="NSRefreshTemplate" id="1355">
                        <nil key="toolTip"/>
                        <size key="minSize" width="40" height="25"/>
                        <size key="maxSize" width="40" height="32"/>
                        <button key="view" verticalHuggingPriority="750" id="1353">
                            <rect key="frame" x="2" y="14" width="40" height="25"/>
                            <autoresizingMask key="autoresizingMask" flexibleMaxX="YES" flexibleMinY="YES"/>
                            <animations/>
                            <buttonCell key="cell" type="roundTextured" bezelStyle="texturedRounded" image="NSRefreshTemplate" imagePosition="only" alignment="center" borderStyle="border" imageScaling="proportionallyDown" inset="2" id="1354">
                                <behavior key="behavior" pushIn="YES" lightByBackground="YES" lightByGray="YES"/>
                                <font key="font" metaFont="system"/>
                            </buttonCell>
                        </button>
                        <connections>
                            <action selector="performRestart:" target="-1" id="1357"/>
                        </connections>
                    </toolbarItem>
                    <toolbarItem implicitItemIdentifier="48349D51-8E91-43B9-9559-1D80B7BFAF7E" label="Screenshot" paletteLabel="Screenshot" image="ScreenshotTemplate" id="1379">
                        <nil key="toolTip"/>
                        <size key="minSize" width="40" height="25"/>
                        <size key="maxSize" width="40" height="25"/>
                        <button key="view" verticalHuggingPriority="750" id="1377">
                            <rect key="frame" x="13" y="14" width="40" height="25"/>
                            <autoresizingMask key="autoresizingMask" widthSizable="YES" flexibleMinY="YES"/>
                            <animations/>
                            <buttonCell key="cell" type="roundTextured" bezelStyle="texturedRounded" image="ScreenshotTemplate" imagePosition="only" alignment="center" state="on" borderStyle="border" imageScaling="proportionallyDown" inset="2" id="1378">
                                <behavior key="behavior" pushIn="YES" lightByBackground="YES" lightByGray="YES"/>
                                <font key="font" metaFont="system"/>
                            </buttonCell>
                        </button>
                        <connections>
                            <action selector="saveScreenshot:" target="-1" id="1380"/>
                            <binding destination="-2" name="enabled" keyPath="DOSViewShown" id="1383"/>
                        </connections>
                    </toolbarItem>
                    <toolbarItem implicitItemIdentifier="09AC3A20-E5A3-450E-B97C-B30E2F9938C9" label="Change Discs" paletteLabel="Change Discs" image="DiscSwapTemplate" id="1402">
                        <nil key="toolTip"/>
                        <size key="minSize" width="40" height="25"/>
                        <size key="maxSize" width="40" height="25"/>
                        <button key="view" verticalHuggingPriority="750" id="1400">
                            <rect key="frame" x="20" y="14" width="40" height="25"/>
                            <autoresizingMask key="autoresizingMask" widthSizable="YES" flexibleMinY="YES"/>
                            <animations/>
                            <buttonCell key="cell" type="roundTextured" bezelStyle="texturedRounded" image="DiscSwapTemplate" imagePosition="overlaps" alignment="center" state="on" borderStyle="border" imageScaling="proportionallyDown" inset="2" id="1401">
                                <behavior key="behavior" pushIn="YES" lightByBackground="YES" lightByGray="YES"/>
                                <font key="font" metaFont="system"/>
                            </buttonCell>
                        </button>
                        <connections>
                            <action selector="mountNextDrivesInQueues:" target="-1" id="1403"/>
                            <binding destination="-2" name="enabled" keyPath="document.canCycleDrivesInQueues" id="1405"/>
                        </connections>
                    </toolbarItem>
                </allowedToolbarItems>
                <defaultToolbarItems>
                    <toolbarItem reference="1285"/>
                    <toolbarItem reference="1348"/>
                    <toolbarItem reference="1358"/>
                    <toolbarItem reference="1345"/>
                    <toolbarItem reference="1272"/>
                    <toolbarItem reference="d9v-Ij-ljW"/>
                    <toolbarItem reference="1279"/>
                </defaultToolbarItems>
            </toolbar>
            <contentBorderThickness minY="26"/>
            <connections>
                <outlet property="actualContentView" destination="924" id="984"/>
                <outlet property="delegate" destination="-2" id="529"/>
            </connections>
        </window>
        <viewController id="926" customClass="BXStatusBarController">
            <connections>
                <outlet property="mouseLockButton" destination="1442" id="1466"/>
                <outlet property="notificationMessage" destination="909" id="947"/>
                <outlet property="view" destination="3" id="927"/>
            </connections>
        </viewController>
        <viewController id="957" userLabel="DOS View Input Controller" customClass="BXInputController">
            <connections>
                <outlet property="view" destination="978" id="980"/>
            </connections>
        </viewController>
        <viewController nibName="LaunchPanel" id="1056" userLabel="Launch Panel Controller" customClass="BXLaunchPanelController"/>
        <menu id="1389">
            <items>
                <menuItem title="Pause" id="1390">
                    <modifierMask key="keyEquivalentModifierMask"/>
                    <connections>
                        <action selector="pause:" target="-1" id="1393"/>
                    </connections>
                </menuItem>
                <menuItem title="Play" id="1391">
                    <modifierMask key="keyEquivalentModifierMask"/>
                    <connections>
                        <action selector="resume:" target="-1" id="1394"/>
                    </connections>
                </menuItem>
                <menuItem title="Fast Forward" id="1392">
                    <modifierMask key="keyEquivalentModifierMask"/>
                    <connections>
                        <action selector="fastForward:" target="-1" id="1395"/>
                    </connections>
                </menuItem>
            </items>
        </menu>
    </objects>
    <resources>
        <image name="BunnyTemplate" width="13" height="14"/>
        <image name="DiscSwapTemplate" width="24" height="16"/>
        <image name="DocumentationTemplate" width="16" height="16"/>
        <image name="FastForwardTemplate" width="19" height="13"/>
        <image name="LauncherListTemplate" width="16" height="13"/>
        <image name="NSLockLockedTemplate" width="10" height="14"/>
        <image name="NSLockUnlockedTemplate" width="10" height="14"/>
        <image name="NSRefreshTemplate" width="11" height="15"/>
        <image name="NSRevealFreestandingTemplate" width="14" height="14"/>
        <image name="PauseTemplate" width="10" height="13"/>
        <image name="PlayTemplate" width="10" height="13"/>
        <image name="ScreenshotTemplate" width="16" height="12"/>
        <image name="TurtleTemplate" width="18" height="10"/>
        <image name="Volume0PercentCroppedTemplate" width="7" height="12"/>
        <image name="Volume100PercentTemplate" width="17" height="16"/>
    </resources>
</document><|MERGE_RESOLUTION|>--- conflicted
+++ resolved
@@ -165,11 +165,7 @@
                         <box key="view" autoresizesSubviews="NO" transparent="YES" borderWidth="0.0" boxType="custom" borderType="none" titlePosition="noTitle" id="MWA-k3-MA8">
                             <rect key="frame" x="0.0" y="14" width="130" height="22"/>
                             <autoresizingMask key="autoresizingMask" flexibleMaxX="YES" flexibleMinY="YES"/>
-<<<<<<< HEAD
-                            <view key="contentView" id="iSM-Ln-B6d">
-=======
                             <view key="contentView" id="pog-wV-FrI">
->>>>>>> 553de3b1
                                 <rect key="frame" x="0.0" y="0.0" width="130" height="22"/>
                                 <autoresizingMask key="autoresizingMask" widthSizable="YES" heightSizable="YES"/>
                                 <subviews>
@@ -225,11 +221,7 @@
                         <box key="view" autoresizesSubviews="NO" transparent="YES" borderWidth="0.0" boxType="custom" borderType="none" titlePosition="noTitle" id="1417">
                             <rect key="frame" x="0.0" y="14" width="130" height="22"/>
                             <autoresizingMask key="autoresizingMask" flexibleMaxX="YES" flexibleMinY="YES"/>
-<<<<<<< HEAD
-                            <view key="contentView" id="DdV-1K-DpQ">
-=======
                             <view key="contentView" id="Ut0-Lx-FQG">
->>>>>>> 553de3b1
                                 <rect key="frame" x="0.0" y="0.0" width="130" height="22"/>
                                 <autoresizingMask key="autoresizingMask" widthSizable="YES" heightSizable="YES"/>
                                 <subviews>

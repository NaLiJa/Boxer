<?xml version="1.0" encoding="UTF-8" standalone="no"?>
<document type="com.apple.InterfaceBuilder3.Cocoa.XIB" version="3.0" toolsVersion="9060" systemVersion="15B42" targetRuntime="MacOSX.Cocoa" propertyAccessControl="none">
    <dependencies>
        <deployment identifier="macosx"/>
        <plugIn identifier="com.apple.InterfaceBuilder.CocoaPlugin" version="9060"/>
    </dependencies>
    <objects>
        <customObject id="-2" userLabel="File's Owner" customClass="BXDocumentationBrowser">
            <connections>
                <outlet property="documentationList" destination="12" id="101"/>
                <outlet property="documentationScrollView" destination="11" id="100"/>
                <outlet property="helpTextLabel" destination="82" id="104"/>
                <outlet property="titleLabel" destination="19" id="105"/>
                <outlet property="view" destination="1" id="2"/>
            </connections>
        </customObject>
        <customObject id="-1" userLabel="First Responder" customClass="FirstResponder"/>
<<<<<<< HEAD
        <customObject id="-3" userLabel="Application"/>
=======
        <customObject id="-3" userLabel="Application" customClass="NSObject"/>
>>>>>>> 553de3b1
        <customView id="1" customClass="ADBDelegatedView">
            <rect key="frame" x="0.0" y="0.0" width="480" height="256"/>
            <autoresizingMask key="autoresizingMask" widthSizable="YES" heightSizable="YES"/>
            <subviews>
                <scrollView borderType="none" autohidesScrollers="YES" horizontalLineScroll="10" horizontalPageScroll="10" verticalLineScroll="0.0" verticalPageScroll="0.0" hasHorizontalScroller="NO" usesPredominantAxisScrolling="NO" id="11">
                    <rect key="frame" x="0.0" y="30" width="480" height="192"/>
                    <autoresizingMask key="autoresizingMask" widthSizable="YES" heightSizable="YES"/>
<<<<<<< HEAD
                    <clipView key="contentView" drawsBackground="NO" copiesOnScroll="NO" id="F0C-Cu-bxA">
=======
                    <clipView key="contentView" drawsBackground="NO" copiesOnScroll="NO" id="CPF-D1-Fr6">
>>>>>>> 553de3b1
                        <rect key="frame" x="0.0" y="0.0" width="480" height="192"/>
                        <autoresizingMask key="autoresizingMask" widthSizable="YES" heightSizable="YES"/>
                        <subviews>
                            <collectionView focusRingType="none" selectable="YES" allowsMultipleSelection="YES" maxNumberOfColumns="4" id="12" customClass="BXDocumentationList">
                                <rect key="frame" x="0.0" y="0.0" width="480" height="192"/>
                                <autoresizingMask key="autoresizingMask" widthSizable="YES" heightSizable="YES"/>
                                <animations/>
                                <color key="primaryBackgroundColor" white="1" alpha="0.0" colorSpace="calibratedWhite"/>
                                <connections>
<<<<<<< HEAD
                                    <binding destination="-2" name="content" keyPath="documentationURLs" id="87"/>
                                    <binding destination="-2" name="selectionIndexes" keyPath="documentationSelectionIndexes" previousBinding="87" id="89"/>
=======
                                    <binding destination="-2" name="selectionIndexes" keyPath="documentationSelectionIndexes" previousBinding="87" id="89"/>
                                    <binding destination="-2" name="content" keyPath="documentationURLs" id="87"/>
>>>>>>> 553de3b1
                                    <outlet property="delegate" destination="-2" id="47"/>
                                    <outlet property="itemPrototype" destination="15" id="17"/>
                                </connections>
                            </collectionView>
                        </subviews>
                        <animations/>
                        <color key="backgroundColor" name="controlBackgroundColor" catalog="System" colorSpace="catalog"/>
                    </clipView>
                    <animations/>
                    <scroller key="horizontalScroller" hidden="YES" verticalHuggingPriority="750" horizontal="YES" id="13">
                        <rect key="frame" x="-100" y="-100" width="233" height="15"/>
                        <autoresizingMask key="autoresizingMask"/>
                        <animations/>
                    </scroller>
                    <scroller key="verticalScroller" hidden="YES" verticalHuggingPriority="750" doubleValue="1" horizontal="NO" id="14">
                        <rect key="frame" x="-100" y="-100" width="15" height="143"/>
                        <autoresizingMask key="autoresizingMask"/>
                        <animations/>
                    </scroller>
                </scrollView>
                <textField verticalHuggingPriority="750" id="19">
                    <rect key="frame" x="17" y="231" width="446" height="17"/>
                    <autoresizingMask key="autoresizingMask" widthSizable="YES" flexibleMinY="YES"/>
                    <animations/>
                    <textFieldCell key="cell" lineBreakMode="truncatingMiddle" sendsActionOnEndEditing="YES" alignment="center" title="[Game name] Documentation" id="20">
                        <font key="font" metaFont="system"/>
                        <color key="textColor" name="disabledControlTextColor" catalog="System" colorSpace="catalog"/>
                        <color key="backgroundColor" name="controlColor" catalog="System" colorSpace="catalog"/>
                    </textFieldCell>
                    <connections>
                        <binding destination="-2" name="value" keyPath="title" id="107"/>
                    </connections>
                </textField>
                <textField verticalHuggingPriority="750" id="82">
                    <rect key="frame" x="17" y="7" width="446" height="14"/>
                    <autoresizingMask key="autoresizingMask" widthSizable="YES" flexibleMaxY="YES"/>
                    <animations/>
                    <textFieldCell key="cell" controlSize="small" scrollable="YES" lineBreakMode="clipping" sendsActionOnEndEditing="YES" alignment="center" title="Add more documentation by dropping it here." id="83">
                        <font key="font" metaFont="smallSystem"/>
                        <color key="textColor" name="disabledControlTextColor" catalog="System" colorSpace="catalog"/>
                        <color key="backgroundColor" name="controlColor" catalog="System" colorSpace="catalog"/>
                    </textFieldCell>
                    <connections>
                        <binding destination="-2" name="value" keyPath="helpText" id="114"/>
                    </connections>
                </textField>
                <customView id="98" customClass="BXDocumentationDivider">
                    <rect key="frame" x="20" y="29" width="440" height="1"/>
                    <autoresizingMask key="autoresizingMask" widthSizable="YES" flexibleMaxY="YES"/>
                    <animations/>
                </customView>
                <customView id="99" customClass="BXDocumentationDivider">
                    <rect key="frame" x="20" y="222" width="440" height="1"/>
                    <autoresizingMask key="autoresizingMask" widthSizable="YES" flexibleMinY="YES"/>
                    <animations/>
                </customView>
            </subviews>
            <animations/>
            <connections>
                <outlet property="delegate" destination="-2" id="85"/>
            </connections>
        </customView>
        <collectionViewItem id="15" userLabel="Documentation Item" customClass="BXDocumentationItem">
            <connections>
                <outlet property="view" destination="16" id="18"/>
            </connections>
        </collectionViewItem>
        <view id="16" userLabel="Documentation Item View" customClass="BXDocumentationWrapper">
            <rect key="frame" x="0.0" y="0.0" width="160" height="192"/>
            <autoresizingMask key="autoresizingMask" widthSizable="YES"/>
            <subviews>
                <textField verticalHuggingPriority="750" tag="2" id="25">
                    <rect key="frame" x="13" y="16" width="134" height="32"/>
                    <autoresizingMask key="autoresizingMask" widthSizable="YES" flexibleMaxY="YES"/>
                    <animations/>
                    <textFieldCell key="cell" truncatesLastVisibleLine="YES" sendsActionOnEndEditing="YES" alignment="center" title="[Documentation name]" id="26">
                        <font key="font" metaFont="systemBold" size="12"/>
                        <color key="textColor" name="controlTextColor" catalog="System" colorSpace="catalog"/>
                        <color key="backgroundColor" name="controlColor" catalog="System" colorSpace="catalog"/>
                    </textFieldCell>
                    <connections>
                        <binding destination="15" name="displayPatternValue1" keyPath="displayName" id="38">
                            <dictionary key="options">
                                <string key="NSDisplayPattern">%{value1}@</string>
                            </dictionary>
                        </binding>
                    </connections>
                </textField>
                <imageView tag="1" id="34">
                    <rect key="frame" x="16" y="48" width="128" height="128"/>
                    <autoresizingMask key="autoresizingMask" flexibleMinX="YES" flexibleMaxX="YES" flexibleMinY="YES"/>
                    <animations/>
                    <imageCell key="cell" refusesFirstResponder="YES" alignment="left" imageScaling="proportionallyUpOrDown" id="35"/>
                    <connections>
                        <binding destination="15" name="value" keyPath="icon" id="37"/>
                    </connections>
                </imageView>
            </subviews>
            <animations/>
            <connections>
                <outlet property="delegate" destination="15" id="81"/>
                <outlet property="menu" destination="39" id="43"/>
            </connections>
        </view>
        <menu id="39" userLabel="Documentation Item Menu">
            <items>
                <menuItem title="Open" id="40">
                    <modifierMask key="keyEquivalentModifierMask"/>
                    <connections>
                        <action selector="openSelectedDocumentationItems:" target="-2" id="44"/>
                    </connections>
                </menuItem>
                <menuItem title="Quick Look" id="94">
                    <modifierMask key="keyEquivalentModifierMask"/>
                    <connections>
                        <action selector="previewSelectedDocumentationItems:" target="-2" id="96"/>
                    </connections>
                </menuItem>
                <menuItem title="Show in Finder" id="41">
                    <modifierMask key="keyEquivalentModifierMask"/>
                    <connections>
                        <action selector="revealSelectedDocumentationItemsInFinder:" target="-2" id="45"/>
                    </connections>
                </menuItem>
                <menuItem isSeparatorItem="YES" id="115">
                    <connections>
                        <binding destination="-2" name="hidden" keyPath="canModifyDocumentation" id="123">
                            <dictionary key="options">
                                <string key="NSValueTransformerName">NSNegateBoolean</string>
                            </dictionary>
                        </binding>
                    </connections>
                </menuItem>
                <menuItem title="Remove from List" id="42">
                    <modifierMask key="keyEquivalentModifierMask"/>
                    <connections>
                        <action selector="trashSelectedDocumentationItems:" target="-2" id="76"/>
                        <binding destination="-2" name="hidden" keyPath="canModifyDocumentation" id="122">
                            <dictionary key="options">
                                <string key="NSValueTransformerName">NSNegateBoolean</string>
                            </dictionary>
                        </binding>
                    </connections>
                </menuItem>
            </items>
        </menu>
    </objects>
</document><|MERGE_RESOLUTION|>--- conflicted
+++ resolved
@@ -15,11 +15,7 @@
             </connections>
         </customObject>
         <customObject id="-1" userLabel="First Responder" customClass="FirstResponder"/>
-<<<<<<< HEAD
-        <customObject id="-3" userLabel="Application"/>
-=======
         <customObject id="-3" userLabel="Application" customClass="NSObject"/>
->>>>>>> 553de3b1
         <customView id="1" customClass="ADBDelegatedView">
             <rect key="frame" x="0.0" y="0.0" width="480" height="256"/>
             <autoresizingMask key="autoresizingMask" widthSizable="YES" heightSizable="YES"/>
@@ -27,11 +23,7 @@
                 <scrollView borderType="none" autohidesScrollers="YES" horizontalLineScroll="10" horizontalPageScroll="10" verticalLineScroll="0.0" verticalPageScroll="0.0" hasHorizontalScroller="NO" usesPredominantAxisScrolling="NO" id="11">
                     <rect key="frame" x="0.0" y="30" width="480" height="192"/>
                     <autoresizingMask key="autoresizingMask" widthSizable="YES" heightSizable="YES"/>
-<<<<<<< HEAD
-                    <clipView key="contentView" drawsBackground="NO" copiesOnScroll="NO" id="F0C-Cu-bxA">
-=======
                     <clipView key="contentView" drawsBackground="NO" copiesOnScroll="NO" id="CPF-D1-Fr6">
->>>>>>> 553de3b1
                         <rect key="frame" x="0.0" y="0.0" width="480" height="192"/>
                         <autoresizingMask key="autoresizingMask" widthSizable="YES" heightSizable="YES"/>
                         <subviews>
@@ -41,13 +33,8 @@
                                 <animations/>
                                 <color key="primaryBackgroundColor" white="1" alpha="0.0" colorSpace="calibratedWhite"/>
                                 <connections>
-<<<<<<< HEAD
-                                    <binding destination="-2" name="content" keyPath="documentationURLs" id="87"/>
-                                    <binding destination="-2" name="selectionIndexes" keyPath="documentationSelectionIndexes" previousBinding="87" id="89"/>
-=======
                                     <binding destination="-2" name="selectionIndexes" keyPath="documentationSelectionIndexes" previousBinding="87" id="89"/>
                                     <binding destination="-2" name="content" keyPath="documentationURLs" id="87"/>
->>>>>>> 553de3b1
                                     <outlet property="delegate" destination="-2" id="47"/>
                                     <outlet property="itemPrototype" destination="15" id="17"/>
                                 </connections>

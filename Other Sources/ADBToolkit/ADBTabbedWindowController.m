--- conflicted
+++ resolved
@@ -40,8 +40,6 @@
 #pragma mark -
 #pragma mark Initialization and deallocation
 
-<<<<<<< HEAD
-=======
 - (void) dealloc
 {
 #pragma clang diagnostic push
@@ -53,7 +51,6 @@
 #pragma clang diagnostic pop
 }
 
->>>>>>> e3f8b834
 - (void) windowDidLoad
 {
 	//At load time, fire off initial notification handlers for the
@@ -138,6 +135,7 @@
             animation.animationBlockingMode = NSAnimationBlocking;
             
             [animation startAnimation];
+            [animation release];
             
             //The fade-out animation will have automatically hidden the view at the end.
             //Unhide it before we switch the tab so that it won't remain hidden when switching back.
@@ -161,6 +159,7 @@
             animation.animationBlockingMode = NSAnimationBlocking;
             
             [animation startAnimation];
+            [animation release];
             
             oldView.hidden = NO;
         }

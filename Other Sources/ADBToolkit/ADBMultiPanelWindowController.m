/*
 *  Copyright (c) 2013, Alun Bestor (alun.bestor@gmail.com)
 *  All rights reserved.
 *
 *  Redistribution and use in source and binary forms, with or without modification,
 *  are permitted provided that the following conditions are met:
 *
 *		Redistributions of source code must retain the above copyright notice, this
 *	    list of conditions and the following disclaimer.
 *
 *		Redistributions in binary form must reproduce the above copyright notice,
 *	    this list of conditions and the following disclaimer in the documentation
 *      and/or other materials provided with the distribution.
 *
 *	THIS SOFTWARE IS PROVIDED BY THE COPYRIGHT HOLDERS AND CONTRIBUTORS "AS IS" AND
 *	ANY EXPRESS OR IMPLIED WARRANTIES, INCLUDING, BUT NOT LIMITED TO, THE IMPLIED
 *	WARRANTIES OF MERCHANTABILITY AND FITNESS FOR A PARTICULAR PURPOSE ARE DISCLAIMED.
 *	IN NO EVENT SHALL THE COPYRIGHT OWNER OR CONTRIBUTORS BE LIABLE FOR ANY DIRECT,
 *	INDIRECT, INCIDENTAL, SPECIAL, EXEMPLARY, OR CONSEQUENTIAL DAMAGES (INCLUDING,
 *	BUT NOT LIMITED TO, PROCUREMENT OF SUBSTITUTE GOODS OR SERVICES; LOSS OF USE, DATA,
 *	OR PROFITS; OR BUSINESS INTERRUPTION) HOWEVER CAUSED AND ON ANY THEORY OF LIABILITY,
 *	WHETHER IN CONTRACT, STRICT LIABILITY, OR TORT (INCLUDING NEGLIGENCE OR OTHERWISE)
 *	ARISING IN ANY WAY OUT OF THE USE OF THIS SOFTWARE, EVEN IF ADVISED OF THE
 *	POSSIBILITY OF SUCH DAMAGE.
 */


#import "ADBMultiPanelWindowController.h"


@implementation ADBMultiPanelWindowController
@synthesize panelContainer = _panelContainer;

<<<<<<< HEAD
=======
- (void) dealloc
{
#pragma clang diagnostic push
#pragma clang diagnostic ignored "-Wnonnull"
    self.panelContainer = nil;
    
	[super dealloc];
#pragma clang diagnostic pop
}

>>>>>>> e3f8b834
- (NSView *) currentPanel
{
	return self.panelContainer.subviews.lastObject;
}

- (void) setCurrentPanel: (NSView *)newPanel
{
	NSView *oldPanel = self.currentPanel;
	
	//If no panel was specified, then just remove the old panel and don't resize at all
	if (!newPanel)
	{
		[oldPanel removeFromSuperview];
	}
	
	else if (oldPanel != newPanel)
	{
		NSRect newFrame, oldFrame = self.window.frame;
		
		NSSize newSize	= newPanel.frame.size;
		NSSize oldSize	= self.panelContainer.frame.size;
		
		NSSize difference = NSMakeSize(newSize.width - oldSize.width,
									   newSize.height - oldSize.height);
		
		//Generate a new window frame that can contain the new panel,
		//Ensuring that the top left corner stays put.
		newFrame.origin = NSMakePoint(oldFrame.origin.x,
									  oldFrame.origin.y - difference.height);
		newFrame.size	= NSMakeSize(oldFrame.size.width + difference.width,
									 oldFrame.size.height + difference.height);
		
		
		//Animate the transition from one panel to the next, if we have a previous panel and the window is actually on screen
		if (oldPanel && self.window.isVisible)
		{
			//Resize the new panel to the same size as the old one, in preparation for window resizing
			//FIXME: this doesn't actually work properly
			//[newPanel setFrame: [oldPanel frame]];
			
			//Add the new panel beneath the old one
			[self.panelContainer addSubview: newPanel
                                 positioned: NSWindowBelow
                                 relativeTo: oldPanel];
			
			NSViewAnimation *animation = [self transitionFromPanel: oldPanel
                                                           toPanel: newPanel];
            
            NSDictionary *resize = @{
                NSViewAnimationTargetKey: self.window,
                NSViewAnimationEndFrameKey: [NSValue valueWithRect: newFrame],
            };
            
            animation.viewAnimations = [animation.viewAnimations arrayByAddingObject: resize];
            
            animation.animationBlockingMode = NSAnimationBlocking;
            
			[animation startAnimation];
			
			//Reset the properties of the original panel once the animation is complete
			[oldPanel removeFromSuperview];
            oldPanel.frameSize = oldSize;
			oldPanel.hidden = NO;
			
			//Fixes a weird bug in 10.5 (and 10.6?) whereby scrollers would drag the window
            //with them after switching panels
			if (self.window.isMovableByWindowBackground)
			{
				self.window.movableByWindowBackground = NO;
				self.window.movableByWindowBackground = YES;
			}
			
			//Fixes infinite-redraw bug caused by animated fade
			[newPanel display];
		}
		//If we don't have a previous panel or the window isn't visible, then perform the swap immediately without animating
		else
		{
			[oldPanel removeFromSuperview];
			[self.window setFrame: newFrame display: YES];
			[self.panelContainer addSubview: newPanel];
		}
		
		//Activate the designated first responder for this panel after switching
		//(Currently this is piggybacking off NSView's nextKeyView, which is kinda not good)
		[self.window makeFirstResponder: newPanel.nextKeyView];
	}
}

- (NSViewAnimation *) fadeOutPanel: (NSView *)oldPanel overPanel: (NSView *)newPanel
{
	NSDictionary *fadeOut = @{
        NSViewAnimationTargetKey: oldPanel,
        NSViewAnimationEffectKey: NSViewAnimationFadeOutEffect,
    };
	
	NSViewAnimation *animation = [[NSViewAnimation alloc] initWithViewAnimations: @[fadeOut]];
	return animation;
}

- (NSViewAnimation *) hidePanel: (NSView *)oldPanel
                 andFadeInPanel: (NSView *)newPanel
{
    
	NSDictionary *fadeIn = @{
        NSViewAnimationTargetKey: newPanel,
        NSViewAnimationEffectKey: NSViewAnimationFadeInEffect,
    };
	
    oldPanel.hidden = YES;
	NSViewAnimation *animation = [[NSViewAnimation alloc] initWithViewAnimations: @[fadeIn]];
	return animation;
}

- (NSViewAnimation *) transitionFromPanel: (NSView *)oldPanel
                                  toPanel: (NSView *)newPanel
{
	NSViewAnimation *animation = [self hidePanel: oldPanel andFadeInPanel: newPanel];
    animation.duration = 0.25;
	return animation;
}

@end<|MERGE_RESOLUTION|>--- conflicted
+++ resolved
@@ -31,8 +31,6 @@
 @implementation ADBMultiPanelWindowController
 @synthesize panelContainer = _panelContainer;
 
-<<<<<<< HEAD
-=======
 - (void) dealloc
 {
 #pragma clang diagnostic push
@@ -43,7 +41,6 @@
 #pragma clang diagnostic pop
 }
 
->>>>>>> e3f8b834
 - (NSView *) currentPanel
 {
 	return self.panelContainer.subviews.lastObject;
@@ -101,7 +98,9 @@
             
             animation.animationBlockingMode = NSAnimationBlocking;
             
+            [animation retain];
 			[animation startAnimation];
+			[animation release];
 			
 			//Reset the properties of the original panel once the animation is complete
 			[oldPanel removeFromSuperview];
@@ -141,7 +140,7 @@
     };
 	
 	NSViewAnimation *animation = [[NSViewAnimation alloc] initWithViewAnimations: @[fadeOut]];
-	return animation;
+	return [animation autorelease];
 }
 
 - (NSViewAnimation *) hidePanel: (NSView *)oldPanel
@@ -155,7 +154,7 @@
 	
     oldPanel.hidden = YES;
 	NSViewAnimation *animation = [[NSViewAnimation alloc] initWithViewAnimations: @[fadeIn]];
-	return animation;
+	return [animation autorelease];
 }
 
 - (NSViewAnimation *) transitionFromPanel: (NSView *)oldPanel

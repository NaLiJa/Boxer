/*
 *  Copyright (c) 2013, Alun Bestor (alun.bestor@gmail.com)
 *  All rights reserved.
 *
 *  Redistribution and use in source and binary forms, with or without modification,
 *  are permitted provided that the following conditions are met:
 *
 *		Redistributions of source code must retain the above copyright notice, this
 *	    list of conditions and the following disclaimer.
 *
 *		Redistributions in binary form must reproduce the above copyright notice,
 *	    this list of conditions and the following disclaimer in the documentation
 *      and/or other materials provided with the distribution.
 *
 *	THIS SOFTWARE IS PROVIDED BY THE COPYRIGHT HOLDERS AND CONTRIBUTORS "AS IS" AND
 *	ANY EXPRESS OR IMPLIED WARRANTIES, INCLUDING, BUT NOT LIMITED TO, THE IMPLIED
 *	WARRANTIES OF MERCHANTABILITY AND FITNESS FOR A PARTICULAR PURPOSE ARE DISCLAIMED.
 *	IN NO EVENT SHALL THE COPYRIGHT OWNER OR CONTRIBUTORS BE LIABLE FOR ANY DIRECT,
 *	INDIRECT, INCIDENTAL, SPECIAL, EXEMPLARY, OR CONSEQUENTIAL DAMAGES (INCLUDING,
 *	BUT NOT LIMITED TO, PROCUREMENT OF SUBSTITUTE GOODS OR SERVICES; LOSS OF USE, DATA,
 *	OR PROFITS; OR BUSINESS INTERRUPTION) HOWEVER CAUSED AND ON ANY THEORY OF LIABILITY,
 *	WHETHER IN CONTRACT, STRICT LIABILITY, OR TORT (INCLUDING NEGLIGENCE OR OTHERWISE)
 *	ARISING IN ANY WAY OUT OF THE USE OF THIS SOFTWARE, EVEN IF ADVISED OF THE
 *	POSSIBILITY OF SUCH DAMAGE.
 */


#import "ADBOperationSet.h"


#pragma mark -
#pragma mark Private method declarations

@interface ADBOperationSet ()

//Runs a single iteration of the internal run loop while we wait for the queue to finish.
//This simply sends an in-progress notification signal.
- (void) _postUpdateWithTimer: (NSTimer *)timer;

@end


@implementation ADBOperationSet
@synthesize operations = _operations;
@synthesize pollInterval = _pollInterval;
@synthesize maxConcurrentOperations = _maxConcurrentOperations;

#pragma mark -
#pragma mark Initialization and deallocation

+ (id) setWithOperations: (NSArray *)operations
{
	return [[self alloc] initWithOperations: operations];
}

- (id) init
{
	if ((self = [super init]))
	{
		self.pollInterval = ADBOperationSetDefaultPollInterval;
		self.operations = [NSMutableArray arrayWithCapacity: 5];
        self.maxConcurrentOperations = NSOperationQueueDefaultMaxConcurrentOperationCount;
	}
	return self;
}

- (id) initWithOperations: (NSArray *)operations
{
	if ((self = [self init]))
	{
		if (operations)
			self.operations = [operations mutableCopy];
	}
	return self;
}

<<<<<<< HEAD
=======
- (void) dealloc
{
#pragma clang diagnostic push
#pragma clang diagnostic ignored "-Wnonnull"
    self.operations = nil;
    
	[super dealloc];
#pragma clang diagnostic pop
}

>>>>>>> e3f8b834

#pragma mark -
#pragma mark Running the operations

+ (NSSet *) keyPathsForValuesAffectingCurrentProgress
{
	return [NSSet setWithObject: @"operations"];
}

- (ADBOperationProgress) currentProgress
{
	//Treat the current progress as the average across all our operations
	NSUInteger numOperations = 0;
	ADBOperationProgress totalProgress = 0.0f;
	
	for (ADBOperation *operation in self.operations)
	{
		//Only count the operation if it can report its progress
		if (!operation.isIndeterminate)
		{
			totalProgress += operation.currentProgress;
			numOperations++;			
		}
	}
	
	return totalProgress / (ADBOperationProgress)numOperations;
}

+ (NSSet *) keyPathsForValuesAffectingIndeterminate
{
	return [NSSet setWithObject: @"operations"];
}

- (BOOL) isIndeterminate
{
	for (ADBOperation *operation in self.operations)
	{
		if (!operation.isIndeterminate) return NO;
	}
	return YES;
}

- (NSTimeInterval) timeRemaining
{
	NSTimeInterval totalRemaining = 0.0;
	for (ADBOperation *operation in self.operations)
	{
		NSTimeInterval operationRemaining = operation.timeRemaining;
		if (operationRemaining != ADBUnknownTimeRemaining)
            totalRemaining += operationRemaining;
	}
	return totalRemaining;
}


- (void) main
{	
	NSOperationQueue *queue = [[NSOperationQueue alloc] init];
    queue.maxConcurrentOperationCount = self.maxConcurrentOperations;

	//Queue up all transfer operations before letting them all start at once
	[queue setSuspended: YES];
	for (NSOperation *operation in self.operations)
        [queue addOperation: operation];
	[queue setSuspended: NO];
	
	//Use a timer to execute our polling method. (This also keeps the runloop below alive.)
	NSTimer *timer = [NSTimer scheduledTimerWithTimeInterval: self.pollInterval
													  target: self
													selector: @selector(_postUpdateWithTimer:)
													userInfo: queue
													 repeats: YES];
	
	
	//Poll until all operations are finished, but cancel them all if we ourselves are cancelled.
	while (queue.operations.count && [[NSRunLoop currentRunLoop] runMode: NSDefaultRunLoopMode
                                                              beforeDate: [NSDate dateWithTimeIntervalSinceNow: self.pollInterval]])
	{
		if (self.isCancelled) [queue cancelAllOperations];
	}
	[timer invalidate];
	
	if (!self.error)
	{
		for (ADBOperation *operation in self.operations)
		{
			if (operation.error)
			{
				self.error = operation.error;
				break;
			}
		}		
	}
}

- (void) _postUpdateWithTimer: (NSTimer *)timer
{
	[self willChangeValueForKey: @"currentProgress"];
	[self willChangeValueForKey: @"indeterminate"];
	[self didChangeValueForKey: @"currentProgress"];
	[self didChangeValueForKey: @"indeterminate"];
		
	[self _sendInProgressNotificationWithInfo: nil];
}

@end<|MERGE_RESOLUTION|>--- conflicted
+++ resolved
@@ -74,8 +74,6 @@
 	return self;
 }
 
-<<<<<<< HEAD
-=======
 - (void) dealloc
 {
 #pragma clang diagnostic push
@@ -85,8 +83,6 @@
 	[super dealloc];
 #pragma clang diagnostic pop
 }
-
->>>>>>> e3f8b834
 
 #pragma mark -
 #pragma mark Running the operations

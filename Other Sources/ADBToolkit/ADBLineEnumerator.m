/*
 *  Copyright (c) 2013, Alun Bestor (alun.bestor@gmail.com)
 *  All rights reserved.
 *
 *  Redistribution and use in source and binary forms, with or without modification,
 *  are permitted provided that the following conditions are met:
 *
 *		Redistributions of source code must retain the above copyright notice, this
 *	    list of conditions and the following disclaimer.
 *
 *		Redistributions in binary form must reproduce the above copyright notice,
 *	    this list of conditions and the following disclaimer in the documentation
 *      and/or other materials provided with the distribution.
 *
 *	THIS SOFTWARE IS PROVIDED BY THE COPYRIGHT HOLDERS AND CONTRIBUTORS "AS IS" AND
 *	ANY EXPRESS OR IMPLIED WARRANTIES, INCLUDING, BUT NOT LIMITED TO, THE IMPLIED
 *	WARRANTIES OF MERCHANTABILITY AND FITNESS FOR A PARTICULAR PURPOSE ARE DISCLAIMED.
 *	IN NO EVENT SHALL THE COPYRIGHT OWNER OR CONTRIBUTORS BE LIABLE FOR ANY DIRECT,
 *	INDIRECT, INCIDENTAL, SPECIAL, EXEMPLARY, OR CONSEQUENTIAL DAMAGES (INCLUDING,
 *	BUT NOT LIMITED TO, PROCUREMENT OF SUBSTITUTE GOODS OR SERVICES; LOSS OF USE, DATA,
 *	OR PROFITS; OR BUSINESS INTERRUPTION) HOWEVER CAUSED AND ON ANY THEORY OF LIABILITY,
 *	WHETHER IN CONTRACT, STRICT LIABILITY, OR TORT (INCLUDING NEGLIGENCE OR OTHERWISE)
 *	ARISING IN ANY WAY OUT OF THE USE OF THIS SOFTWARE, EVEN IF ADVISED OF THE
 *	POSSIBILITY OF SUCH DAMAGE.
 */


#import "ADBLineEnumerator.h"


@implementation ADBLineEnumerator

- (id) initWithString: (NSString *)theString
{
    self = [super init];
	if (self)
	{
		//IMPLEMENTATION NOTE: this retains rather than copies, though copying would be safer,
		//because NSEnumerated objects are not meant to be modified during enumeration.
		_enumeratedString = theString;
		_length = _enumeratedString.length;
	}
	return self;
}

- (NSString *) nextObject
{
	if (_lineEnd < _length)
	{
		[_enumeratedString getLineStart: &_lineStart
                                    end: &_lineEnd
                            contentsEnd: &_contentsEnd
                               forRange: NSMakeRange(_lineEnd, 0)];
		
		return [_enumeratedString substringWithRange: NSMakeRange(_lineStart, _contentsEnd - _lineStart)];
	}
	//We are at the end of the string
	else return nil;
}

- (NSArray *) allObjects
{
	NSMutableArray *remainingEntries = [NSMutableArray arrayWithCapacity: 10];
	
    @autoreleasepool {
<<<<<<< HEAD
        
=======
	
>>>>>>> 4a3c128e
	NSString *line;
	while ((line = self.nextObject) != nil)
        [remainingEntries addObject: line];
	
    }
    
	return remainingEntries;
}
@end<|MERGE_RESOLUTION|>--- conflicted
+++ resolved
@@ -63,11 +63,7 @@
 	NSMutableArray *remainingEntries = [NSMutableArray arrayWithCapacity: 10];
 	
     @autoreleasepool {
-<<<<<<< HEAD
-        
-=======
 	
->>>>>>> 4a3c128e
 	NSString *line;
 	while ((line = self.nextObject) != nil)
         [remainingEntries addObject: line];

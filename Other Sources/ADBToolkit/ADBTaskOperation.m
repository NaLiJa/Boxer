--- conflicted
+++ resolved
@@ -59,8 +59,6 @@
 	return self;
 }
 
-<<<<<<< HEAD
-=======
 - (void) dealloc
 {
 #pragma clang diagnostic push
@@ -70,7 +68,6 @@
 #pragma clang diagnostic pop
 }
 
->>>>>>> e3f8b834
 #pragma mark -
 #pragma mark Task execution
 

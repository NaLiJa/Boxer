--- conflicted
+++ resolved
@@ -32,7 +32,7 @@
 
 + (id) filesystemWithBaseURL: (NSURL *)baseURL
 {
-    return [[self alloc] initWithBaseURL: baseURL];
+    return [[[self alloc] initWithBaseURL: baseURL] autorelease];
 }
 
 - (id) initWithBaseURL: (NSURL *)baseURL
@@ -50,7 +50,7 @@
     self = [super init];
     if (self)
     {
-        self.manager = [[NSFileManager alloc] init];
+        self.manager = [[[NSFileManager alloc] init] autorelease];
         self.manager.delegate = self;
         
         self.mutableRepresentedURLs = [NSMutableArray arrayWithCapacity: 1];
@@ -58,8 +58,6 @@
     return self;
 }
 
-<<<<<<< HEAD
-=======
 - (void) dealloc
 {
 #pragma clang diagnostic push
@@ -72,7 +70,6 @@
 #pragma clang diagnostic pop
 }
 
->>>>>>> e3f8b834
 - (void) setBaseURL: (NSURL *)URL
 {
     if (URL != nil)
@@ -124,12 +121,12 @@
     //Refuse to enumerate URLs that aren't located within this filesystem.
     if ([self exposesFileURL: URL])
     {
-        return [[ADBLocalDirectoryEnumerator alloc] initWithURL: URL
-                                                    inFilesytem: self
-                                     includingPropertiesForKeys: keys
-                                                        options: mask
-                                                     returnURLs: YES
-                                                   errorHandler: errorHandler];
+        return [[[ADBLocalDirectoryEnumerator alloc] initWithURL: URL
+                                                     inFilesytem: self
+                                      includingPropertiesForKeys: keys
+                                                         options: mask
+                                                      returnURLs: YES
+                                                    errorHandler: errorHandler] autorelease];
     }
     else
     {
@@ -259,12 +256,12 @@
         wrappedHandler = nil;
     }
     
-    return [[ADBLocalDirectoryEnumerator alloc] initWithURL: localURL
-                                                inFilesytem: self
-                                 includingPropertiesForKeys: nil
-                                                    options: mask
-                                                 returnURLs: NO
-                                               errorHandler: wrappedHandler];
+    return [[[ADBLocalDirectoryEnumerator alloc] initWithURL: localURL
+                                                 inFilesytem: self
+                                  includingPropertiesForKeys: nil
+                                                     options: mask
+                                                  returnURLs: NO
+                                                errorHandler: wrappedHandler] autorelease];
 }
 
 @end
@@ -297,6 +294,15 @@
     return self;
 }
 
+- (void) dealloc
+{
+    self.enumerator = nil;
+    self.filesystem = nil;
+    self.currentURL = nil;
+    
+    [super dealloc];
+}
+
 - (id) nextObject
 {
     self.currentURL = self.enumerator.nextObject;

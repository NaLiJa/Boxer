--- conflicted
+++ resolved
@@ -4940,10 +4940,7 @@
 				CLANG_WARN__DUPLICATE_METHOD_MATCH = YES;
 				CURRENT_PROJECT_VERSION = 20120907.1;
 				DEBUG_INFORMATION_FORMAT = dwarf;
-<<<<<<< HEAD
 				ENABLE_TESTABILITY = YES;
-=======
->>>>>>> e3f8b834
 				GCC_OPTIMIZATION_LEVEL = 0;
 				GCC_PREPROCESSOR_DEFINITIONS = USE_PRIVATE_APIS;
 				GCC_TREAT_IMPLICIT_FUNCTION_DECLARATIONS_AS_ERRORS = YES;

// !$*UTF8*$!
{
	archiveVersion = 1;
	classes = {
	};
	objectVersion = 46;
	objects = {

/* Begin PBXBuildFile section */
		8D11072D0486CEB800E47090 /* main.m in Sources */ = {isa = PBXBuildFile; fileRef = 29B97316FDCFA39411CA2CEA /* main.m */; settings = {ATTRIBUTES = (); }; };
		8D11072F0486CEB800E47090 /* Cocoa.framework in Frameworks */ = {isa = PBXBuildFile; fileRef = 1058C7A1FEA54F0111CA2CBB /* Cocoa.framework */; };
		9F0102E01440543500942713 /* MT32ShelfHighlight.png in Resources */ = {isa = PBXBuildFile; fileRef = 9F0102DF1440543500942713 /* MT32ShelfHighlight.png */; };
		9F0102E21440561E00942713 /* MT32Shelf.jpg in Resources */ = {isa = PBXBuildFile; fileRef = 9F0102E11440561E00942713 /* MT32Shelf.jpg */; };
		9F0102E5144078E300942713 /* BoxerHelp in Resources */ = {isa = PBXBuildFile; fileRef = 9F0102E3144078E300942713 /* BoxerHelp */; };
		9F0497C01334C5970001FEE4 /* BXPostLeopardAPIs.m in Sources */ = {isa = PBXBuildFile; fileRef = 9F0497BF1334C5970001FEE4 /* BXPostLeopardAPIs.m */; };
		9F06C6D313992E1F00B19DF1 /* BXHIDControllerProfile.m in Sources */ = {isa = PBXBuildFile; fileRef = 9F06C6D213992E1F00B19DF1 /* BXHIDControllerProfile.m */; };
		9F06C6E113993FB100B19DF1 /* BXHIDInputBinding.m in Sources */ = {isa = PBXBuildFile; fileRef = 9F06C6E013993FB100B19DF1 /* BXHIDInputBinding.m */; };
		9F0C0BD713E1751E0039C081 /* BXDOSWindowControllerLion.m in Sources */ = {isa = PBXBuildFile; fileRef = 9F0C0BD613E1751E0039C081 /* BXDOSWindowControllerLion.m */; };
		9F0E6110139E1A05004A7A56 /* CHFlightstickPro.png in Resources */ = {isa = PBXBuildFile; fileRef = 9F0E610E139E1A05004A7A56 /* CHFlightstickPro.png */; };
		9F0E6111139E1A05004A7A56 /* ThrustmasterFCS.png in Resources */ = {isa = PBXBuildFile; fileRef = 9F0E610F139E1A05004A7A56 /* ThrustmasterFCS.png */; };
		9F0F2B9512AD3C8500CD7078 /* BXFileTransferSet.m in Sources */ = {isa = PBXBuildFile; fileRef = 9F0F2B9412AD3C8500CD7078 /* BXFileTransferSet.m */; };
		9F0F9EDA12108A9000ED7A64 /* BXSessionError.m in Sources */ = {isa = PBXBuildFile; fileRef = 9F0F9ED912108A9000ED7A64 /* BXSessionError.m */; };
		9F0F9EEF1210901800ED7A64 /* BXMountedVolumesError.m in Sources */ = {isa = PBXBuildFile; fileRef = 9F0F9EEE1210901800ED7A64 /* BXMountedVolumesError.m */; };
		9F12F97C144875F400FC9645 /* DummyCD.iso in Resources */ = {isa = PBXBuildFile; fileRef = 9F12F97B144875F400FC9645 /* DummyCD.iso */; };
		9F13F9D011F85E6F0069A02E /* NSFileManager+BXTemporaryFiles.m in Sources */ = {isa = PBXBuildFile; fileRef = 9F13F9CF11F85E6F0069A02E /* NSFileManager+BXTemporaryFiles.m */; };
		9F160DE21236952600F8768E /* Sample Games in Resources */ = {isa = PBXBuildFile; fileRef = 9F160BD91236952400F8768E /* Sample Games */; };
		9F160E711236B2A600F8768E /* BXAppController+BXGamesFolder.m in Sources */ = {isa = PBXBuildFile; fileRef = 9F160E701236B2A600F8768E /* BXAppController+BXGamesFolder.m */; };
		9F18127F12994A4C009BC4B2 /* CDCover.icns in Resources */ = {isa = PBXBuildFile; fileRef = 9F18124312994474009BC4B2 /* CDCover.icns */; };
		9F1812BF12996340009BC4B2 /* YRKSpinningProgressIndicator.m in Sources */ = {isa = PBXBuildFile; fileRef = 9F1812BD12996337009BC4B2 /* YRKSpinningProgressIndicator.m */; };
		9F18133B129990D5009BC4B2 /* BXGamesFolderPanelController.m in Sources */ = {isa = PBXBuildFile; fileRef = 9F18133A129990D5009BC4B2 /* BXGamesFolderPanelController.m */; };
		9F18137C12999E39009BC4B2 /* GamesFolderPanelOptions.xib in Resources */ = {isa = PBXBuildFile; fileRef = 9F18137A12999E39009BC4B2 /* GamesFolderPanelOptions.xib */; };
		9F18BE9513EB07190047C217 /* BXInstallerScan.m in Sources */ = {isa = PBXBuildFile; fileRef = 9F18BE9413EB07190047C217 /* BXInstallerScan.m */; };
		9F19E7E112B3F48200496BCF /* SDL_sound.framework in Copy Bundled Frameworks */ = {isa = PBXBuildFile; fileRef = 9FCEDF3212B3DFFC00E856A4 /* SDL_sound.framework */; };
		9F1CBA58120C796C00C5E926 /* BXImportSession.m in Sources */ = {isa = PBXBuildFile; fileRef = 9F1CBA57120C796C00C5E926 /* BXImportSession.m */; };
		9F1CBA97120C7D9000C5E926 /* BXImportWindowController.m in Sources */ = {isa = PBXBuildFile; fileRef = 9F1CBA96120C7D9000C5E926 /* BXImportWindowController.m */; };
		9F1CBAAB120C830600C5E926 /* BXImportSession+BXImportPolicies.m in Sources */ = {isa = PBXBuildFile; fileRef = 9F1CBAAA120C830600C5E926 /* BXImportSession+BXImportPolicies.m */; };
		9F1CBB59120CAA5500C5E926 /* BXBlueprintPanel.m in Sources */ = {isa = PBXBuildFile; fileRef = 9F1CBB58120CAA5500C5E926 /* BXBlueprintPanel.m */; };
		9F1CBB5E120CABBB00C5E926 /* ImportWindow.xib in Resources */ = {isa = PBXBuildFile; fileRef = 9F1CBB5C120CABBB00C5E926 /* ImportWindow.xib */; };
		9F1CBBA8120CB99D00C5E926 /* BXImportDropzone.m in Sources */ = {isa = PBXBuildFile; fileRef = 9F1CBBA7120CB99D00C5E926 /* BXImportDropzone.m */; };
		9F1CBCAD120CCF3900C5E926 /* Blueprint.jpg in Resources */ = {isa = PBXBuildFile; fileRef = 9F1CBCAC120CCF3900C5E926 /* Blueprint.jpg */; };
		9F1D50010F5C0966009F0AB9 /* BXEmulator.mm in Sources */ = {isa = PBXBuildFile; fileRef = 9F1D50000F5C0966009F0AB9 /* BXEmulator.mm */; };
		9F1DE9B214FB7F3800F9C91E /* NSObject+BXPerformExtensions.m in Sources */ = {isa = PBXBuildFile; fileRef = 9F1DE9B114FB7F3800F9C91E /* NSObject+BXPerformExtensions.m */; };
		9F1E959A15BD88D700C3C6A0 /* UserDefaults.plist in Resources */ = {isa = PBXBuildFile; fileRef = 9F1E959915BD88D700C3C6A0 /* UserDefaults.plist */; };
		9F1E959C15BD899500C3C6A0 /* GameDefaults.plist in Resources */ = {isa = PBXBuildFile; fileRef = 9F1E959B15BD899500C3C6A0 /* GameDefaults.plist */; };
		9F1F00AB143F091300FF163A /* Audio.png in Resources */ = {isa = PBXBuildFile; fileRef = 9F1F00AA143F091300FF163A /* Audio.png */; };
		9F20C28B11E5D848005AF541 /* Sparkle.framework in Frameworks */ = {isa = PBXBuildFile; fileRef = 9F20C28A11E5D848005AF541 /* Sparkle.framework */; };
		9F20C28E11E5D8B4005AF541 /* QTKit.framework in Frameworks */ = {isa = PBXBuildFile; fileRef = 9F20C28D11E5D8B4005AF541 /* QTKit.framework */; };
		9F20C29711E5DA68005AF541 /* Sparkle.framework in Copy Bundled Frameworks */ = {isa = PBXBuildFile; fileRef = 9F20C28A11E5D848005AF541 /* Sparkle.framework */; };
		9F2120F813015653002AB1B7 /* BXShelfArt.m in Sources */ = {isa = PBXBuildFile; fileRef = 9F2120F713015653002AB1B7 /* BXShelfArt.m */; };
		9F2120FE1301597E002AB1B7 /* NSImage+BXSaveImages.m in Sources */ = {isa = PBXBuildFile; fileRef = 9F2120FD1301597E002AB1B7 /* NSImage+BXSaveImages.m */; };
		9F2121E7130187A9002AB1B7 /* ShelfTemplateLeopard.jpg in Resources */ = {isa = PBXBuildFile; fileRef = 9F2121E5130187A9002AB1B7 /* ShelfTemplateLeopard.jpg */; };
		9F2121E8130187A9002AB1B7 /* ShelfTemplateSnowLeopard.jpg in Resources */ = {isa = PBXBuildFile; fileRef = 9F2121E6130187A9002AB1B7 /* ShelfTemplateSnowLeopard.jpg */; };
		9F2122EA1301BDE1002AB1B7 /* BXShelfAppearanceOperation.m in Sources */ = {isa = PBXBuildFile; fileRef = 9F2122E91301BDE1002AB1B7 /* BXShelfAppearanceOperation.m */; };
		9F2122EF1301BE6E002AB1B7 /* BXSampleGamesCopy.m in Sources */ = {isa = PBXBuildFile; fileRef = 9F2122EE1301BE6E002AB1B7 /* BXSampleGamesCopy.m */; };
		9F2140FF0F59F28000A5A183 /* QuartzCore.framework in Frameworks */ = {isa = PBXBuildFile; fileRef = 9F2140FE0F59F28000A5A183 /* QuartzCore.framework */; };
		9F2292631225848000ABC0B3 /* WelcomeSpotlight.png in Resources */ = {isa = PBXBuildFile; fileRef = 9F2292621225848000ABC0B3 /* WelcomeSpotlight.png */; };
		9F24D24D122439E0009C1817 /* BXWelcomeWindowController.m in Sources */ = {isa = PBXBuildFile; fileRef = 9F24D24C122439E0009C1817 /* BXWelcomeWindowController.m */; };
		9F24D25012243C9A009C1817 /* BXWelcomeView.m in Sources */ = {isa = PBXBuildFile; fileRef = 9F24D24F12243C9A009C1817 /* BXWelcomeView.m */; };
		9F25C4E212130B5E0025CB2C /* BrandWatermark.png in Resources */ = {isa = PBXBuildFile; fileRef = 9F25C4E112130B5E0025CB2C /* BrandWatermark.png */; };
		9F26A9AD1458678B000184D1 /* BXThemedSliderCell.m in Sources */ = {isa = PBXBuildFile; fileRef = 9F26A9AC1458678B000184D1 /* BXThemedSliderCell.m */; };
		9F27BD1814FAA4F5008EB0A1 /* Volume33PercentTemplate.pdf in Resources */ = {isa = PBXBuildFile; fileRef = 9F27BD1314FAA4F5008EB0A1 /* Volume33PercentTemplate.pdf */; };
		9F27BD1914FAA4F5008EB0A1 /* Volume66PercentTemplate.pdf in Resources */ = {isa = PBXBuildFile; fileRef = 9F27BD1414FAA4F5008EB0A1 /* Volume66PercentTemplate.pdf */; };
		9F27BD1A14FAA4F5008EB0A1 /* Volume100PercentTemplate.pdf in Resources */ = {isa = PBXBuildFile; fileRef = 9F27BD1514FAA4F5008EB0A1 /* Volume100PercentTemplate.pdf */; };
		9F27BD1B14FAA4F5008EB0A1 /* Volume0PercentCroppedTemplate.pdf in Resources */ = {isa = PBXBuildFile; fileRef = 9F27BD1614FAA4F5008EB0A1 /* Volume0PercentCroppedTemplate.pdf */; };
		9F27BD1C14FAA4F5008EB0A1 /* Volume0PercentTemplate.pdf in Resources */ = {isa = PBXBuildFile; fileRef = 9F27BD1714FAA4F5008EB0A1 /* Volume0PercentTemplate.pdf */; };
		9F2AC6E410EFFE8600CFFF72 /* BXBootlegCoverArt.m in Sources */ = {isa = PBXBuildFile; fileRef = 9F2AC6E310EFFE8600CFFF72 /* BXBootlegCoverArt.m */; };
		9F2C28A2129D906600B172C8 /* BXFirstRunWindowController.m in Sources */ = {isa = PBXBuildFile; fileRef = 9F2C28A1129D906600B172C8 /* BXFirstRunWindowController.m */; };
		9F2C28B8129D924E00B172C8 /* FirstRunWindow.xib in Resources */ = {isa = PBXBuildFile; fileRef = 9F2C28B6129D924E00B172C8 /* FirstRunWindow.xib */; };
		9F2C458715DB7E77009F4477 /* BXGLHelpers.m in Sources */ = {isa = PBXBuildFile; fileRef = 9F2C458615DB7E77009F4477 /* BXGLHelpers.m */; };
		9F2D2F9915B8233800FAE848 /* main.m in Sources */ = {isa = PBXBuildFile; fileRef = 29B97316FDCFA39411CA2CEA /* main.m */; settings = {ATTRIBUTES = (); }; };
		9F2D2F9C15B8233800FAE848 /* BXSession.m in Sources */ = {isa = PBXBuildFile; fileRef = 9FBC35210F56C7B7001811F2 /* BXSession.m */; };
		9F2D2F9D15B8233800FAE848 /* BXEmulator+BXShell.mm in Sources */ = {isa = PBXBuildFile; fileRef = 9FBC35230F56C7B7001811F2 /* BXEmulator+BXShell.mm */; };
		9F2D2F9E15B8233800FAE848 /* BXDOSWindow.m in Sources */ = {isa = PBXBuildFile; fileRef = 9FBC35240F56C7B7001811F2 /* BXDOSWindow.m */; };
		9F2D2FA015B8233800FAE848 /* NSWindow+BXWindowDimensions.m in Sources */ = {isa = PBXBuildFile; fileRef = 9FBC35260F56C7B7001811F2 /* NSWindow+BXWindowDimensions.m */; };
		9F2D2FA115B8233800FAE848 /* BXGeometry.m in Sources */ = {isa = PBXBuildFile; fileRef = 9FBC35280F56C7B7001811F2 /* BXGeometry.m */; };
		9F2D2FA215B8233800FAE848 /* BXEmulator.mm in Sources */ = {isa = PBXBuildFile; fileRef = 9F1D50000F5C0966009F0AB9 /* BXEmulator.mm */; };
		9F2D2FA315B8233800FAE848 /* BXSession+BXEmulatorControls.m in Sources */ = {isa = PBXBuildFile; fileRef = 9FC3B2540F62D9CE006DE439 /* BXSession+BXEmulatorControls.m */; };
		9F2D2FA415B8233800FAE848 /* BXCloseAlert.m in Sources */ = {isa = PBXBuildFile; fileRef = 9FB553E00F6EA30900A33017 /* BXCloseAlert.m */; };
		9F2D2FA515B8233800FAE848 /* NSAlert+BXAlert.m in Sources */ = {isa = PBXBuildFile; fileRef = 9FB554210F6EAC5F00A33017 /* NSAlert+BXAlert.m */; };
		9F2D2FA615B8233800FAE848 /* BXHelpMenuController.m in Sources */ = {isa = PBXBuildFile; fileRef = 9F6311080F70F54300AB1155 /* BXHelpMenuController.m */; };
		9F2D2FA715B8233800FAE848 /* NSWorkspace+BXMountedVolumes.m in Sources */ = {isa = PBXBuildFile; fileRef = 9F573C590F8E18B10089D8B7 /* NSWorkspace+BXMountedVolumes.m */; };
		9F2D2FA815B8233800FAE848 /* BXGamebox.m in Sources */ = {isa = PBXBuildFile; fileRef = 9F573D380F8E69AF0089D8B7 /* BXGamebox.m */; };
		9F2D2FA915B8233800FAE848 /* BXEmulator+BXDOSFileSystem.mm in Sources */ = {isa = PBXBuildFile; fileRef = 9F675DE40F8F4D49001FCE5F /* BXEmulator+BXDOSFileSystem.mm */; };
		9F2D2FAA15B8233800FAE848 /* NSString+BXPaths.m in Sources */ = {isa = PBXBuildFile; fileRef = 9FC8F50B10934F3400AD6307 /* NSString+BXPaths.m */; };
		9F2D2FAE15B8233800FAE848 /* BXValueTransformers.m in Sources */ = {isa = PBXBuildFile; fileRef = 9F69128B10A2DF8D00EA78CD /* BXValueTransformers.m */; };
		9F2D2FAF15B8233800FAE848 /* BXDrive.m in Sources */ = {isa = PBXBuildFile; fileRef = 9F69133210A2F62A00EA78CD /* BXDrive.m */; };
		9F2D2FB015B8233800FAE848 /* UKFileWatcher.m in Sources */ = {isa = PBXBuildFile; fileRef = 9FAD43B810A341F6007E8C0D /* UKFileWatcher.m */; };
		9F2D2FB115B8233800FAE848 /* UKFNSubscribeFileWatcher.m in Sources */ = {isa = PBXBuildFile; fileRef = 9FAD43BA10A341F6007E8C0D /* UKFNSubscribeFileWatcher.m */; };
		9F2D2FB215B8233800FAE848 /* UKKQueue.m in Sources */ = {isa = PBXBuildFile; fileRef = 9FAD43BD10A341F6007E8C0D /* UKKQueue.m */; };
		9F2D2FB315B8233800FAE848 /* UKMainThreadProxy.m in Sources */ = {isa = PBXBuildFile; fileRef = 9FAD43BF10A341F6007E8C0D /* UKMainThreadProxy.m */; };
		9F2D2FB415B8233800FAE848 /* BXSession+BXFileManager.m in Sources */ = {isa = PBXBuildFile; fileRef = 9FA85CD410A357A600E6457F /* BXSession+BXFileManager.m */; };
		9F2D2FB515B8233800FAE848 /* BXThemes.m in Sources */ = {isa = PBXBuildFile; fileRef = 9F544A7F10AB44C40030FED5 /* BXThemes.m */; };
		9F2D2FB615B8233800FAE848 /* NSBezierPath+MCAdditions.m in Sources */ = {isa = PBXBuildFile; fileRef = 9F59DA1710AE22D8008DBBC1 /* NSBezierPath+MCAdditions.m */; };
		9F2D2FB815B8233800FAE848 /* BXProgramPanel.m in Sources */ = {isa = PBXBuildFile; fileRef = 9F59DAD410AF1042008DBBC1 /* BXProgramPanel.m */; };
		9F2D2FB915B8233800FAE848 /* BXProgramPanelController.m in Sources */ = {isa = PBXBuildFile; fileRef = 9F59DED910B0159A008DBBC1 /* BXProgramPanelController.m */; };
		9F2D2FBD15B8233800FAE848 /* NSWorkspace+BXFileTypes.m in Sources */ = {isa = PBXBuildFile; fileRef = 9F76D1B810CA9DFB00C3B081 /* NSWorkspace+BXFileTypes.m */; };
		9F2D2FBE15B8233800FAE848 /* BXSession+BXDragDrop.m in Sources */ = {isa = PBXBuildFile; fileRef = 9F76D45510CBE5C500C3B081 /* BXSession+BXDragDrop.m */; };
		9F2D2FBF15B8233800FAE848 /* BXEmulator+BXPaste.mm in Sources */ = {isa = PBXBuildFile; fileRef = 9F44E5E310D17A4C0081B8D2 /* BXEmulator+BXPaste.mm */; };
		9F2D2FC015B8233800FAE848 /* BXGameProfile.m in Sources */ = {isa = PBXBuildFile; fileRef = 9F61FC8410DE3F7F00F3896C /* BXGameProfile.m */; };
		9F2D2FC115B8233800FAE848 /* BXScroller.m in Sources */ = {isa = PBXBuildFile; fileRef = 9F438C5710E3D8C8007D30AD /* BXScroller.m */; };
		9F2D2FC515B8233800FAE848 /* NSWorkspace+BXIcons.m in Sources */ = {isa = PBXBuildFile; fileRef = 9F9FE70310FA5F5800E3944B /* NSWorkspace+BXIcons.m */; };
		9F2D2FC615B8233800FAE848 /* BXDrivesInUseAlert.m in Sources */ = {isa = PBXBuildFile; fileRef = 9FD5481311047E420041E1E7 /* BXDrivesInUseAlert.m */; };
		9F2D2FC715B8233800FAE848 /* BXStatusBarController.m in Sources */ = {isa = PBXBuildFile; fileRef = 9F42D9DE1172481800AC6F1F /* BXStatusBarController.m */; };
		9F2D2FC815B8233800FAE848 /* BXCoalface.mm in Sources */ = {isa = PBXBuildFile; fileRef = 9FDCA78F118F2B7900E2FD74 /* BXCoalface.mm */; };
		9F2D2FC915B8233800FAE848 /* BXEmulatedMouse.mm in Sources */ = {isa = PBXBuildFile; fileRef = 9FEF98001191E1EF002024DF /* BXEmulatedMouse.mm */; };
		9F2D2FCA15B8233800FAE848 /* BXInputController.m in Sources */ = {isa = PBXBuildFile; fileRef = 9F765648119403520082A06A /* BXInputController.m */; };
		9F2D2FCB15B8233800FAE848 /* BXVideoFrame.m in Sources */ = {isa = PBXBuildFile; fileRef = 9FB4F9E311957B55006C8AC9 /* BXVideoFrame.m */; };
		9F2D2FCD15B8233800FAE848 /* BXCursorFadeAnimation.m in Sources */ = {isa = PBXBuildFile; fileRef = 9FC1620D119E9AD700705EA5 /* BXCursorFadeAnimation.m */; };
		9F2D2FCE15B8233800FAE848 /* BXBasicRenderer.m in Sources */ = {isa = PBXBuildFile; fileRef = 9FECE18F11A31B8B00E0EBB6 /* BXBasicRenderer.m */; };
		9F2D2FCF15B8233800FAE848 /* BXGLRenderingView.m in Sources */ = {isa = PBXBuildFile; fileRef = 9FECE1C111A3244500E0EBB6 /* BXGLRenderingView.m */; };
		9F2D2FD015B8233800FAE848 /* BXInputView.m in Sources */ = {isa = PBXBuildFile; fileRef = 9FF1756C11B25F4E00D0FCDC /* BXInputView.m */; };
		9F2D2FD115B8233800FAE848 /* BXVideoHandler.mm in Sources */ = {isa = PBXBuildFile; fileRef = 9FF175E611B279F500D0FCDC /* BXVideoHandler.mm */; };
		9F2D2FD215B8233800FAE848 /* BXEmulatorConfiguration.m in Sources */ = {isa = PBXBuildFile; fileRef = 9FF2E9BC11E6F4950051E485 /* BXEmulatorConfiguration.m */; };
		9F2D2FD315B8233800FAE848 /* NSString+BXStringFormatting.m in Sources */ = {isa = PBXBuildFile; fileRef = 9FAA44A611EB24A90042B986 /* NSString+BXStringFormatting.m */; };
		9F2D2FD415B8233800FAE848 /* BXLineEnumerator.m in Sources */ = {isa = PBXBuildFile; fileRef = 9FA5D68211EB6CCC0012DFA5 /* BXLineEnumerator.m */; };
		9F2D2FD515B8233800FAE848 /* BXDigest.m in Sources */ = {isa = PBXBuildFile; fileRef = 9FADFE5411EC7E1700990E91 /* BXDigest.m */; };
		9F2D2FD615B8233800FAE848 /* NSData+HexStrings.m in Sources */ = {isa = PBXBuildFile; fileRef = 9FADFE9611EC932800990E91 /* NSData+HexStrings.m */; };
		9F2D2FD715B8233800FAE848 /* BXSingleFileTransfer.m in Sources */ = {isa = PBXBuildFile; fileRef = 9FBF66AE11F35ADD00DAAB9A /* BXSingleFileTransfer.m */; };
		9F2D2FD815B8233800FAE848 /* NSFileManager+BXTemporaryFiles.m in Sources */ = {isa = PBXBuildFile; fileRef = 9F13F9CF11F85E6F0069A02E /* NSFileManager+BXTemporaryFiles.m */; };
		9F2D2FD915B8233800FAE848 /* BXThemedSegmentedCell.m in Sources */ = {isa = PBXBuildFile; fileRef = 9F9E27C411F8C003003EE8F3 /* BXThemedSegmentedCell.m */; };
		9F2D2FDB15B8233800FAE848 /* BXDelegatedView.m in Sources */ = {isa = PBXBuildFile; fileRef = 9FE90BF611F8D1DC003CFFFF /* BXDelegatedView.m */; };
		9F2D2FDC15B8233800FAE848 /* BXOperation.m in Sources */ = {isa = PBXBuildFile; fileRef = 9FEAA3EB1204595B0085F008 /* BXOperation.m */; };
		9F2D2FDD15B8233800FAE848 /* NSWorkspace+BXExecutableTypes.m in Sources */ = {isa = PBXBuildFile; fileRef = 9F53411712059E7900BCBF24 /* NSWorkspace+BXExecutableTypes.m */; };
		9F2D2FE515B8233800FAE848 /* BXSessionError.m in Sources */ = {isa = PBXBuildFile; fileRef = 9F0F9ED912108A9000ED7A64 /* BXSessionError.m */; };
		9F2D2FE615B8233800FAE848 /* BXMountedVolumesError.m in Sources */ = {isa = PBXBuildFile; fileRef = 9F0F9EEE1210901800ED7A64 /* BXMountedVolumesError.m */; };
		9F2D2FE715B8233800FAE848 /* BXBottomBar.m in Sources */ = {isa = PBXBuildFile; fileRef = 9FD668F01215CDD6009E0118 /* BXBottomBar.m */; };
		9F2D2FE815B8233800FAE848 /* NSView+BXDrawing.m in Sources */ = {isa = PBXBuildFile; fileRef = 9FC8B072121807AD004F6DA2 /* NSView+BXDrawing.m */; };
		9F2D2FED15B8233800FAE848 /* BXPathEnumerator.m in Sources */ = {isa = PBXBuildFile; fileRef = 9FC74820122A7C8B00E86E6A /* BXPathEnumerator.m */; };
		9F2D2FEE15B8233800FAE848 /* NDAlias+AliasFile.m in Sources */ = {isa = PBXBuildFile; fileRef = 9FFF9716123269D1009B5EE5 /* NDAlias+AliasFile.m */; };
		9F2D2FEF15B8233800FAE848 /* NDAlias.m in Sources */ = {isa = PBXBuildFile; fileRef = 9FFF9718123269D1009B5EE5 /* NDAlias.m */; };
		9F2D2FF015B8233800FAE848 /* NDResourceFork+OtherSorces.m in Sources */ = {isa = PBXBuildFile; fileRef = 9FFF971A123269D1009B5EE5 /* NDResourceFork+OtherSorces.m */; };
		9F2D2FF115B8233800FAE848 /* NDResourceFork.m in Sources */ = {isa = PBXBuildFile; fileRef = 9FFF971C123269D1009B5EE5 /* NDResourceFork.m */; };
		9F2D2FF215B8233800FAE848 /* NSOpenPanel+NDAlias.m in Sources */ = {isa = PBXBuildFile; fileRef = 9FFF971F123269D1009B5EE5 /* NSOpenPanel+NDAlias.m */; };
		9F2D2FF315B8233800FAE848 /* NSPathControl+NDAlias.m in Sources */ = {isa = PBXBuildFile; fileRef = 9FFF9721123269D1009B5EE5 /* NSPathControl+NDAlias.m */; };
		9F2D2FF415B8233800FAE848 /* NSSavePanel+NDAlias.m in Sources */ = {isa = PBXBuildFile; fileRef = 9FFF9723123269D1009B5EE5 /* NSSavePanel+NDAlias.m */; };
		9F2D2FF515B8233800FAE848 /* NSString+NDCarbonUtilities.m in Sources */ = {isa = PBXBuildFile; fileRef = 9FFF9725123269D1009B5EE5 /* NSString+NDCarbonUtilities.m */; };
		9F2D2FF615B8233800FAE848 /* NSURL+NDCarbonUtilities.m in Sources */ = {isa = PBXBuildFile; fileRef = 9FFF9727123269D1009B5EE5 /* NSURL+NDCarbonUtilities.m */; };
		9F2D2FF715B8233800FAE848 /* BXMultiPanelWindowController.m in Sources */ = {isa = PBXBuildFile; fileRef = 9FFF97941232B718009B5EE5 /* BXMultiPanelWindowController.m */; };
		9F2D2FF815B8233800FAE848 /* BXTabbedWindowController.m in Sources */ = {isa = PBXBuildFile; fileRef = 9F61931A1233D8F000F35AB4 /* BXTabbedWindowController.m */; };
		9F2D2FFB15B8233800FAE848 /* YRKSpinningProgressIndicator.m in Sources */ = {isa = PBXBuildFile; fileRef = 9F1812BD12996337009BC4B2 /* YRKSpinningProgressIndicator.m */; };
		9F2D2FFD15B8233800FAE848 /* NSWindow+BXWindowEffects.m in Sources */ = {isa = PBXBuildFile; fileRef = 9FD23D54129AE3B600B2100B /* NSWindow+BXWindowEffects.m */; };
		9F2D2FFF15B8233800FAE848 /* BXFileTransferSet.m in Sources */ = {isa = PBXBuildFile; fileRef = 9F0F2B9412AD3C8500CD7078 /* BXFileTransferSet.m */; };
		9F2D300015B8233800FAE848 /* BXOperationSet.m in Sources */ = {isa = PBXBuildFile; fileRef = 9F444FCB12AEA28700A2D405 /* BXOperationSet.m */; };
		9F2D300515B8233800FAE848 /* NSImage+BXSaveImages.m in Sources */ = {isa = PBXBuildFile; fileRef = 9F2120FD1301597E002AB1B7 /* NSImage+BXSaveImages.m */; };
		9F2D300B15B8233800FAE848 /* BXPostLeopardAPIs.m in Sources */ = {isa = PBXBuildFile; fileRef = 9F0497BF1334C5970001FEE4 /* BXPostLeopardAPIs.m */; };
		9F2D300F15B8233800FAE848 /* BXTaskOperation.m in Sources */ = {isa = PBXBuildFile; fileRef = 9FF865CE134DAB5A001CE857 /* BXTaskOperation.m */; };
		9F2D301215B8233800FAE848 /* BXHIDMonitor.m in Sources */ = {isa = PBXBuildFile; fileRef = 9F731B2D136323D2005E564F /* BXHIDMonitor.m */; };
		9F2D301315B8233800FAE848 /* DDHidDevice+BXDeviceExtensions.m in Sources */ = {isa = PBXBuildFile; fileRef = 9FD1D6241364291600792011 /* DDHidDevice+BXDeviceExtensions.m */; };
		9F2D301415B8233800FAE848 /* BXJoystickController.m in Sources */ = {isa = PBXBuildFile; fileRef = 9FD1D7001364819E00792011 /* BXJoystickController.m */; };
		9F2D301515B8233800FAE848 /* BXHIDEvent.m in Sources */ = {isa = PBXBuildFile; fileRef = 9FD1D7891364991100792011 /* BXHIDEvent.m */; };
		9F2D301615B8233800FAE848 /* BXInputController+BXJoystickInput.m in Sources */ = {isa = PBXBuildFile; fileRef = 9FE50B581365845200495EBE /* BXInputController+BXJoystickInput.m */; };
		9F2D301715B8233800FAE848 /* BXEmulatedKeyboard.mm in Sources */ = {isa = PBXBuildFile; fileRef = 9FCC2F991366EF170013F083 /* BXEmulatedKeyboard.mm */; };
		9F2D301815B8233800FAE848 /* BXInputController+BXKeyboardInput.m in Sources */ = {isa = PBXBuildFile; fileRef = 9FCC2FF31366FA820013F083 /* BXInputController+BXKeyboardInput.m */; };
		9F2D301915B8233800FAE848 /* BXEmulatedJoystick.mm in Sources */ = {isa = PBXBuildFile; fileRef = 9FC9E4E0136725190095DCDE /* BXEmulatedJoystick.mm */; };
		9F2D301A15B8233800FAE848 /* BXCHFlightstick.mm in Sources */ = {isa = PBXBuildFile; fileRef = 9FC9E58E1367514C0095DCDE /* BXCHFlightstick.mm */; };
		9F2D301B15B8233800FAE848 /* callback.cpp in Sources */ = {isa = PBXBuildFile; fileRef = 9F77209F12B38C4400072AE8 /* callback.cpp */; };
		9F2D301C15B8233800FAE848 /* core_dyn_x86.cpp in Sources */ = {isa = PBXBuildFile; fileRef = 9F7720A812B38C4400072AE8 /* core_dyn_x86.cpp */; };
		9F2D301D15B8233800FAE848 /* core_dynrec.cpp in Sources */ = {isa = PBXBuildFile; fileRef = 9F7720BA12B38C4400072AE8 /* core_dynrec.cpp */; };
		9F2D301E15B8233800FAE848 /* core_full.cpp in Sources */ = {isa = PBXBuildFile; fileRef = 9F7720C412B38C4400072AE8 /* core_full.cpp */; };
		9F2D301F15B8233800FAE848 /* core_normal.cpp in Sources */ = {isa = PBXBuildFile; fileRef = 9F7720CE12B38C4400072AE8 /* core_normal.cpp */; };
		9F2D302015B8233800FAE848 /* core_prefetch.cpp in Sources */ = {isa = PBXBuildFile; fileRef = 9F7720CF12B38C4400072AE8 /* core_prefetch.cpp */; };
		9F2D302115B8233800FAE848 /* core_simple.cpp in Sources */ = {isa = PBXBuildFile; fileRef = 9F7720D012B38C4400072AE8 /* core_simple.cpp */; };
		9F2D302215B8233800FAE848 /* cpu.cpp in Sources */ = {isa = PBXBuildFile; fileRef = 9F7720D112B38C4400072AE8 /* cpu.cpp */; };
		9F2D302315B8233800FAE848 /* flags.cpp in Sources */ = {isa = PBXBuildFile; fileRef = 9F7720D212B38C4400072AE8 /* flags.cpp */; };
		9F2D302415B8233800FAE848 /* modrm.cpp in Sources */ = {isa = PBXBuildFile; fileRef = 9F7720D512B38C4400072AE8 /* modrm.cpp */; };
		9F2D302515B8233800FAE848 /* paging.cpp in Sources */ = {isa = PBXBuildFile; fileRef = 9F7720D712B38C4400072AE8 /* paging.cpp */; };
		9F2D302615B8233800FAE848 /* debug.cpp in Sources */ = {isa = PBXBuildFile; fileRef = 9F7720D912B38C4400072AE8 /* debug.cpp */; };
		9F2D302715B8233800FAE848 /* debug_disasm.cpp in Sources */ = {isa = PBXBuildFile; fileRef = 9F7720DA12B38C4400072AE8 /* debug_disasm.cpp */; };
		9F2D302815B8233800FAE848 /* debug_gui.cpp in Sources */ = {isa = PBXBuildFile; fileRef = 9F7720DB12B38C4400072AE8 /* debug_gui.cpp */; };
		9F2D302915B8233800FAE848 /* debug_win32.cpp in Sources */ = {isa = PBXBuildFile; fileRef = 9F7720DD12B38C4400072AE8 /* debug_win32.cpp */; };
		9F2D302A15B8233800FAE848 /* cdrom.cpp in Sources */ = {isa = PBXBuildFile; fileRef = 9F7720E012B38C4400072AE8 /* cdrom.cpp */; };
		9F2D302B15B8233800FAE848 /* cdrom_aspi_win32.cpp in Sources */ = {isa = PBXBuildFile; fileRef = 9F7720E212B38C4400072AE8 /* cdrom_aspi_win32.cpp */; };
		9F2D302C15B8233800FAE848 /* cdrom_image.cpp in Sources */ = {isa = PBXBuildFile; fileRef = 9F7720E312B38C4400072AE8 /* cdrom_image.cpp */; };
		9F2D302D15B8233800FAE848 /* cdrom_ioctl_linux.cpp in Sources */ = {isa = PBXBuildFile; fileRef = 9F7720E412B38C4400072AE8 /* cdrom_ioctl_linux.cpp */; };
		9F2D302E15B8233800FAE848 /* cdrom_ioctl_os2.cpp in Sources */ = {isa = PBXBuildFile; fileRef = 9F7720E512B38C4400072AE8 /* cdrom_ioctl_os2.cpp */; };
		9F2D302F15B8233800FAE848 /* cdrom_ioctl_win32.cpp in Sources */ = {isa = PBXBuildFile; fileRef = 9F7720E612B38C4400072AE8 /* cdrom_ioctl_win32.cpp */; };
		9F2D303015B8233800FAE848 /* dos.cpp in Sources */ = {isa = PBXBuildFile; fileRef = 9F7720E812B38C4400072AE8 /* dos.cpp */; };
		9F2D303115B8233800FAE848 /* dos_classes.cpp in Sources */ = {isa = PBXBuildFile; fileRef = 9F7720E912B38C4400072AE8 /* dos_classes.cpp */; };
		9F2D303215B8233800FAE848 /* dos_devices.cpp in Sources */ = {isa = PBXBuildFile; fileRef = 9F7720EB12B38C4400072AE8 /* dos_devices.cpp */; };
		9F2D303315B8233800FAE848 /* dos_execute.cpp in Sources */ = {isa = PBXBuildFile; fileRef = 9F7720EC12B38C4400072AE8 /* dos_execute.cpp */; };
		9F2D303415B8233800FAE848 /* dos_files.cpp in Sources */ = {isa = PBXBuildFile; fileRef = 9F7720ED12B38C4400072AE8 /* dos_files.cpp */; };
		9F2D303515B8233800FAE848 /* dos_ioctl.cpp in Sources */ = {isa = PBXBuildFile; fileRef = 9F7720EE12B38C4400072AE8 /* dos_ioctl.cpp */; };
		9F2D303615B8233800FAE848 /* dos_keyboard_layout.cpp in Sources */ = {isa = PBXBuildFile; fileRef = 9F7720EF12B38C4400072AE8 /* dos_keyboard_layout.cpp */; };
		9F2D303715B8233800FAE848 /* dos_memory.cpp in Sources */ = {isa = PBXBuildFile; fileRef = 9F7720F112B38C4400072AE8 /* dos_memory.cpp */; };
		9F2D303815B8233800FAE848 /* dos_misc.cpp in Sources */ = {isa = PBXBuildFile; fileRef = 9F7720F212B38C4400072AE8 /* dos_misc.cpp */; };
		9F2D303915B8233800FAE848 /* dos_mscdex.cpp in Sources */ = {isa = PBXBuildFile; fileRef = 9F7720F312B38C4400072AE8 /* dos_mscdex.cpp */; };
		9F2D303A15B8233800FAE848 /* dos_programs.cpp in Sources */ = {isa = PBXBuildFile; fileRef = 9F7720F412B38C4400072AE8 /* dos_programs.cpp */; };
		9F2D303B15B8233800FAE848 /* dos_tables.cpp in Sources */ = {isa = PBXBuildFile; fileRef = 9F7720F512B38C4400072AE8 /* dos_tables.cpp */; };
		9F2D303C15B8233800FAE848 /* drive_cache.cpp in Sources */ = {isa = PBXBuildFile; fileRef = 9F7720F612B38C4400072AE8 /* drive_cache.cpp */; };
		9F2D303D15B8233800FAE848 /* drive_fat.cpp in Sources */ = {isa = PBXBuildFile; fileRef = 9F7720F712B38C4400072AE8 /* drive_fat.cpp */; };
		9F2D303E15B8233800FAE848 /* drive_iso.cpp in Sources */ = {isa = PBXBuildFile; fileRef = 9F7720F812B38C4400072AE8 /* drive_iso.cpp */; };
		9F2D303F15B8233800FAE848 /* drive_local.cpp in Sources */ = {isa = PBXBuildFile; fileRef = 9F7720F912B38C4400072AE8 /* drive_local.cpp */; };
		9F2D304015B8233800FAE848 /* drive_physfs.cpp in Sources */ = {isa = PBXBuildFile; fileRef = 9F7720FA12B38C4400072AE8 /* drive_physfs.cpp */; };
		9F2D304115B8233800FAE848 /* drive_virtual.cpp in Sources */ = {isa = PBXBuildFile; fileRef = 9F7720FB12B38C4400072AE8 /* drive_virtual.cpp */; };
		9F2D304215B8233800FAE848 /* drives.cpp in Sources */ = {isa = PBXBuildFile; fileRef = 9F7720FC12B38C4400072AE8 /* drives.cpp */; };
		9F2D304315B8233800FAE848 /* dosbox.cpp in Sources */ = {isa = PBXBuildFile; fileRef = 9F77210012B38C4400072AE8 /* dosbox.cpp */; };
		9F2D304415B8233800FAE848 /* fpu.cpp in Sources */ = {isa = PBXBuildFile; fileRef = 9F77210212B38C4400072AE8 /* fpu.cpp */; };
		9F2D304515B8233800FAE848 /* midi.cpp in Sources */ = {isa = PBXBuildFile; fileRef = 9F77210812B38C4400072AE8 /* midi.cpp */; };
		9F2D304615B8233800FAE848 /* render.cpp in Sources */ = {isa = PBXBuildFile; fileRef = 9F77210E12B38C4400072AE8 /* render.cpp */; };
		9F2D304715B8233800FAE848 /* render_scalers.cpp in Sources */ = {isa = PBXBuildFile; fileRef = 9F77211012B38C4400072AE8 /* render_scalers.cpp */; };
		9F2D304815B8233800FAE848 /* adlib.cpp in Sources */ = {isa = PBXBuildFile; fileRef = 9F77211C12B38C4400072AE8 /* adlib.cpp */; };
		9F2D304915B8233800FAE848 /* cmos.cpp in Sources */ = {isa = PBXBuildFile; fileRef = 9F77211E12B38C4400072AE8 /* cmos.cpp */; };
		9F2D304A15B8233800FAE848 /* dbopl.cpp in Sources */ = {isa = PBXBuildFile; fileRef = 9F77211F12B38C4400072AE8 /* dbopl.cpp */; };
		9F2D304B15B8233800FAE848 /* disney.cpp in Sources */ = {isa = PBXBuildFile; fileRef = 9F77212112B38C4400072AE8 /* disney.cpp */; };
		9F2D304C15B8233800FAE848 /* dma.cpp in Sources */ = {isa = PBXBuildFile; fileRef = 9F77212212B38C4400072AE8 /* dma.cpp */; };
		9F2D304D15B8233800FAE848 /* gameblaster.cpp in Sources */ = {isa = PBXBuildFile; fileRef = 9F77212312B38C4400072AE8 /* gameblaster.cpp */; };
		9F2D304E15B8233800FAE848 /* gus.cpp in Sources */ = {isa = PBXBuildFile; fileRef = 9F77212412B38C4400072AE8 /* gus.cpp */; };
		9F2D304F15B8233800FAE848 /* hardware.cpp in Sources */ = {isa = PBXBuildFile; fileRef = 9F77212512B38C4400072AE8 /* hardware.cpp */; };
		9F2D305015B8233800FAE848 /* iohandler.cpp in Sources */ = {isa = PBXBuildFile; fileRef = 9F77212612B38C4400072AE8 /* iohandler.cpp */; };
		9F2D305115B8233800FAE848 /* ipx.cpp in Sources */ = {isa = PBXBuildFile; fileRef = 9F77212712B38C4400072AE8 /* ipx.cpp */; };
		9F2D305215B8233800FAE848 /* ipxserver.cpp in Sources */ = {isa = PBXBuildFile; fileRef = 9F77212812B38C4400072AE8 /* ipxserver.cpp */; };
		9F2D305315B8233800FAE848 /* joystick.cpp in Sources */ = {isa = PBXBuildFile; fileRef = 9F77212912B38C4400072AE8 /* joystick.cpp */; };
		9F2D305415B8233800FAE848 /* keyboard.cpp in Sources */ = {isa = PBXBuildFile; fileRef = 9F77212A12B38C4400072AE8 /* keyboard.cpp */; };
		9F2D305515B8233800FAE848 /* memory.cpp in Sources */ = {isa = PBXBuildFile; fileRef = 9F77212B12B38C4400072AE8 /* memory.cpp */; };
		9F2D305615B8233800FAE848 /* mixer.cpp in Sources */ = {isa = PBXBuildFile; fileRef = 9F77212C12B38C4400072AE8 /* mixer.cpp */; };
		9F2D305715B8233800FAE848 /* mpu401.cpp in Sources */ = {isa = PBXBuildFile; fileRef = 9F77212D12B38C4400072AE8 /* mpu401.cpp */; };
		9F2D305815B8233800FAE848 /* opl.cpp in Sources */ = {isa = PBXBuildFile; fileRef = 9F77212E12B38C4400072AE8 /* opl.cpp */; };
		9F2D305915B8233800FAE848 /* pcspeaker.cpp in Sources */ = {isa = PBXBuildFile; fileRef = 9F77213012B38C4400072AE8 /* pcspeaker.cpp */; };
		9F2D305A15B8233800FAE848 /* pic.cpp in Sources */ = {isa = PBXBuildFile; fileRef = 9F77213112B38C4400072AE8 /* pic.cpp */; };
		9F2D305B15B8233800FAE848 /* sblaster.cpp in Sources */ = {isa = PBXBuildFile; fileRef = 9F77213212B38C4400072AE8 /* sblaster.cpp */; };
		9F2D305C15B8233800FAE848 /* directserial.cpp in Sources */ = {isa = PBXBuildFile; fileRef = 9F77213412B38C4400072AE8 /* directserial.cpp */; };
		9F2D305D15B8233800FAE848 /* libserial.cpp in Sources */ = {isa = PBXBuildFile; fileRef = 9F77213612B38C4400072AE8 /* libserial.cpp */; };
		9F2D305E15B8233800FAE848 /* misc_util.cpp in Sources */ = {isa = PBXBuildFile; fileRef = 9F77213812B38C4400072AE8 /* misc_util.cpp */; };
		9F2D305F15B8233800FAE848 /* nullmodem.cpp in Sources */ = {isa = PBXBuildFile; fileRef = 9F77213A12B38C4400072AE8 /* nullmodem.cpp */; };
		9F2D306015B8233800FAE848 /* serialdummy.cpp in Sources */ = {isa = PBXBuildFile; fileRef = 9F77213C12B38C4400072AE8 /* serialdummy.cpp */; };
		9F2D306115B8233800FAE848 /* serialport.cpp in Sources */ = {isa = PBXBuildFile; fileRef = 9F77213E12B38C4400072AE8 /* serialport.cpp */; };
		9F2D306215B8233800FAE848 /* softmodem.cpp in Sources */ = {isa = PBXBuildFile; fileRef = 9F77213F12B38C4400072AE8 /* softmodem.cpp */; };
		9F2D306315B8233800FAE848 /* tandy_sound.cpp in Sources */ = {isa = PBXBuildFile; fileRef = 9F77214112B38C4400072AE8 /* tandy_sound.cpp */; };
		9F2D306415B8233800FAE848 /* timer.cpp in Sources */ = {isa = PBXBuildFile; fileRef = 9F77214212B38C4400072AE8 /* timer.cpp */; };
		9F2D306515B8233800FAE848 /* vga.cpp in Sources */ = {isa = PBXBuildFile; fileRef = 9F77214312B38C4400072AE8 /* vga.cpp */; };
		9F2D306615B8233800FAE848 /* vga_attr.cpp in Sources */ = {isa = PBXBuildFile; fileRef = 9F77214412B38C4400072AE8 /* vga_attr.cpp */; };
		9F2D306715B8233800FAE848 /* vga_crtc.cpp in Sources */ = {isa = PBXBuildFile; fileRef = 9F77214512B38C4400072AE8 /* vga_crtc.cpp */; };
		9F2D306815B8233800FAE848 /* vga_dac.cpp in Sources */ = {isa = PBXBuildFile; fileRef = 9F77214612B38C4400072AE8 /* vga_dac.cpp */; };
		9F2D306915B8233800FAE848 /* vga_draw.cpp in Sources */ = {isa = PBXBuildFile; fileRef = 9F77214712B38C4400072AE8 /* vga_draw.cpp */; };
		9F2D306A15B8233800FAE848 /* vga_gfx.cpp in Sources */ = {isa = PBXBuildFile; fileRef = 9F77214812B38C4400072AE8 /* vga_gfx.cpp */; };
		9F2D306B15B8233800FAE848 /* vga_memory.cpp in Sources */ = {isa = PBXBuildFile; fileRef = 9F77214912B38C4400072AE8 /* vga_memory.cpp */; };
		9F2D306C15B8233800FAE848 /* vga_misc.cpp in Sources */ = {isa = PBXBuildFile; fileRef = 9F77214A12B38C4400072AE8 /* vga_misc.cpp */; };
		9F2D306D15B8233800FAE848 /* vga_other.cpp in Sources */ = {isa = PBXBuildFile; fileRef = 9F77214B12B38C4400072AE8 /* vga_other.cpp */; };
		9F2D306E15B8233800FAE848 /* vga_paradise.cpp in Sources */ = {isa = PBXBuildFile; fileRef = 9F77214C12B38C4400072AE8 /* vga_paradise.cpp */; };
		9F2D306F15B8233800FAE848 /* vga_s3.cpp in Sources */ = {isa = PBXBuildFile; fileRef = 9F77214D12B38C4400072AE8 /* vga_s3.cpp */; };
		9F2D307015B8233800FAE848 /* vga_seq.cpp in Sources */ = {isa = PBXBuildFile; fileRef = 9F77214E12B38C4400072AE8 /* vga_seq.cpp */; };
		9F2D307115B8233800FAE848 /* vga_tseng.cpp in Sources */ = {isa = PBXBuildFile; fileRef = 9F77214F12B38C4400072AE8 /* vga_tseng.cpp */; };
		9F2D307215B8233800FAE848 /* vga_xga.cpp in Sources */ = {isa = PBXBuildFile; fileRef = 9F77215012B38C4400072AE8 /* vga_xga.cpp */; };
		9F2D307315B8233800FAE848 /* bios.cpp in Sources */ = {isa = PBXBuildFile; fileRef = 9F77215212B38C4400072AE8 /* bios.cpp */; };
		9F2D307415B8233800FAE848 /* bios_disk.cpp in Sources */ = {isa = PBXBuildFile; fileRef = 9F77215312B38C4400072AE8 /* bios_disk.cpp */; };
		9F2D307515B8233800FAE848 /* bios_keyboard.cpp in Sources */ = {isa = PBXBuildFile; fileRef = 9F77215412B38C4400072AE8 /* bios_keyboard.cpp */; };
		9F2D307615B8233800FAE848 /* ems.cpp in Sources */ = {isa = PBXBuildFile; fileRef = 9F77215512B38C4400072AE8 /* ems.cpp */; };
		9F2D307715B8233800FAE848 /* int10.cpp in Sources */ = {isa = PBXBuildFile; fileRef = 9F77215612B38C4400072AE8 /* int10.cpp */; };
		9F2D307815B8233800FAE848 /* int10_char.cpp in Sources */ = {isa = PBXBuildFile; fileRef = 9F77215812B38C4400072AE8 /* int10_char.cpp */; };
		9F2D307915B8233800FAE848 /* int10_memory.cpp in Sources */ = {isa = PBXBuildFile; fileRef = 9F77215912B38C4400072AE8 /* int10_memory.cpp */; };
		9F2D307A15B8233800FAE848 /* int10_misc.cpp in Sources */ = {isa = PBXBuildFile; fileRef = 9F77215A12B38C4400072AE8 /* int10_misc.cpp */; };
		9F2D307B15B8233800FAE848 /* int10_modes.cpp in Sources */ = {isa = PBXBuildFile; fileRef = 9F77215B12B38C4400072AE8 /* int10_modes.cpp */; };
		9F2D307C15B8233800FAE848 /* int10_pal.cpp in Sources */ = {isa = PBXBuildFile; fileRef = 9F77215C12B38C4400072AE8 /* int10_pal.cpp */; };
		9F2D307D15B8233800FAE848 /* int10_put_pixel.cpp in Sources */ = {isa = PBXBuildFile; fileRef = 9F77215D12B38C4400072AE8 /* int10_put_pixel.cpp */; };
		9F2D307E15B8233800FAE848 /* int10_vesa.cpp in Sources */ = {isa = PBXBuildFile; fileRef = 9F77215E12B38C4400072AE8 /* int10_vesa.cpp */; };
		9F2D307F15B8233800FAE848 /* int10_video_state.cpp in Sources */ = {isa = PBXBuildFile; fileRef = 9F77215F12B38C4400072AE8 /* int10_video_state.cpp */; };
		9F2D308015B8233800FAE848 /* int10_vptable.cpp in Sources */ = {isa = PBXBuildFile; fileRef = 9F77216012B38C4400072AE8 /* int10_vptable.cpp */; };
		9F2D308115B8233800FAE848 /* mouse.cpp in Sources */ = {isa = PBXBuildFile; fileRef = 9F77216112B38C4400072AE8 /* mouse.cpp */; };
		9F2D308215B8233800FAE848 /* xms.cpp in Sources */ = {isa = PBXBuildFile; fileRef = 9F77216212B38C4400072AE8 /* xms.cpp */; };
		9F2D308315B8233800FAE848 /* cross.cpp in Sources */ = {isa = PBXBuildFile; fileRef = 9F77216C12B38C4400072AE8 /* cross.cpp */; };
		9F2D308415B8233800FAE848 /* messages.cpp in Sources */ = {isa = PBXBuildFile; fileRef = 9F77216D12B38C4400072AE8 /* messages.cpp */; };
		9F2D308515B8233800FAE848 /* programs.cpp in Sources */ = {isa = PBXBuildFile; fileRef = 9F77216E12B38C4400072AE8 /* programs.cpp */; };
		9F2D308615B8233800FAE848 /* setup.cpp in Sources */ = {isa = PBXBuildFile; fileRef = 9F77216F12B38C4400072AE8 /* setup.cpp */; };
		9F2D308715B8233800FAE848 /* support.cpp in Sources */ = {isa = PBXBuildFile; fileRef = 9F77217012B38C4400072AE8 /* support.cpp */; };
		9F2D308815B8233800FAE848 /* shell.cpp in Sources */ = {isa = PBXBuildFile; fileRef = 9F77217212B38C4400072AE8 /* shell.cpp */; };
		9F2D308915B8233800FAE848 /* shell_batch.cpp in Sources */ = {isa = PBXBuildFile; fileRef = 9F77217312B38C4400072AE8 /* shell_batch.cpp */; };
		9F2D308A15B8233800FAE848 /* shell_cmds.cpp in Sources */ = {isa = PBXBuildFile; fileRef = 9F77217412B38C4400072AE8 /* shell_cmds.cpp */; };
		9F2D308B15B8233800FAE848 /* shell_misc.cpp in Sources */ = {isa = PBXBuildFile; fileRef = 9F77217512B38C4400072AE8 /* shell_misc.cpp */; };
		9F2D308C15B8233800FAE848 /* BXThrustmasterFCS.mm in Sources */ = {isa = PBXBuildFile; fileRef = 9FFE1F821390F70C005C438A /* BXThrustmasterFCS.mm */; };
		9F2D308D15B8233800FAE848 /* BXHIDControllerProfile.m in Sources */ = {isa = PBXBuildFile; fileRef = 9F06C6D213992E1F00B19DF1 /* BXHIDControllerProfile.m */; };
		9F2D308E15B8233800FAE848 /* BXHIDInputBinding.m in Sources */ = {isa = PBXBuildFile; fileRef = 9F06C6E013993FB100B19DF1 /* BXHIDInputBinding.m */; };
		9F2D308F15B8233800FAE848 /* BX360ControllerProfile.m in Sources */ = {isa = PBXBuildFile; fileRef = 9FD3A1E3139A358C00D0918E /* BX360ControllerProfile.m */; };
		9F2D309015B8233800FAE848 /* BXSixaxisControllerProfile.m in Sources */ = {isa = PBXBuildFile; fileRef = 9FD3A27E139A839600D0918E /* BXSixaxisControllerProfile.m */; };
		9F2D309115B8233800FAE848 /* BXCollectionItemView.m in Sources */ = {isa = PBXBuildFile; fileRef = 9F60B0DB13AA418300F06BB1 /* BXCollectionItemView.m */; };
		9F2D309215B8233800FAE848 /* BXTemplateImageCell.m in Sources */ = {isa = PBXBuildFile; fileRef = 9FD012FA13AB87E500AF6FE8 /* BXTemplateImageCell.m */; };
		9F2D309315B8233800FAE848 /* BXJoypadController.m in Sources */ = {isa = PBXBuildFile; fileRef = 9FC637FF13C09B79004478A3 /* BXJoypadController.m */; };
		9F2D309415B8233800FAE848 /* BX2ButtonJoystickLayout.m in Sources */ = {isa = PBXBuildFile; fileRef = 9FC6382113C0D54C004478A3 /* BX2ButtonJoystickLayout.m */; };
		9F2D309515B8233800FAE848 /* BXJoypadLayout.m in Sources */ = {isa = PBXBuildFile; fileRef = 9FC6382413C0D637004478A3 /* BXJoypadLayout.m */; };
		9F2D309615B8233800FAE848 /* BX4ButtonJoystickLayout.m in Sources */ = {isa = PBXBuildFile; fileRef = 9FC6382813C0DB4F004478A3 /* BX4ButtonJoystickLayout.m */; };
		9F2D309715B8233800FAE848 /* BX4ButtonWheelLayout.m in Sources */ = {isa = PBXBuildFile; fileRef = 9FC6382E13C0E01B004478A3 /* BX4ButtonWheelLayout.m */; };
		9F2D309815B8233800FAE848 /* BX2ButtonWheelLayout.m in Sources */ = {isa = PBXBuildFile; fileRef = 9FC6383113C0E244004478A3 /* BX2ButtonWheelLayout.m */; };
		9F2D309915B8233800FAE848 /* BXFlightstickLayout.m in Sources */ = {isa = PBXBuildFile; fileRef = 9FC6382B13C0DC48004478A3 /* BXFlightstickLayout.m */; };
		9F2D309A15B8233800FAE848 /* BXInputController+BXJoypadInput.m in Sources */ = {isa = PBXBuildFile; fileRef = 9FC6380C13C0A10E004478A3 /* BXInputController+BXJoypadInput.m */; };
		9F2D309B15B8233800FAE848 /* BXG25ControllerProfile.m in Sources */ = {isa = PBXBuildFile; fileRef = 9FB446EA13D23BD900E69AF5 /* BXG25ControllerProfile.m */; };
		9F2D309C15B8233800FAE848 /* DDHidUsage+BXUsageExtensions.m in Sources */ = {isa = PBXBuildFile; fileRef = 9FA0C9E213D24FF3000F6FCB /* DDHidUsage+BXUsageExtensions.m */; };
		9F2D309D15B8233800FAE848 /* BXDualActionControllerProfile.m in Sources */ = {isa = PBXBuildFile; fileRef = 9FC2F83F13D60FBD00BD4F6B /* BXDualActionControllerProfile.m */; };
		9F2D309E15B8233800FAE848 /* BXBezelController.m in Sources */ = {isa = PBXBuildFile; fileRef = 9F70277A13D706CC00606B4C /* BXBezelController.m */; };
		9F2D309F15B8233800FAE848 /* BXThemedControls.m in Sources */ = {isa = PBXBuildFile; fileRef = 9F70278313D72D8100606B4C /* BXThemedControls.m */; };
		9F2D30A015B8233800FAE848 /* BXCoalfaceDrives.mm in Sources */ = {isa = PBXBuildFile; fileRef = 9FCA702113DAE6F5006C5DF8 /* BXCoalfaceDrives.mm */; };
		9F2D30A115B8233800FAE848 /* NSShadow+BXShadowExtensions.m in Sources */ = {isa = PBXBuildFile; fileRef = 9F8F482413DC74CA00C7E022 /* NSShadow+BXShadowExtensions.m */; };
		9F2D30A215B8233800FAE848 /* BXFileScan.m in Sources */ = {isa = PBXBuildFile; fileRef = 9F58BB5013DD975F00358512 /* BXFileScan.m */; };
		9F2D30A315B8233800FAE848 /* BXExecutableScan.m in Sources */ = {isa = PBXBuildFile; fileRef = 9F58BB5313DDAC3A00358512 /* BXExecutableScan.m */; };
		9F2D30A415B8233800FAE848 /* BXDOSWindowControllerLion.m in Sources */ = {isa = PBXBuildFile; fileRef = 9F0C0BD613E1751E0039C081 /* BXDOSWindowControllerLion.m */; };
		9F2D30A515B8233800FAE848 /* BXFullScreenCapableWindow.m in Sources */ = {isa = PBXBuildFile; fileRef = 9FD95D6913E2A45C005EF2C0 /* BXFullScreenCapableWindow.m */; };
		9F2D30A615B8233800FAE848 /* BXPrecisionProControllerProfile.m in Sources */ = {isa = PBXBuildFile; fileRef = B7900B3D13E47D9E00B37913 /* BXPrecisionProControllerProfile.m */; };
		9F2D30A715B8233800FAE848 /* BXMOMORacingControllerProfile.m in Sources */ = {isa = PBXBuildFile; fileRef = 9FA1CF6713E5B43F00416D74 /* BXMOMORacingControllerProfile.m */; };
		9F2D30A915B8233800FAE848 /* BXImageAwareFileScan.m in Sources */ = {isa = PBXBuildFile; fileRef = 9F61F78213EC2D5100505436 /* BXImageAwareFileScan.m */; };
		9F2D30AA15B8233800FAE848 /* BXEmulatorErrors.m in Sources */ = {isa = PBXBuildFile; fileRef = 9F3E57A413F694B40070A14D /* BXEmulatorErrors.m */; };
		9F2D30AB15B8233800FAE848 /* BXISOImage.m in Sources */ = {isa = PBXBuildFile; fileRef = 9F81CFB813EEA3F4008F0265 /* BXISOImage.m */; };
		9F2D30AC15B8233800FAE848 /* BXBinCueImage.m in Sources */ = {isa = PBXBuildFile; fileRef = 9F98589613EF71F600E66877 /* BXBinCueImage.m */; };
		9F2D30AD15B8233800FAE848 /* NSImage+BXImageEffects.m in Sources */ = {isa = PBXBuildFile; fileRef = 9FE1B61213FFBE430001640C /* NSImage+BXImageEffects.m */; };
		9F2D30AE15B8233800FAE848 /* RegexKitLite.m in Sources */ = {isa = PBXBuildFile; fileRef = 9F740BDD142A24A400BA66B4 /* RegexKitLite.m */; };
		9F2D30AF15B8233800FAE848 /* BXCoalfaceAudio.mm in Sources */ = {isa = PBXBuildFile; fileRef = 9F34BE3E142B700100A69FAF /* BXCoalfaceAudio.mm */; };
		9F2D30B015B8233800FAE848 /* BXEmulator+BXAudio.mm in Sources */ = {isa = PBXBuildFile; fileRef = 9F34BE5E142B851700A69FAF /* BXEmulator+BXAudio.mm */; };
		9F2D30B115B8233800FAE848 /* BXBaseAppController+BXSupportFiles.m in Sources */ = {isa = PBXBuildFile; fileRef = 9F34BE61142B917100A69FAF /* BXBaseAppController+BXSupportFiles.m */; };
		9F2D30B215B8233800FAE848 /* BXMT32LCDDisplay.m in Sources */ = {isa = PBXBuildFile; fileRef = 9FBEC4EF142CE8300016964A /* BXMT32LCDDisplay.m */; };
		9F2D30B315B8233800FAE848 /* BXMIDISynth.m in Sources */ = {isa = PBXBuildFile; fileRef = 9F902C23142E183500843B01 /* BXMIDISynth.m */; };
		9F2D30B415B8233800FAE848 /* BXEmulatedMT32.mm in Sources */ = {isa = PBXBuildFile; fileRef = 9F902C26142E198100843B01 /* BXEmulatedMT32.mm */; };
		9F2D30B515B8233800FAE848 /* BXExternalMIDIDevice.m in Sources */ = {isa = PBXBuildFile; fileRef = 9F902C29142E199100843B01 /* BXExternalMIDIDevice.m */; };
		9F2D30B615B8233800FAE848 /* BXMIDIDeviceMonitor.m in Sources */ = {isa = PBXBuildFile; fileRef = 9F86DB3F1431EF5F00A2EFB6 /* BXMIDIDeviceMonitor.m */; };
		9F2D30B715B8233800FAE848 /* BXSession+BXAudioControls.m in Sources */ = {isa = PBXBuildFile; fileRef = 9F3EDA161434A6E4009BFBA2 /* BXSession+BXAudioControls.m */; };
		9F2D30B815B8233800FAE848 /* BXExternalMT32.m in Sources */ = {isa = PBXBuildFile; fileRef = 9F3EDA1A1434B48D009BFBA2 /* BXExternalMT32.m */; };
		9F2D30B915B8233800FAE848 /* BXDummyMIDIDevice.m in Sources */ = {isa = PBXBuildFile; fileRef = 9F6C1CD914373AF600601ACB /* BXDummyMIDIDevice.m */; };
		9F2D30BB15B8233800FAE848 /* CALayer+BXLayerAdditions.m in Sources */ = {isa = PBXBuildFile; fileRef = 9F586CED143E4A0100E840C8 /* CALayer+BXLayerAdditions.m */; };
		9F2D30BC15B8233800FAE848 /* BXExternalMT32+BXMT32Sysexes.m in Sources */ = {isa = PBXBuildFile; fileRef = 9F7D9EFE1444BAA800B6AD50 /* BXExternalMT32+BXMT32Sysexes.m */; };
		9F2D30BD15B8233800FAE848 /* BXHUDProgressIndicator.m in Sources */ = {isa = PBXBuildFile; fileRef = 9FF1562814506DBA00545317 /* BXHUDProgressIndicator.m */; };
		9F2D30BE15B8233800FAE848 /* BXHUDLevelIndicatorCell.m in Sources */ = {isa = PBXBuildFile; fileRef = 9FF1562C14506E7200545317 /* BXHUDLevelIndicatorCell.m */; };
		9F2D30BF15B8233800FAE848 /* BXKeyboardEventTap.m in Sources */ = {isa = PBXBuildFile; fileRef = 9FF1562F14506F5C00545317 /* BXKeyboardEventTap.m */; };
		9F2D30C015B8233800FAE848 /* BXBezelView.m in Sources */ = {isa = PBXBuildFile; fileRef = 9F39A43A1452CE9100942D0F /* BXBezelView.m */; };
		9F2D30C115B8233800FAE848 /* BXThemedPopUpButtonCell.m in Sources */ = {isa = PBXBuildFile; fileRef = 9FD7B6AF145745D800565CEB /* BXThemedPopUpButtonCell.m */; };
		9F2D30C215B8233800FAE848 /* BXThemedButtonCell.m in Sources */ = {isa = PBXBuildFile; fileRef = 9FD7B6B2145746CC00565CEB /* BXThemedButtonCell.m */; };
		9F2D30C315B8233800FAE848 /* BXThemedSliderCell.m in Sources */ = {isa = PBXBuildFile; fileRef = 9F26A9AC1458678B000184D1 /* BXThemedSliderCell.m */; };
		9F2D30C415B8233800FAE848 /* BXContinuousThread.m in Sources */ = {isa = PBXBuildFile; fileRef = 9FAD1DFC14641ECD00C3074E /* BXContinuousThread.m */; };
		9F2D30C515B8233800FAE848 /* BXTFlightControllerProfile.m in Sources */ = {isa = PBXBuildFile; fileRef = 9F68919F14B0F6D800641C62 /* BXTFlightControllerProfile.m */; };
		9F2D30C615B8233800FAE848 /* BXAppKitVersionHelpers.m in Sources */ = {isa = PBXBuildFile; fileRef = 9F9AEE8814CB4AEA00728641 /* BXAppKitVersionHelpers.m */; };
		9F2D30C715B8233800FAE848 /* BXApplication.m in Sources */ = {isa = PBXBuildFile; fileRef = 9F8F374814F91FEB00E482FB /* BXApplication.m */; };
		9F2D30C815B8233800FAE848 /* BXBaseAppController+BXHotKeys.m in Sources */ = {isa = PBXBuildFile; fileRef = 9F8F374E14F9442D00E482FB /* BXBaseAppController+BXHotKeys.m */; };
		9F2D30C915B8233800FAE848 /* NSObject+BXPerformExtensions.m in Sources */ = {isa = PBXBuildFile; fileRef = 9F1DE9B114FB7F3800F9C91E /* NSObject+BXPerformExtensions.m */; };
		9F2D30CA15B8233800FAE848 /* BXExternalMIDIDevice+BXGeneralMIDISysexes.m in Sources */ = {isa = PBXBuildFile; fileRef = 9FD8BEE314FFF7660073B4EC /* BXExternalMIDIDevice+BXGeneralMIDISysexes.m */; };
		9F2D30CB15B8233800FAE848 /* BXKeyBuffer.mm in Sources */ = {isa = PBXBuildFile; fileRef = 9F9DF414153B058200233968 /* BXKeyBuffer.mm */; };
		9F2D30CC15B8233800FAE848 /* BXFileTypes.m in Sources */ = {isa = PBXBuildFile; fileRef = 9F887104156F85F8006CDB5F /* BXFileTypes.m */; };
		9F2D30CD15B8233800FAE848 /* BXShader.m in Sources */ = {isa = PBXBuildFile; fileRef = 9FE3237D157A42B3004492E8 /* BXShader.m */; };
		9F2D30CE15B8233800FAE848 /* BXBSNESShader.m in Sources */ = {isa = PBXBuildFile; fileRef = 9FE32381157A7498004492E8 /* BXBSNESShader.m */; };
		9F2D30CF15B8233800FAE848 /* BXTexture2D.m in Sources */ = {isa = PBXBuildFile; fileRef = 9FF68FF7157B9C6600F8B5BC /* BXTexture2D.m */; };
		9F2D30D015B8233800FAE848 /* BXTexture2D+BXVideoFrameExtensions.m in Sources */ = {isa = PBXBuildFile; fileRef = 9FF68FFF157BE82B00F8B5BC /* BXTexture2D+BXVideoFrameExtensions.m */; };
		9F2D30D115B8233800FAE848 /* BXSupersamplingRenderer.m in Sources */ = {isa = PBXBuildFile; fileRef = 9F4FC1141592508100319428 /* BXSupersamplingRenderer.m */; };
		9F2D30D215B8233800FAE848 /* BXShaderRenderer.m in Sources */ = {isa = PBXBuildFile; fileRef = 9F4FC117159253DA00319428 /* BXShaderRenderer.m */; };
		9F2D30D315B8233800FAE848 /* NSKeyedArchiver+BXArchivingAdditions.m in Sources */ = {isa = PBXBuildFile; fileRef = 9F5F12C515ADCE74007A070F /* NSKeyedArchiver+BXArchivingAdditions.m */; };
		9F2D30D615B8233800FAE848 /* LockClosing.aiff in Resources */ = {isa = PBXBuildFile; fileRef = 9FBC31DD0F56C383001811F2 /* LockClosing.aiff */; };
		9F2D30D715B8233800FAE848 /* LockOpening.aiff in Resources */ = {isa = PBXBuildFile; fileRef = 9FBC31DE0F56C383001811F2 /* LockOpening.aiff */; };
		9F2D30D815B8233800FAE848 /* DOSBox.strings in Resources */ = {isa = PBXBuildFile; fileRef = 9FBC34480F56C5D1001811F2 /* DOSBox.strings */; };
		9F2D30D915B8233800FAE848 /* Shell.strings in Resources */ = {isa = PBXBuildFile; fileRef = 9FBC344A0F56C5D1001811F2 /* Shell.strings */; };
		9F2D30DB15B8233800FAE848 /* Snapshot.aiff in Resources */ = {isa = PBXBuildFile; fileRef = 9FE202470F6D749500B3A38C /* Snapshot.aiff */; };
		9F2D30E815B8233800FAE848 /* GameProfiles.plist in Resources */ = {isa = PBXBuildFile; fileRef = 9FFAFE2C10DE33FB00728BAC /* GameProfiles.plist */; };
		9F2D30E915B8233800FAE848 /* Configurations in Resources */ = {isa = PBXBuildFile; fileRef = 9FFAFE2E10DE343F00728BAC /* Configurations */; };
		9F2D30F415B8233800FAE848 /* Configuration.strings in Resources */ = {isa = PBXBuildFile; fileRef = 9FAA451411EB40180042B986 /* Configuration.strings */; };
		9F2D311515B8233800FAE848 /* KeyboardLayouts.plist in Resources */ = {isa = PBXBuildFile; fileRef = 9FCC303B13670F680013F083 /* KeyboardLayouts.plist */; };
		9F2D312115B8233800FAE848 /* PauseTemplate.pdf in Resources */ = {isa = PBXBuildFile; fileRef = 9FFF635B14013F4D007E8B47 /* PauseTemplate.pdf */; };
		9F2D312215B8233800FAE848 /* PlayTemplate.pdf in Resources */ = {isa = PBXBuildFile; fileRef = 9FFF635C14013F4D007E8B47 /* PlayTemplate.pdf */; };
		9F2D312315B8233800FAE848 /* EjectTemplate.pdf in Resources */ = {isa = PBXBuildFile; fileRef = 9FFF635D14013F4D007E8B47 /* EjectTemplate.pdf */; };
		9F2D312415B8233800FAE848 /* InsertTemplate.pdf in Resources */ = {isa = PBXBuildFile; fileRef = 9FFF635E14013F4D007E8B47 /* InsertTemplate.pdf */; };
		9F2D312915B8233800FAE848 /* MT32LCDFontTemplate.png in Resources */ = {isa = PBXBuildFile; fileRef = 9FBEC4F2142CEB770016964A /* MT32LCDFontTemplate.png */; };
		9F2D312A15B8233800FAE848 /* MT32LCDGridTemplate.png in Resources */ = {isa = PBXBuildFile; fileRef = 9FBEC4F3142CEB770016964A /* MT32LCDGridTemplate.png */; };
		9F2D312B15B8233800FAE848 /* MT32ROMTypes.plist in Resources */ = {isa = PBXBuildFile; fileRef = 9F8A9CD1143E120B00C37A93 /* MT32ROMTypes.plist */; };
		9F2D313415B8233800FAE848 /* NumpadActiveTemplate.pdf in Resources */ = {isa = PBXBuildFile; fileRef = 9FD54A5914DE96B800FE350F /* NumpadActiveTemplate.pdf */; };
		9F2D313515B8233800FAE848 /* NumpadInactiveTemplate.pdf in Resources */ = {isa = PBXBuildFile; fileRef = 9FD54A5C14DE979B00FE350F /* NumpadInactiveTemplate.pdf */; };
		9F2D313615B8233800FAE848 /* NumlockActiveTemplate.pdf in Resources */ = {isa = PBXBuildFile; fileRef = 9F3034B714E2C3F600BC572E /* NumlockActiveTemplate.pdf */; };
		9F2D313715B8233800FAE848 /* NumlockInactiveTemplate.pdf in Resources */ = {isa = PBXBuildFile; fileRef = 9F3034B814E2C3F600BC572E /* NumlockInactiveTemplate.pdf */; };
		9F2D313815B8233800FAE848 /* FastForwardTemplate.pdf in Resources */ = {isa = PBXBuildFile; fileRef = 9F8F374B14F9366F00E482FB /* FastForwardTemplate.pdf */; };
		9F2D313915B8233800FAE848 /* Volume33PercentTemplate.pdf in Resources */ = {isa = PBXBuildFile; fileRef = 9F27BD1314FAA4F5008EB0A1 /* Volume33PercentTemplate.pdf */; };
		9F2D313A15B8233800FAE848 /* Volume66PercentTemplate.pdf in Resources */ = {isa = PBXBuildFile; fileRef = 9F27BD1414FAA4F5008EB0A1 /* Volume66PercentTemplate.pdf */; };
		9F2D313B15B8233800FAE848 /* Volume100PercentTemplate.pdf in Resources */ = {isa = PBXBuildFile; fileRef = 9F27BD1514FAA4F5008EB0A1 /* Volume100PercentTemplate.pdf */; };
		9F2D313C15B8233800FAE848 /* Volume0PercentCroppedTemplate.pdf in Resources */ = {isa = PBXBuildFile; fileRef = 9F27BD1614FAA4F5008EB0A1 /* Volume0PercentCroppedTemplate.pdf */; };
		9F2D313D15B8233800FAE848 /* Volume0PercentTemplate.pdf in Resources */ = {isa = PBXBuildFile; fileRef = 9F27BD1714FAA4F5008EB0A1 /* Volume0PercentTemplate.pdf */; };
		9F2D313E15B8233800FAE848 /* ScreenshotTemplate.pdf in Resources */ = {isa = PBXBuildFile; fileRef = 9F839FB4150B81EF00337DD6 /* ScreenshotTemplate.pdf */; };
		9F2D313F15B8233800FAE848 /* Shaders in Resources */ = {isa = PBXBuildFile; fileRef = 9F84C86D157800DD00CCBCA7 /* Shaders */; };
		9F2D314F15B8233800FAE848 /* libJoypadCocoa.a in Frameworks */ = {isa = PBXBuildFile; fileRef = 9FC6380913C09C5B004478A3 /* libJoypadCocoa.a */; };
		9F2D315015B8233800FAE848 /* CoreServices.framework in Frameworks */ = {isa = PBXBuildFile; fileRef = 9FC637FC13C09B10004478A3 /* CoreServices.framework */; };
		9F2D315115B8233800FAE848 /* Cocoa.framework in Frameworks */ = {isa = PBXBuildFile; fileRef = 1058C7A1FEA54F0111CA2CBB /* Cocoa.framework */; };
		9F2D315215B8233800FAE848 /* Carbon.framework in Frameworks */ = {isa = PBXBuildFile; fileRef = 9FBC32110F56C3E9001811F2 /* Carbon.framework */; };
		9F2D315315B8233800FAE848 /* SDL.framework in Frameworks */ = {isa = PBXBuildFile; fileRef = 9FBC3C140F56D6E8001811F2 /* SDL.framework */; };
		9F2D315415B8233800FAE848 /* SDL_net.framework in Frameworks */ = {isa = PBXBuildFile; fileRef = 9FBC3C150F56D6E8001811F2 /* SDL_net.framework */; };
		9F2D315515B8233800FAE848 /* OpenGL.framework in Frameworks */ = {isa = PBXBuildFile; fileRef = 9FBC3C710F56E0AE001811F2 /* OpenGL.framework */; };
		9F2D315615B8233800FAE848 /* AudioUnit.framework in Frameworks */ = {isa = PBXBuildFile; fileRef = 9FBC3C760F56E0D7001811F2 /* AudioUnit.framework */; };
		9F2D315715B8233800FAE848 /* CoreMIDI.framework in Frameworks */ = {isa = PBXBuildFile; fileRef = 9FBC3C770F56E0D7001811F2 /* CoreMIDI.framework */; };
		9F2D315815B8233800FAE848 /* QuartzCore.framework in Frameworks */ = {isa = PBXBuildFile; fileRef = 9F2140FE0F59F28000A5A183 /* QuartzCore.framework */; };
		9F2D315915B8233800FAE848 /* AudioToolbox.framework in Frameworks */ = {isa = PBXBuildFile; fileRef = 9F4E042B0F67E72300427D50 /* AudioToolbox.framework */; };
		9F2D315A15B8233800FAE848 /* libicucore.dylib in Frameworks */ = {isa = PBXBuildFile; fileRef = 9F8A975F10E7EDDE00A4B72A /* libicucore.dylib */; };
		9F2D315C15B8233800FAE848 /* QTKit.framework in Frameworks */ = {isa = PBXBuildFile; fileRef = 9F20C28D11E5D8B4005AF541 /* QTKit.framework */; };
		9F2D315D15B8233800FAE848 /* ScriptingBridge.framework in Frameworks */ = {isa = PBXBuildFile; fileRef = 9F61942312340F5400F35AB4 /* ScriptingBridge.framework */; };
		9F2D315F15B8233800FAE848 /* SDL_sound.framework in Frameworks */ = {isa = PBXBuildFile; fileRef = 9FCEDF3212B3DFFC00E856A4 /* SDL_sound.framework */; };
		9F2D316015B8233800FAE848 /* DiskArbitration.framework in Frameworks */ = {isa = PBXBuildFile; fileRef = 9FBAA8F3134AFABD0092BF95 /* DiskArbitration.framework */; };
		9F2D316115B8233800FAE848 /* DDHidLib.framework in Frameworks */ = {isa = PBXBuildFile; fileRef = 9F731AF413630820005E564F /* DDHidLib.framework */; };
		9F2D316215B8233800FAE848 /* IOKit.framework in Frameworks */ = {isa = PBXBuildFile; fileRef = 9F731B51136331A9005E564F /* IOKit.framework */; };
		9F2D316315B8233800FAE848 /* MT32Emu.framework in Frameworks */ = {isa = PBXBuildFile; fileRef = 9F34BE5A142B76D800A69FAF /* MT32Emu.framework */; };
		9F2D316415B8233800FAE848 /* BGHUDAppKit.framework in Frameworks */ = {isa = PBXBuildFile; fileRef = 9F44C75215A0A38800F6A9ED /* BGHUDAppKit.framework */; };
		9F2D316615B8233800FAE848 /* DDHidLib.framework in Copy Bundled Frameworks */ = {isa = PBXBuildFile; fileRef = 9F731AF413630820005E564F /* DDHidLib.framework */; };
		9F2D316715B8233800FAE848 /* SDL_sound.framework in Copy Bundled Frameworks */ = {isa = PBXBuildFile; fileRef = 9FCEDF3212B3DFFC00E856A4 /* SDL_sound.framework */; };
		9F2D316815B8233800FAE848 /* SDL_net.framework in Copy Bundled Frameworks */ = {isa = PBXBuildFile; fileRef = 9FBC3C150F56D6E8001811F2 /* SDL_net.framework */; };
		9F2D316B15B8233800FAE848 /* SDL.framework in Copy Bundled Frameworks */ = {isa = PBXBuildFile; fileRef = 9FBC3C140F56D6E8001811F2 /* SDL.framework */; };
		9F2D316C15B8233800FAE848 /* MT32Emu.framework in Copy Bundled Frameworks */ = {isa = PBXBuildFile; fileRef = 9F34BE5A142B76D800A69FAF /* MT32Emu.framework */; };
		9F2D316D15B8233800FAE848 /* BGHUDAppKit.framework in Copy Bundled Frameworks */ = {isa = PBXBuildFile; fileRef = 9F44C75215A0A38800F6A9ED /* BGHUDAppKit.framework */; };
		9F2D318915B826F600FAE848 /* DOSWindow.xib in Resources */ = {isa = PBXBuildFile; fileRef = 9F2D317E15B826EF00FAE848 /* DOSWindow.xib */; };
		9F2D318B15B826FE00FAE848 /* MainMenu.xib in Resources */ = {isa = PBXBuildFile; fileRef = 9F2D318215B826EF00FAE848 /* MainMenu.xib */; };
		9F3034B914E2C3F600BC572E /* NumlockActiveTemplate.pdf in Resources */ = {isa = PBXBuildFile; fileRef = 9F3034B714E2C3F600BC572E /* NumlockActiveTemplate.pdf */; };
		9F3034BA14E2C3F600BC572E /* NumlockInactiveTemplate.pdf in Resources */ = {isa = PBXBuildFile; fileRef = 9F3034B814E2C3F600BC572E /* NumlockInactiveTemplate.pdf */; };
		9F34BE40142B700100A69FAF /* BXCoalfaceAudio.mm in Sources */ = {isa = PBXBuildFile; fileRef = 9F34BE3E142B700100A69FAF /* BXCoalfaceAudio.mm */; };
		9F34BE5B142B76D800A69FAF /* MT32Emu.framework in Frameworks */ = {isa = PBXBuildFile; fileRef = 9F34BE5A142B76D800A69FAF /* MT32Emu.framework */; };
		9F34BE5C142B76F500A69FAF /* MT32Emu.framework in Copy Bundled Frameworks */ = {isa = PBXBuildFile; fileRef = 9F34BE5A142B76D800A69FAF /* MT32Emu.framework */; };
		9F34BE5F142B851800A69FAF /* BXEmulator+BXAudio.mm in Sources */ = {isa = PBXBuildFile; fileRef = 9F34BE5E142B851700A69FAF /* BXEmulator+BXAudio.mm */; };
		9F34BE62142B917100A69FAF /* BXBaseAppController+BXSupportFiles.m in Sources */ = {isa = PBXBuildFile; fileRef = 9F34BE61142B917100A69FAF /* BXBaseAppController+BXSupportFiles.m */; };
		9F39A43B1452CE9100942D0F /* BXBezelView.m in Sources */ = {isa = PBXBuildFile; fileRef = 9F39A43A1452CE9100942D0F /* BXBezelView.m */; };
		9F3E57A513F694B40070A14D /* BXEmulatorErrors.m in Sources */ = {isa = PBXBuildFile; fileRef = 9F3E57A413F694B40070A14D /* BXEmulatorErrors.m */; };
		9F3EDA171434A6E4009BFBA2 /* BXSession+BXAudioControls.m in Sources */ = {isa = PBXBuildFile; fileRef = 9F3EDA161434A6E4009BFBA2 /* BXSession+BXAudioControls.m */; };
		9F3EDA1B1434B48D009BFBA2 /* BXExternalMT32.m in Sources */ = {isa = PBXBuildFile; fileRef = 9F3EDA1A1434B48D009BFBA2 /* BXExternalMT32.m */; };
		9F3FB1AF1306F88800DB8FBE /* BXScriptablePreferences.m in Sources */ = {isa = PBXBuildFile; fileRef = 9F3FB1AE1306F88800DB8FBE /* BXScriptablePreferences.m */; };
		9F3FB1B61306F9FB00DB8FBE /* NSApplication+BXScripting.m in Sources */ = {isa = PBXBuildFile; fileRef = 9F3FB1B51306F9FB00DB8FBE /* NSApplication+BXScripting.m */; };
		9F3FB24E130714D700DB8FBE /* BXScriptableWindow.m in Sources */ = {isa = PBXBuildFile; fileRef = 9F3FB24D130714D700DB8FBE /* BXScriptableWindow.m */; };
		9F424207109D03F500111D28 /* BXInspectorController.m in Sources */ = {isa = PBXBuildFile; fileRef = 9F424206109D03F500111D28 /* BXInspectorController.m */; };
		9F424222109D061000111D28 /* InspectorPanel.xib in Resources */ = {isa = PBXBuildFile; fileRef = 9F45A1C5109C3CB400593456 /* InspectorPanel.xib */; };
		9F42D9DF1172481800AC6F1F /* BXStatusBarController.m in Sources */ = {isa = PBXBuildFile; fileRef = 9F42D9DE1172481800AC6F1F /* BXStatusBarController.m */; };
		9F438C5810E3D8C8007D30AD /* BXScroller.m in Sources */ = {isa = PBXBuildFile; fileRef = 9F438C5710E3D8C8007D30AD /* BXScroller.m */; };
		9F444FCC12AEA28700A2D405 /* BXOperationSet.m in Sources */ = {isa = PBXBuildFile; fileRef = 9F444FCB12AEA28700A2D405 /* BXOperationSet.m */; };
		9F444FFF12AEBE5200A2D405 /* BXDriveBundleImport.m in Sources */ = {isa = PBXBuildFile; fileRef = 9F444FFE12AEBE5200A2D405 /* BXDriveBundleImport.m */; };
		9F44500212AEC0FC00A2D405 /* BXSimpleDriveImport.m in Sources */ = {isa = PBXBuildFile; fileRef = 9F44500112AEC0FC00A2D405 /* BXSimpleDriveImport.m */; };
		9F44C75315A0A38800F6A9ED /* BGHUDAppKit.framework in Frameworks */ = {isa = PBXBuildFile; fileRef = 9F44C75215A0A38800F6A9ED /* BGHUDAppKit.framework */; };
		9F44C75415A0A3AA00F6A9ED /* BGHUDAppKit.framework in Copy Bundled Frameworks */ = {isa = PBXBuildFile; fileRef = 9F44C75215A0A38800F6A9ED /* BGHUDAppKit.framework */; };
		9F44E5E410D17A4C0081B8D2 /* BXEmulator+BXPaste.mm in Sources */ = {isa = PBXBuildFile; fileRef = 9F44E5E310D17A4C0081B8D2 /* BXEmulator+BXPaste.mm */; };
		9F458D9C15D83B8800DF9102 /* BXLaunchPanelButtonCell.m in Sources */ = {isa = PBXBuildFile; fileRef = 9FAEBE4E15D669AF00C9AC5F /* BXLaunchPanelButtonCell.m */; };
		9F458D9D15D83B8C00DF9102 /* BXLaunchPanelController.m in Sources */ = {isa = PBXBuildFile; fileRef = 9FCA6D9515C85D8500E1650C /* BXLaunchPanelController.m */; };
		9F458D9E15D83B9000DF9102 /* BXDOSWindowBackgroundView.m in Sources */ = {isa = PBXBuildFile; fileRef = 9FA2C09115C8409000380261 /* BXDOSWindowBackgroundView.m */; };
		9F45A1BD109C3C3900593456 /* About.xib in Resources */ = {isa = PBXBuildFile; fileRef = 9F45A1BB109C3C3900593456 /* About.xib */; };
		9F45A1C9109C3D1100593456 /* DOSWindow.xib in Resources */ = {isa = PBXBuildFile; fileRef = 9F45A1C7109C3D1100593456 /* DOSWindow.xib */; };
		9F45A1CD109C3D3400593456 /* MainMenu.xib in Resources */ = {isa = PBXBuildFile; fileRef = 9F45A1CB109C3D3400593456 /* MainMenu.xib */; };
		9F45A424109C867E00593456 /* BXMountPanelController.m in Sources */ = {isa = PBXBuildFile; fileRef = 9F45A423109C867E00593456 /* BXMountPanelController.m */; };
		9F45A46C109C9A0400593456 /* MountPanelOptions.xib in Resources */ = {isa = PBXBuildFile; fileRef = 9F45A46A109C9A0400593456 /* MountPanelOptions.xib */; };
		9F466AFC11A92C4B00C50965 /* UserDefaults.plist in Resources */ = {isa = PBXBuildFile; fileRef = 9F466AFB11A92C4B00C50965 /* UserDefaults.plist */; };
		9F4971BB108EF02F00282261 /* BXEmulator+BXDOSFileSystem.mm in Sources */ = {isa = PBXBuildFile; fileRef = 9F675DE40F8F4D49001FCE5F /* BXEmulator+BXDOSFileSystem.mm */; };
		9F4B5284122591960055022A /* prompt.icns in Resources */ = {isa = PBXBuildFile; fileRef = 9F4B5283122591960055022A /* prompt.icns */; };
		9F4E042C0F67E72300427D50 /* AudioToolbox.framework in Frameworks */ = {isa = PBXBuildFile; fileRef = 9F4E042B0F67E72300427D50 /* AudioToolbox.framework */; };
		9F4FC1151592508100319428 /* BXSupersamplingRenderer.m in Sources */ = {isa = PBXBuildFile; fileRef = 9F4FC1141592508100319428 /* BXSupersamplingRenderer.m */; };
		9F4FC118159253DA00319428 /* BXShaderRenderer.m in Sources */ = {isa = PBXBuildFile; fileRef = 9F4FC117159253DA00319428 /* BXShaderRenderer.m */; };
		9F511502129055FE00BEC0B9 /* BXImportCommand.m in Sources */ = {isa = PBXBuildFile; fileRef = 9F511501129055FE00BEC0B9 /* BXImportCommand.m */; };
		9F53411812059E7900BCBF24 /* NSWorkspace+BXExecutableTypes.m in Sources */ = {isa = PBXBuildFile; fileRef = 9F53411712059E7900BCBF24 /* NSWorkspace+BXExecutableTypes.m */; };
		9F544A8010AB44C40030FED5 /* BXThemes.m in Sources */ = {isa = PBXBuildFile; fileRef = 9F544A7F10AB44C40030FED5 /* BXThemes.m */; };
		9F550667121B057C0042614A /* 35Diskette.icns in Resources */ = {isa = PBXBuildFile; fileRef = 9F550664121B057C0042614A /* 35Diskette.icns */; };
		9F550668121B057C0042614A /* CDCase.icns in Resources */ = {isa = PBXBuildFile; fileRef = 9F550665121B057C0042614A /* CDCase.icns */; };
		9F550669121B057C0042614A /* 525Diskette.icns in Resources */ = {isa = PBXBuildFile; fileRef = 9F550666121B057C0042614A /* 525Diskette.icns */; };
		9F573C5A0F8E18B10089D8B7 /* NSWorkspace+BXMountedVolumes.m in Sources */ = {isa = PBXBuildFile; fileRef = 9F573C590F8E18B10089D8B7 /* NSWorkspace+BXMountedVolumes.m */; };
		9F573D390F8E69AF0089D8B7 /* BXGamebox.m in Sources */ = {isa = PBXBuildFile; fileRef = 9F573D380F8E69AF0089D8B7 /* BXGamebox.m */; };
		9F57684915DA27A300B50500 /* BXDOSWindowLoadingSpinner.m in Sources */ = {isa = PBXBuildFile; fileRef = 9F57684815DA27A300B50500 /* BXDOSWindowLoadingSpinner.m */; };
		9F57684A15DA27A300B50500 /* BXDOSWindowLoadingSpinner.m in Sources */ = {isa = PBXBuildFile; fileRef = 9F57684815DA27A300B50500 /* BXDOSWindowLoadingSpinner.m */; };
		9F57684D15DA3DA600B50500 /* DOSWindowBackground@2x.png in Resources */ = {isa = PBXBuildFile; fileRef = 9F57684C15DA3DA600B50500 /* DOSWindowBackground@2x.png */; };
		9F57684E15DA3DA600B50500 /* DOSWindowBackground@2x.png in Resources */ = {isa = PBXBuildFile; fileRef = 9F57684C15DA3DA600B50500 /* DOSWindowBackground@2x.png */; };
		9F57685015DA3DAF00B50500 /* DOSWindowGrille@2x.png in Resources */ = {isa = PBXBuildFile; fileRef = 9F57684F15DA3DAF00B50500 /* DOSWindowGrille@2x.png */; };
		9F57685115DA3DAF00B50500 /* DOSWindowGrille@2x.png in Resources */ = {isa = PBXBuildFile; fileRef = 9F57684F15DA3DAF00B50500 /* DOSWindowGrille@2x.png */; };
		9F57685B15DA3DFC00B50500 /* StandaloneLogo.png in Resources */ = {isa = PBXBuildFile; fileRef = 9F57685915DA3DFC00B50500 /* StandaloneLogo.png */; };
		9F57685C15DA3DFC00B50500 /* StandaloneLogo@2x.png in Resources */ = {isa = PBXBuildFile; fileRef = 9F57685A15DA3DFC00B50500 /* StandaloneLogo@2x.png */; };
		9F586CEB143E41C200E840C8 /* BXMT32ROMDropzone.m in Sources */ = {isa = PBXBuildFile; fileRef = 9F586CEA143E41C200E840C8 /* BXMT32ROMDropzone.m */; };
		9F586CEE143E4A0100E840C8 /* CALayer+BXLayerAdditions.m in Sources */ = {isa = PBXBuildFile; fileRef = 9F586CED143E4A0100E840C8 /* CALayer+BXLayerAdditions.m */; };
		9F586CF1143E51DD00E840C8 /* CM32L.png in Resources */ = {isa = PBXBuildFile; fileRef = 9F586CEF143E51DD00E840C8 /* CM32L.png */; };
		9F586CF2143E51DD00E840C8 /* MT32.png in Resources */ = {isa = PBXBuildFile; fileRef = 9F586CF0143E51DD00E840C8 /* MT32.png */; };
		9F58BB5113DD975F00358512 /* BXFileScan.m in Sources */ = {isa = PBXBuildFile; fileRef = 9F58BB5013DD975F00358512 /* BXFileScan.m */; };
		9F58BB5413DDAC3A00358512 /* BXExecutableScan.m in Sources */ = {isa = PBXBuildFile; fileRef = 9F58BB5313DDAC3A00358512 /* BXExecutableScan.m */; };
		9F59D99810AE0956008DBBC1 /* BoxArtShine.png in Resources */ = {isa = PBXBuildFile; fileRef = 9F59D99710AE0956008DBBC1 /* BoxArtShine.png */; };
		9F59DA1810AE22D8008DBBC1 /* NSBezierPath+MCAdditions.m in Sources */ = {isa = PBXBuildFile; fileRef = 9F59DA1710AE22D8008DBBC1 /* NSBezierPath+MCAdditions.m */; };
		9F59DA9F10AEF9E0008DBBC1 /* BXCoverArt.m in Sources */ = {isa = PBXBuildFile; fileRef = 9F59DA9E10AEF9E0008DBBC1 /* BXCoverArt.m */; };
		9F59DAD510AF1042008DBBC1 /* BXProgramPanel.m in Sources */ = {isa = PBXBuildFile; fileRef = 9F59DAD410AF1042008DBBC1 /* BXProgramPanel.m */; };
		9F59DD2310AF6129008DBBC1 /* Grille.png in Resources */ = {isa = PBXBuildFile; fileRef = 9F59DD2210AF6129008DBBC1 /* Grille.png */; };
		9F59DEDA10B0159A008DBBC1 /* BXProgramPanelController.m in Sources */ = {isa = PBXBuildFile; fileRef = 9F59DED910B0159A008DBBC1 /* BXProgramPanelController.m */; };
		9F59DEDF10B01743008DBBC1 /* ProgramPanel.xib in Resources */ = {isa = PBXBuildFile; fileRef = 9F59DEDD10B01743008DBBC1 /* ProgramPanel.xib */; };
		9F5B6B7213C3529500E9CA18 /* BXInputController+BXJoypadInput.m in Sources */ = {isa = PBXBuildFile; fileRef = 9FC6380C13C0A10E004478A3 /* BXInputController+BXJoypadInput.m */; };
		9F5DD13715E544710096D0E8 /* BXRippleShader.m in Sources */ = {isa = PBXBuildFile; fileRef = 9F5DD13615E544710096D0E8 /* BXRippleShader.m */; };
		9F5DD13815E544710096D0E8 /* BXRippleShader.m in Sources */ = {isa = PBXBuildFile; fileRef = 9F5DD13615E544710096D0E8 /* BXRippleShader.m */; };
		9F5F12C615ADCE74007A070F /* NSKeyedArchiver+BXArchivingAdditions.m in Sources */ = {isa = PBXBuildFile; fileRef = 9F5F12C515ADCE74007A070F /* NSKeyedArchiver+BXArchivingAdditions.m */; };
		9F60B0DC13AA418300F06BB1 /* BXCollectionItemView.m in Sources */ = {isa = PBXBuildFile; fileRef = 9F60B0DB13AA418300F06BB1 /* BXCollectionItemView.m */; };
		9F61931B1233D8F000F35AB4 /* BXTabbedWindowController.m in Sources */ = {isa = PBXBuildFile; fileRef = 9F61931A1233D8F000F35AB4 /* BXTabbedWindowController.m */; };
		9F61942412340F5400F35AB4 /* ScriptingBridge.framework in Frameworks */ = {isa = PBXBuildFile; fileRef = 9F61942312340F5400F35AB4 /* ScriptingBridge.framework */; };
		9F61F78313EC2D5100505436 /* BXImageAwareFileScan.m in Sources */ = {isa = PBXBuildFile; fileRef = 9F61F78213EC2D5100505436 /* BXImageAwareFileScan.m */; };
		9F61FC8510DE3F7F00F3896C /* BXGameProfile.m in Sources */ = {isa = PBXBuildFile; fileRef = 9F61FC8410DE3F7F00F3896C /* BXGameProfile.m */; };
		9F6311090F70F54300AB1155 /* BXHelpMenuController.m in Sources */ = {isa = PBXBuildFile; fileRef = 9F6311080F70F54300AB1155 /* BXHelpMenuController.m */; };
		9F676BF01235451B00924B8C /* Display.png in Resources */ = {isa = PBXBuildFile; fileRef = 9F676BEF1235451B00924B8C /* Display.png */; };
		9F687004109F83ED003C26E4 /* BXDriveList.m in Sources */ = {isa = PBXBuildFile; fileRef = 9F687003109F83ED003C26E4 /* BXDriveList.m */; };
		9F6891A014B0F6D800641C62 /* BXTFlightControllerProfile.m in Sources */ = {isa = PBXBuildFile; fileRef = 9F68919F14B0F6D800641C62 /* BXTFlightControllerProfile.m */; };
		9F69128C10A2DF8D00EA78CD /* BXValueTransformers.m in Sources */ = {isa = PBXBuildFile; fileRef = 9F69128B10A2DF8D00EA78CD /* BXValueTransformers.m */; };
		9F69133310A2F62A00EA78CD /* BXDrive.m in Sources */ = {isa = PBXBuildFile; fileRef = 9F69133210A2F62A00EA78CD /* BXDrive.m */; };
		9F6A79041203547800D2097D /* gamefolder.icns in Resources */ = {isa = PBXBuildFile; fileRef = 9F6A79031203547800D2097D /* gamefolder.icns */; };
		9F6C1CDA14373AF600601ACB /* BXDummyMIDIDevice.m in Sources */ = {isa = PBXBuildFile; fileRef = 9F6C1CD914373AF600601ACB /* BXDummyMIDIDevice.m */; };
		9F70277B13D706CC00606B4C /* BXBezelController.m in Sources */ = {isa = PBXBuildFile; fileRef = 9F70277A13D706CC00606B4C /* BXBezelController.m */; };
		9F70278413D72D8100606B4C /* BXThemedControls.m in Sources */ = {isa = PBXBuildFile; fileRef = 9F70278313D72D8100606B4C /* BXThemedControls.m */; };
		9F70278713D730D000606B4C /* BunnyTemplate.png in Resources */ = {isa = PBXBuildFile; fileRef = 9F70278513D730D000606B4C /* BunnyTemplate.png */; };
		9F70278813D730D000606B4C /* TurtleTemplate.png in Resources */ = {isa = PBXBuildFile; fileRef = 9F70278613D730D000606B4C /* TurtleTemplate.png */; };
		9F70C19C129036C900A3627F /* Boxer.sdef in Resources */ = {isa = PBXBuildFile; fileRef = 9F70C19B129036C900A3627F /* Boxer.sdef */; };
		9F731AF513630820005E564F /* DDHidLib.framework in Frameworks */ = {isa = PBXBuildFile; fileRef = 9F731AF413630820005E564F /* DDHidLib.framework */; };
		9F731B1D13630B6D005E564F /* DDHidLib.framework in Copy Bundled Frameworks */ = {isa = PBXBuildFile; fileRef = 9F731AF413630820005E564F /* DDHidLib.framework */; };
		9F731B2E136323D2005E564F /* BXHIDMonitor.m in Sources */ = {isa = PBXBuildFile; fileRef = 9F731B2D136323D2005E564F /* BXHIDMonitor.m */; };
		9F731B52136331A9005E564F /* IOKit.framework in Frameworks */ = {isa = PBXBuildFile; fileRef = 9F731B51136331A9005E564F /* IOKit.framework */; };
		9F740BDE142A24A400BA66B4 /* RegexKitLite.m in Sources */ = {isa = PBXBuildFile; fileRef = 9F740BDD142A24A400BA66B4 /* RegexKitLite.m */; };
		9F765649119403520082A06A /* BXInputController.m in Sources */ = {isa = PBXBuildFile; fileRef = 9F765648119403520082A06A /* BXInputController.m */; };
		9F76D1B910CA9DFB00C3B081 /* NSWorkspace+BXFileTypes.m in Sources */ = {isa = PBXBuildFile; fileRef = 9F76D1B810CA9DFB00C3B081 /* NSWorkspace+BXFileTypes.m */; };
		9F76D45610CBE5C500C3B081 /* BXSession+BXDragDrop.m in Sources */ = {isa = PBXBuildFile; fileRef = 9F76D45510CBE5C500C3B081 /* BXSession+BXDragDrop.m */; };
		9F77217612B38C4400072AE8 /* callback.cpp in Sources */ = {isa = PBXBuildFile; fileRef = 9F77209F12B38C4400072AE8 /* callback.cpp */; };
		9F77217712B38C4400072AE8 /* core_dyn_x86.cpp in Sources */ = {isa = PBXBuildFile; fileRef = 9F7720A812B38C4400072AE8 /* core_dyn_x86.cpp */; };
		9F77217812B38C4400072AE8 /* core_dynrec.cpp in Sources */ = {isa = PBXBuildFile; fileRef = 9F7720BA12B38C4400072AE8 /* core_dynrec.cpp */; };
		9F77217912B38C4400072AE8 /* core_full.cpp in Sources */ = {isa = PBXBuildFile; fileRef = 9F7720C412B38C4400072AE8 /* core_full.cpp */; };
		9F77217A12B38C4400072AE8 /* core_normal.cpp in Sources */ = {isa = PBXBuildFile; fileRef = 9F7720CE12B38C4400072AE8 /* core_normal.cpp */; };
		9F77217B12B38C4400072AE8 /* core_prefetch.cpp in Sources */ = {isa = PBXBuildFile; fileRef = 9F7720CF12B38C4400072AE8 /* core_prefetch.cpp */; };
		9F77217C12B38C4400072AE8 /* core_simple.cpp in Sources */ = {isa = PBXBuildFile; fileRef = 9F7720D012B38C4400072AE8 /* core_simple.cpp */; };
		9F77217D12B38C4400072AE8 /* cpu.cpp in Sources */ = {isa = PBXBuildFile; fileRef = 9F7720D112B38C4400072AE8 /* cpu.cpp */; };
		9F77217E12B38C4400072AE8 /* flags.cpp in Sources */ = {isa = PBXBuildFile; fileRef = 9F7720D212B38C4400072AE8 /* flags.cpp */; };
		9F77217F12B38C4400072AE8 /* modrm.cpp in Sources */ = {isa = PBXBuildFile; fileRef = 9F7720D512B38C4400072AE8 /* modrm.cpp */; };
		9F77218012B38C4400072AE8 /* paging.cpp in Sources */ = {isa = PBXBuildFile; fileRef = 9F7720D712B38C4400072AE8 /* paging.cpp */; };
		9F77218112B38C4400072AE8 /* debug.cpp in Sources */ = {isa = PBXBuildFile; fileRef = 9F7720D912B38C4400072AE8 /* debug.cpp */; };
		9F77218212B38C4400072AE8 /* debug_disasm.cpp in Sources */ = {isa = PBXBuildFile; fileRef = 9F7720DA12B38C4400072AE8 /* debug_disasm.cpp */; };
		9F77218312B38C4400072AE8 /* debug_gui.cpp in Sources */ = {isa = PBXBuildFile; fileRef = 9F7720DB12B38C4400072AE8 /* debug_gui.cpp */; };
		9F77218412B38C4400072AE8 /* debug_win32.cpp in Sources */ = {isa = PBXBuildFile; fileRef = 9F7720DD12B38C4400072AE8 /* debug_win32.cpp */; };
		9F77218512B38C4400072AE8 /* cdrom.cpp in Sources */ = {isa = PBXBuildFile; fileRef = 9F7720E012B38C4400072AE8 /* cdrom.cpp */; };
		9F77218612B38C4400072AE8 /* cdrom_aspi_win32.cpp in Sources */ = {isa = PBXBuildFile; fileRef = 9F7720E212B38C4400072AE8 /* cdrom_aspi_win32.cpp */; };
		9F77218712B38C4400072AE8 /* cdrom_image.cpp in Sources */ = {isa = PBXBuildFile; fileRef = 9F7720E312B38C4400072AE8 /* cdrom_image.cpp */; };
		9F77218812B38C4400072AE8 /* cdrom_ioctl_linux.cpp in Sources */ = {isa = PBXBuildFile; fileRef = 9F7720E412B38C4400072AE8 /* cdrom_ioctl_linux.cpp */; };
		9F77218912B38C4400072AE8 /* cdrom_ioctl_os2.cpp in Sources */ = {isa = PBXBuildFile; fileRef = 9F7720E512B38C4400072AE8 /* cdrom_ioctl_os2.cpp */; };
		9F77218A12B38C4400072AE8 /* cdrom_ioctl_win32.cpp in Sources */ = {isa = PBXBuildFile; fileRef = 9F7720E612B38C4400072AE8 /* cdrom_ioctl_win32.cpp */; };
		9F77218B12B38C4400072AE8 /* dos.cpp in Sources */ = {isa = PBXBuildFile; fileRef = 9F7720E812B38C4400072AE8 /* dos.cpp */; };
		9F77218C12B38C4400072AE8 /* dos_classes.cpp in Sources */ = {isa = PBXBuildFile; fileRef = 9F7720E912B38C4400072AE8 /* dos_classes.cpp */; };
		9F77218D12B38C4400072AE8 /* dos_devices.cpp in Sources */ = {isa = PBXBuildFile; fileRef = 9F7720EB12B38C4400072AE8 /* dos_devices.cpp */; };
		9F77218E12B38C4400072AE8 /* dos_execute.cpp in Sources */ = {isa = PBXBuildFile; fileRef = 9F7720EC12B38C4400072AE8 /* dos_execute.cpp */; };
		9F77218F12B38C4400072AE8 /* dos_files.cpp in Sources */ = {isa = PBXBuildFile; fileRef = 9F7720ED12B38C4400072AE8 /* dos_files.cpp */; };
		9F77219012B38C4400072AE8 /* dos_ioctl.cpp in Sources */ = {isa = PBXBuildFile; fileRef = 9F7720EE12B38C4400072AE8 /* dos_ioctl.cpp */; };
		9F77219112B38C4400072AE8 /* dos_keyboard_layout.cpp in Sources */ = {isa = PBXBuildFile; fileRef = 9F7720EF12B38C4400072AE8 /* dos_keyboard_layout.cpp */; };
		9F77219212B38C4400072AE8 /* dos_memory.cpp in Sources */ = {isa = PBXBuildFile; fileRef = 9F7720F112B38C4400072AE8 /* dos_memory.cpp */; };
		9F77219312B38C4400072AE8 /* dos_misc.cpp in Sources */ = {isa = PBXBuildFile; fileRef = 9F7720F212B38C4400072AE8 /* dos_misc.cpp */; };
		9F77219412B38C4400072AE8 /* dos_mscdex.cpp in Sources */ = {isa = PBXBuildFile; fileRef = 9F7720F312B38C4400072AE8 /* dos_mscdex.cpp */; };
		9F77219512B38C4400072AE8 /* dos_programs.cpp in Sources */ = {isa = PBXBuildFile; fileRef = 9F7720F412B38C4400072AE8 /* dos_programs.cpp */; };
		9F77219612B38C4400072AE8 /* dos_tables.cpp in Sources */ = {isa = PBXBuildFile; fileRef = 9F7720F512B38C4400072AE8 /* dos_tables.cpp */; };
		9F77219712B38C4400072AE8 /* drive_cache.cpp in Sources */ = {isa = PBXBuildFile; fileRef = 9F7720F612B38C4400072AE8 /* drive_cache.cpp */; };
		9F77219812B38C4400072AE8 /* drive_fat.cpp in Sources */ = {isa = PBXBuildFile; fileRef = 9F7720F712B38C4400072AE8 /* drive_fat.cpp */; };
		9F77219912B38C4400072AE8 /* drive_iso.cpp in Sources */ = {isa = PBXBuildFile; fileRef = 9F7720F812B38C4400072AE8 /* drive_iso.cpp */; };
		9F77219A12B38C4400072AE8 /* drive_local.cpp in Sources */ = {isa = PBXBuildFile; fileRef = 9F7720F912B38C4400072AE8 /* drive_local.cpp */; };
		9F77219B12B38C4400072AE8 /* drive_physfs.cpp in Sources */ = {isa = PBXBuildFile; fileRef = 9F7720FA12B38C4400072AE8 /* drive_physfs.cpp */; };
		9F77219C12B38C4400072AE8 /* drive_virtual.cpp in Sources */ = {isa = PBXBuildFile; fileRef = 9F7720FB12B38C4400072AE8 /* drive_virtual.cpp */; };
		9F77219D12B38C4400072AE8 /* drives.cpp in Sources */ = {isa = PBXBuildFile; fileRef = 9F7720FC12B38C4400072AE8 /* drives.cpp */; };
		9F77219E12B38C4400072AE8 /* dosbox.cpp in Sources */ = {isa = PBXBuildFile; fileRef = 9F77210012B38C4400072AE8 /* dosbox.cpp */; };
		9F77219F12B38C4400072AE8 /* fpu.cpp in Sources */ = {isa = PBXBuildFile; fileRef = 9F77210212B38C4400072AE8 /* fpu.cpp */; };
		9F7721A012B38C4400072AE8 /* midi.cpp in Sources */ = {isa = PBXBuildFile; fileRef = 9F77210812B38C4400072AE8 /* midi.cpp */; };
		9F7721A112B38C4400072AE8 /* render.cpp in Sources */ = {isa = PBXBuildFile; fileRef = 9F77210E12B38C4400072AE8 /* render.cpp */; };
		9F7721A212B38C4400072AE8 /* render_scalers.cpp in Sources */ = {isa = PBXBuildFile; fileRef = 9F77211012B38C4400072AE8 /* render_scalers.cpp */; };
		9F7721A612B38C4400072AE8 /* adlib.cpp in Sources */ = {isa = PBXBuildFile; fileRef = 9F77211C12B38C4400072AE8 /* adlib.cpp */; };
		9F7721A712B38C4400072AE8 /* cmos.cpp in Sources */ = {isa = PBXBuildFile; fileRef = 9F77211E12B38C4400072AE8 /* cmos.cpp */; };
		9F7721A812B38C4400072AE8 /* dbopl.cpp in Sources */ = {isa = PBXBuildFile; fileRef = 9F77211F12B38C4400072AE8 /* dbopl.cpp */; };
		9F7721A912B38C4400072AE8 /* disney.cpp in Sources */ = {isa = PBXBuildFile; fileRef = 9F77212112B38C4400072AE8 /* disney.cpp */; };
		9F7721AA12B38C4400072AE8 /* dma.cpp in Sources */ = {isa = PBXBuildFile; fileRef = 9F77212212B38C4400072AE8 /* dma.cpp */; };
		9F7721AB12B38C4400072AE8 /* gameblaster.cpp in Sources */ = {isa = PBXBuildFile; fileRef = 9F77212312B38C4400072AE8 /* gameblaster.cpp */; };
		9F7721AC12B38C4400072AE8 /* gus.cpp in Sources */ = {isa = PBXBuildFile; fileRef = 9F77212412B38C4400072AE8 /* gus.cpp */; };
		9F7721AD12B38C4400072AE8 /* hardware.cpp in Sources */ = {isa = PBXBuildFile; fileRef = 9F77212512B38C4400072AE8 /* hardware.cpp */; };
		9F7721AE12B38C4400072AE8 /* iohandler.cpp in Sources */ = {isa = PBXBuildFile; fileRef = 9F77212612B38C4400072AE8 /* iohandler.cpp */; };
		9F7721AF12B38C4400072AE8 /* ipx.cpp in Sources */ = {isa = PBXBuildFile; fileRef = 9F77212712B38C4400072AE8 /* ipx.cpp */; };
		9F7721B012B38C4400072AE8 /* ipxserver.cpp in Sources */ = {isa = PBXBuildFile; fileRef = 9F77212812B38C4400072AE8 /* ipxserver.cpp */; };
		9F7721B112B38C4400072AE8 /* joystick.cpp in Sources */ = {isa = PBXBuildFile; fileRef = 9F77212912B38C4400072AE8 /* joystick.cpp */; };
		9F7721B212B38C4400072AE8 /* keyboard.cpp in Sources */ = {isa = PBXBuildFile; fileRef = 9F77212A12B38C4400072AE8 /* keyboard.cpp */; };
		9F7721B312B38C4400072AE8 /* memory.cpp in Sources */ = {isa = PBXBuildFile; fileRef = 9F77212B12B38C4400072AE8 /* memory.cpp */; };
		9F7721B412B38C4400072AE8 /* mixer.cpp in Sources */ = {isa = PBXBuildFile; fileRef = 9F77212C12B38C4400072AE8 /* mixer.cpp */; };
		9F7721B512B38C4400072AE8 /* mpu401.cpp in Sources */ = {isa = PBXBuildFile; fileRef = 9F77212D12B38C4400072AE8 /* mpu401.cpp */; };
		9F7721B612B38C4400072AE8 /* opl.cpp in Sources */ = {isa = PBXBuildFile; fileRef = 9F77212E12B38C4400072AE8 /* opl.cpp */; };
		9F7721B712B38C4400072AE8 /* pcspeaker.cpp in Sources */ = {isa = PBXBuildFile; fileRef = 9F77213012B38C4400072AE8 /* pcspeaker.cpp */; };
		9F7721B812B38C4400072AE8 /* pic.cpp in Sources */ = {isa = PBXBuildFile; fileRef = 9F77213112B38C4400072AE8 /* pic.cpp */; };
		9F7721B912B38C4400072AE8 /* sblaster.cpp in Sources */ = {isa = PBXBuildFile; fileRef = 9F77213212B38C4400072AE8 /* sblaster.cpp */; };
		9F7721BA12B38C4400072AE8 /* directserial.cpp in Sources */ = {isa = PBXBuildFile; fileRef = 9F77213412B38C4400072AE8 /* directserial.cpp */; };
		9F7721BB12B38C4400072AE8 /* libserial.cpp in Sources */ = {isa = PBXBuildFile; fileRef = 9F77213612B38C4400072AE8 /* libserial.cpp */; };
		9F7721BC12B38C4400072AE8 /* misc_util.cpp in Sources */ = {isa = PBXBuildFile; fileRef = 9F77213812B38C4400072AE8 /* misc_util.cpp */; };
		9F7721BD12B38C4400072AE8 /* nullmodem.cpp in Sources */ = {isa = PBXBuildFile; fileRef = 9F77213A12B38C4400072AE8 /* nullmodem.cpp */; };
		9F7721BE12B38C4400072AE8 /* serialdummy.cpp in Sources */ = {isa = PBXBuildFile; fileRef = 9F77213C12B38C4400072AE8 /* serialdummy.cpp */; };
		9F7721BF12B38C4400072AE8 /* serialport.cpp in Sources */ = {isa = PBXBuildFile; fileRef = 9F77213E12B38C4400072AE8 /* serialport.cpp */; };
		9F7721C012B38C4400072AE8 /* softmodem.cpp in Sources */ = {isa = PBXBuildFile; fileRef = 9F77213F12B38C4400072AE8 /* softmodem.cpp */; };
		9F7721C112B38C4400072AE8 /* tandy_sound.cpp in Sources */ = {isa = PBXBuildFile; fileRef = 9F77214112B38C4400072AE8 /* tandy_sound.cpp */; };
		9F7721C212B38C4400072AE8 /* timer.cpp in Sources */ = {isa = PBXBuildFile; fileRef = 9F77214212B38C4400072AE8 /* timer.cpp */; };
		9F7721C312B38C4400072AE8 /* vga.cpp in Sources */ = {isa = PBXBuildFile; fileRef = 9F77214312B38C4400072AE8 /* vga.cpp */; };
		9F7721C412B38C4400072AE8 /* vga_attr.cpp in Sources */ = {isa = PBXBuildFile; fileRef = 9F77214412B38C4400072AE8 /* vga_attr.cpp */; };
		9F7721C512B38C4400072AE8 /* vga_crtc.cpp in Sources */ = {isa = PBXBuildFile; fileRef = 9F77214512B38C4400072AE8 /* vga_crtc.cpp */; };
		9F7721C612B38C4400072AE8 /* vga_dac.cpp in Sources */ = {isa = PBXBuildFile; fileRef = 9F77214612B38C4400072AE8 /* vga_dac.cpp */; };
		9F7721C712B38C4400072AE8 /* vga_draw.cpp in Sources */ = {isa = PBXBuildFile; fileRef = 9F77214712B38C4400072AE8 /* vga_draw.cpp */; };
		9F7721C812B38C4400072AE8 /* vga_gfx.cpp in Sources */ = {isa = PBXBuildFile; fileRef = 9F77214812B38C4400072AE8 /* vga_gfx.cpp */; };
		9F7721C912B38C4400072AE8 /* vga_memory.cpp in Sources */ = {isa = PBXBuildFile; fileRef = 9F77214912B38C4400072AE8 /* vga_memory.cpp */; };
		9F7721CA12B38C4400072AE8 /* vga_misc.cpp in Sources */ = {isa = PBXBuildFile; fileRef = 9F77214A12B38C4400072AE8 /* vga_misc.cpp */; };
		9F7721CB12B38C4400072AE8 /* vga_other.cpp in Sources */ = {isa = PBXBuildFile; fileRef = 9F77214B12B38C4400072AE8 /* vga_other.cpp */; };
		9F7721CC12B38C4400072AE8 /* vga_paradise.cpp in Sources */ = {isa = PBXBuildFile; fileRef = 9F77214C12B38C4400072AE8 /* vga_paradise.cpp */; };
		9F7721CD12B38C4400072AE8 /* vga_s3.cpp in Sources */ = {isa = PBXBuildFile; fileRef = 9F77214D12B38C4400072AE8 /* vga_s3.cpp */; };
		9F7721CE12B38C4400072AE8 /* vga_seq.cpp in Sources */ = {isa = PBXBuildFile; fileRef = 9F77214E12B38C4400072AE8 /* vga_seq.cpp */; };
		9F7721CF12B38C4400072AE8 /* vga_tseng.cpp in Sources */ = {isa = PBXBuildFile; fileRef = 9F77214F12B38C4400072AE8 /* vga_tseng.cpp */; };
		9F7721D012B38C4400072AE8 /* vga_xga.cpp in Sources */ = {isa = PBXBuildFile; fileRef = 9F77215012B38C4400072AE8 /* vga_xga.cpp */; };
		9F7721D112B38C4400072AE8 /* bios.cpp in Sources */ = {isa = PBXBuildFile; fileRef = 9F77215212B38C4400072AE8 /* bios.cpp */; };
		9F7721D212B38C4400072AE8 /* bios_disk.cpp in Sources */ = {isa = PBXBuildFile; fileRef = 9F77215312B38C4400072AE8 /* bios_disk.cpp */; };
		9F7721D312B38C4400072AE8 /* bios_keyboard.cpp in Sources */ = {isa = PBXBuildFile; fileRef = 9F77215412B38C4400072AE8 /* bios_keyboard.cpp */; };
		9F7721D412B38C4400072AE8 /* ems.cpp in Sources */ = {isa = PBXBuildFile; fileRef = 9F77215512B38C4400072AE8 /* ems.cpp */; };
		9F7721D512B38C4400072AE8 /* int10.cpp in Sources */ = {isa = PBXBuildFile; fileRef = 9F77215612B38C4400072AE8 /* int10.cpp */; };
		9F7721D612B38C4400072AE8 /* int10_char.cpp in Sources */ = {isa = PBXBuildFile; fileRef = 9F77215812B38C4400072AE8 /* int10_char.cpp */; };
		9F7721D712B38C4400072AE8 /* int10_memory.cpp in Sources */ = {isa = PBXBuildFile; fileRef = 9F77215912B38C4400072AE8 /* int10_memory.cpp */; };
		9F7721D812B38C4400072AE8 /* int10_misc.cpp in Sources */ = {isa = PBXBuildFile; fileRef = 9F77215A12B38C4400072AE8 /* int10_misc.cpp */; };
		9F7721D912B38C4400072AE8 /* int10_modes.cpp in Sources */ = {isa = PBXBuildFile; fileRef = 9F77215B12B38C4400072AE8 /* int10_modes.cpp */; };
		9F7721DA12B38C4400072AE8 /* int10_pal.cpp in Sources */ = {isa = PBXBuildFile; fileRef = 9F77215C12B38C4400072AE8 /* int10_pal.cpp */; };
		9F7721DB12B38C4400072AE8 /* int10_put_pixel.cpp in Sources */ = {isa = PBXBuildFile; fileRef = 9F77215D12B38C4400072AE8 /* int10_put_pixel.cpp */; };
		9F7721DC12B38C4400072AE8 /* int10_vesa.cpp in Sources */ = {isa = PBXBuildFile; fileRef = 9F77215E12B38C4400072AE8 /* int10_vesa.cpp */; };
		9F7721DD12B38C4400072AE8 /* int10_video_state.cpp in Sources */ = {isa = PBXBuildFile; fileRef = 9F77215F12B38C4400072AE8 /* int10_video_state.cpp */; };
		9F7721DE12B38C4400072AE8 /* int10_vptable.cpp in Sources */ = {isa = PBXBuildFile; fileRef = 9F77216012B38C4400072AE8 /* int10_vptable.cpp */; };
		9F7721DF12B38C4400072AE8 /* mouse.cpp in Sources */ = {isa = PBXBuildFile; fileRef = 9F77216112B38C4400072AE8 /* mouse.cpp */; };
		9F7721E012B38C4400072AE8 /* xms.cpp in Sources */ = {isa = PBXBuildFile; fileRef = 9F77216212B38C4400072AE8 /* xms.cpp */; };
		9F7721E312B38C4400072AE8 /* cross.cpp in Sources */ = {isa = PBXBuildFile; fileRef = 9F77216C12B38C4400072AE8 /* cross.cpp */; };
		9F7721E412B38C4400072AE8 /* messages.cpp in Sources */ = {isa = PBXBuildFile; fileRef = 9F77216D12B38C4400072AE8 /* messages.cpp */; };
		9F7721E512B38C4400072AE8 /* programs.cpp in Sources */ = {isa = PBXBuildFile; fileRef = 9F77216E12B38C4400072AE8 /* programs.cpp */; };
		9F7721E612B38C4400072AE8 /* setup.cpp in Sources */ = {isa = PBXBuildFile; fileRef = 9F77216F12B38C4400072AE8 /* setup.cpp */; };
		9F7721E712B38C4400072AE8 /* support.cpp in Sources */ = {isa = PBXBuildFile; fileRef = 9F77217012B38C4400072AE8 /* support.cpp */; };
		9F7721E812B38C4400072AE8 /* shell.cpp in Sources */ = {isa = PBXBuildFile; fileRef = 9F77217212B38C4400072AE8 /* shell.cpp */; };
		9F7721E912B38C4400072AE8 /* shell_batch.cpp in Sources */ = {isa = PBXBuildFile; fileRef = 9F77217312B38C4400072AE8 /* shell_batch.cpp */; };
		9F7721EA12B38C4400072AE8 /* shell_cmds.cpp in Sources */ = {isa = PBXBuildFile; fileRef = 9F77217412B38C4400072AE8 /* shell_cmds.cpp */; };
		9F7721EB12B38C4400072AE8 /* shell_misc.cpp in Sources */ = {isa = PBXBuildFile; fileRef = 9F77217512B38C4400072AE8 /* shell_misc.cpp */; };
		9F77EE0115DCC9BF00B75835 /* WebKit.framework in Frameworks */ = {isa = PBXBuildFile; fileRef = 9F77EE0015DCC9BF00B75835 /* WebKit.framework */; };
		9F77EE0215DCC9DC00B75835 /* WebKit.framework in Frameworks */ = {isa = PBXBuildFile; fileRef = 9F77EE0015DCC9BF00B75835 /* WebKit.framework */; };
		9F794DAF15EA966E00A4CB05 /* DummyCD.iso in Resources */ = {isa = PBXBuildFile; fileRef = 9F12F97B144875F400FC9645 /* DummyCD.iso */; };
		9F7D9EFF1444BAA800B6AD50 /* BXExternalMT32+BXMT32Sysexes.m in Sources */ = {isa = PBXBuildFile; fileRef = 9F7D9EFE1444BAA800B6AD50 /* BXExternalMT32+BXMT32Sysexes.m */; };
		9F7FC94C139EB38300D60320 /* RacingWheel.png in Resources */ = {isa = PBXBuildFile; fileRef = 9F7FC94B139EB38300D60320 /* RacingWheel.png */; };
		9F839FB5150B81EF00337DD6 /* ScreenshotTemplate.pdf in Resources */ = {isa = PBXBuildFile; fileRef = 9F839FB4150B81EF00337DD6 /* ScreenshotTemplate.pdf */; };
		9F843FE11226EB1100FD37F1 /* import.png in Resources */ = {isa = PBXBuildFile; fileRef = 9F843FE01226EB1100FD37F1 /* import.png */; };
		9F86DB401431EF5F00A2EFB6 /* BXMIDIDeviceMonitor.m in Sources */ = {isa = PBXBuildFile; fileRef = 9F86DB3F1431EF5F00A2EFB6 /* BXMIDIDeviceMonitor.m */; };
		9F87EF7A13C232B600326608 /* BXFlightstickLayout.m in Sources */ = {isa = PBXBuildFile; fileRef = 9FC6382B13C0DC48004478A3 /* BXFlightstickLayout.m */; };
		9F886FDB144CB6C30033CCD3 /* Bezel.xib in Resources */ = {isa = PBXBuildFile; fileRef = 9F886FDD144CB6C30033CCD3 /* Bezel.xib */; };
		9F887105156F85F9006CDB5F /* BXFileTypes.m in Sources */ = {isa = PBXBuildFile; fileRef = 9F887104156F85F8006CDB5F /* BXFileTypes.m */; };
		9F8A976010E7EDDE00A4B72A /* libicucore.dylib in Frameworks */ = {isa = PBXBuildFile; fileRef = 9F8A975F10E7EDDE00A4B72A /* libicucore.dylib */; };
		9F8A9CD2143E120B00C37A93 /* MT32ROMTypes.plist in Resources */ = {isa = PBXBuildFile; fileRef = 9F8A9CD1143E120B00C37A93 /* MT32ROMTypes.plist */; };
		9F8F374914F91FEB00E482FB /* BXApplication.m in Sources */ = {isa = PBXBuildFile; fileRef = 9F8F374814F91FEB00E482FB /* BXApplication.m */; };
		9F8F374C14F9366F00E482FB /* FastForwardTemplate.pdf in Resources */ = {isa = PBXBuildFile; fileRef = 9F8F374B14F9366F00E482FB /* FastForwardTemplate.pdf */; };
		9F8F374F14F9442D00E482FB /* BXBaseAppController+BXHotKeys.m in Sources */ = {isa = PBXBuildFile; fileRef = 9F8F374E14F9442D00E482FB /* BXBaseAppController+BXHotKeys.m */; };
		9F8F482513DC74CA00C7E022 /* NSShadow+BXShadowExtensions.m in Sources */ = {isa = PBXBuildFile; fileRef = 9F8F482413DC74CA00C7E022 /* NSShadow+BXShadowExtensions.m */; };
		9F902C24142E183500843B01 /* BXMIDISynth.m in Sources */ = {isa = PBXBuildFile; fileRef = 9F902C23142E183500843B01 /* BXMIDISynth.m */; };
		9F902C27142E198100843B01 /* BXEmulatedMT32.mm in Sources */ = {isa = PBXBuildFile; fileRef = 9F902C26142E198100843B01 /* BXEmulatedMT32.mm */; };
		9F902C2A142E199100843B01 /* BXExternalMIDIDevice.m in Sources */ = {isa = PBXBuildFile; fileRef = 9F902C29142E199100843B01 /* BXExternalMIDIDevice.m */; };
		9F955B60141A05990068EF71 /* InsertFreestandingTemplate.pdf in Resources */ = {isa = PBXBuildFile; fileRef = 9F955B5E141A05990068EF71 /* InsertFreestandingTemplate.pdf */; };
		9F955B61141A05990068EF71 /* EjectFreestandingTemplate.pdf in Resources */ = {isa = PBXBuildFile; fileRef = 9F955B5F141A05990068EF71 /* EjectFreestandingTemplate.pdf */; };
		9F960C7F12AAAB2900568AFD /* BlankShelves.png in Resources */ = {isa = PBXBuildFile; fileRef = 9F960C7E12AAAB2900568AFD /* BlankShelves.png */; };
		9F96969813E59CA100FB51EC /* NoJoystickTemplate.pdf in Resources */ = {isa = PBXBuildFile; fileRef = 9F96969713E59CA100FB51EC /* NoJoystickTemplate.pdf */; };
		9F98410215BEE64400B50CDA /* BXShadowedFilesystem.m in Sources */ = {isa = PBXBuildFile; fileRef = 9F98410115BEE64400B50CDA /* BXShadowedFilesystem.m */; };
		9F98410315BEE64400B50CDA /* BXShadowedFilesystem.m in Sources */ = {isa = PBXBuildFile; fileRef = 9F98410115BEE64400B50CDA /* BXShadowedFilesystem.m */; };
		9F9A4C9610F67A1F00E61965 /* GalleryOriginal.png in Resources */ = {isa = PBXBuildFile; fileRef = 9F9A4C9010F67A1F00E61965 /* GalleryOriginal.png */; };
		9F9A4C9710F67A1F00E61965 /* GalleryHQx.png in Resources */ = {isa = PBXBuildFile; fileRef = 9F9A4C9110F67A1F00E61965 /* GalleryHQx.png */; };
		9F9A4C9810F67A1F00E61965 /* GalleryMAME.png in Resources */ = {isa = PBXBuildFile; fileRef = 9F9A4C9210F67A1F00E61965 /* GalleryMAME.png */; };
		9F9A4C9910F67A1F00E61965 /* GallerySpotlight.png in Resources */ = {isa = PBXBuildFile; fileRef = 9F9A4C9310F67A1F00E61965 /* GallerySpotlight.png */; };
		9F9A4C9A10F67A1F00E61965 /* GalleryBkg.jpg in Resources */ = {isa = PBXBuildFile; fileRef = 9F9A4C9410F67A1F00E61965 /* GalleryBkg.jpg */; };
		9F9A4C9B10F67A1F00E61965 /* GalleryTVScanlines.png in Resources */ = {isa = PBXBuildFile; fileRef = 9F9A4C9510F67A1F00E61965 /* GalleryTVScanlines.png */; };
		9F9A4CA110F67D2C00E61965 /* BXPreferencesController.m in Sources */ = {isa = PBXBuildFile; fileRef = 9F9A4CA010F67D2C00E61965 /* BXPreferencesController.m */; };
		9F9A4CA610F67DD800E61965 /* Preferences.xib in Resources */ = {isa = PBXBuildFile; fileRef = 9F9A4CA410F67DD800E61965 /* Preferences.xib */; };
		9F9A4CA910F6824B00E61965 /* BXFilterGallery.m in Sources */ = {isa = PBXBuildFile; fileRef = 9F9A4CA810F6824B00E61965 /* BXFilterGallery.m */; };
		9F9AEE8914CB4AEA00728641 /* BXAppKitVersionHelpers.m in Sources */ = {isa = PBXBuildFile; fileRef = 9F9AEE8814CB4AEA00728641 /* BXAppKitVersionHelpers.m */; };
		9F9DF415153B058200233968 /* BXKeyBuffer.mm in Sources */ = {isa = PBXBuildFile; fileRef = 9F9DF414153B058200233968 /* BXKeyBuffer.mm */; };
		9F9E27C511F8C003003EE8F3 /* BXThemedSegmentedCell.m in Sources */ = {isa = PBXBuildFile; fileRef = 9F9E27C411F8C003003EE8F3 /* BXThemedSegmentedCell.m */; };
		9F9E27D611F8C173003EE8F3 /* BXDrivePanelController.m in Sources */ = {isa = PBXBuildFile; fileRef = 9F9E27D511F8C173003EE8F3 /* BXDrivePanelController.m */; };
		9F9FE70410FA5F5800E3944B /* NSWorkspace+BXIcons.m in Sources */ = {isa = PBXBuildFile; fileRef = 9F9FE70310FA5F5800E3944B /* NSWorkspace+BXIcons.m */; };
		9FA0C9E313D24FF3000F6FCB /* DDHidUsage+BXUsageExtensions.m in Sources */ = {isa = PBXBuildFile; fileRef = 9FA0C9E213D24FF3000F6FCB /* DDHidUsage+BXUsageExtensions.m */; };
		9FA1CF6813E5B44000416D74 /* BXMOMORacingControllerProfile.m in Sources */ = {isa = PBXBuildFile; fileRef = 9FA1CF6713E5B43F00416D74 /* BXMOMORacingControllerProfile.m */; };
<<<<<<< HEAD
		9FA2C09215C8409000380261 /* BXDOSWindowBackgroundView.m in Sources */ = {isa = PBXBuildFile; fileRef = 9FA2C09115C8409000380261 /* BXDOSWindowBackgroundView.m */; };
=======
>>>>>>> bf2502e4
		9FA54099139E85D800999940 /* 4ButtonJoystick.png in Resources */ = {isa = PBXBuildFile; fileRef = 9FA54098139E85D800999940 /* 4ButtonJoystick.png */; };
		9FA5D68311EB6CCC0012DFA5 /* BXLineEnumerator.m in Sources */ = {isa = PBXBuildFile; fileRef = 9FA5D68211EB6CCC0012DFA5 /* BXLineEnumerator.m */; };
		9FA85CD510A357A600E6457F /* BXSession+BXFileManager.m in Sources */ = {isa = PBXBuildFile; fileRef = 9FA85CD410A357A600E6457F /* BXSession+BXFileManager.m */; };
		9FA9E256121FD5BA006E20C4 /* DropzoneTemplate.pdf in Resources */ = {isa = PBXBuildFile; fileRef = 9FA9E255121FD5BA006E20C4 /* DropzoneTemplate.pdf */; };
		9FA9E281121FD874006E20C4 /* PanelExpandTemplate.pdf in Resources */ = {isa = PBXBuildFile; fileRef = 9FA9E27F121FD874006E20C4 /* PanelExpandTemplate.pdf */; };
		9FA9E282121FD874006E20C4 /* PanelCollapseTemplate.pdf in Resources */ = {isa = PBXBuildFile; fileRef = 9FA9E280121FD874006E20C4 /* PanelCollapseTemplate.pdf */; };
		9FAA44A711EB24A90042B986 /* NSString+BXStringFormatting.m in Sources */ = {isa = PBXBuildFile; fileRef = 9FAA44A611EB24A90042B986 /* NSString+BXStringFormatting.m */; };
		9FAA451511EB40180042B986 /* Configuration.strings in Resources */ = {isa = PBXBuildFile; fileRef = 9FAA451411EB40180042B986 /* Configuration.strings */; };
		9FAD1DFD14641ECD00C3074E /* BXContinuousThread.m in Sources */ = {isa = PBXBuildFile; fileRef = 9FAD1DFC14641ECD00C3074E /* BXContinuousThread.m */; };
		9FAD43C010A341F6007E8C0D /* UKFileWatcher.m in Sources */ = {isa = PBXBuildFile; fileRef = 9FAD43B810A341F6007E8C0D /* UKFileWatcher.m */; };
		9FAD43C110A341F6007E8C0D /* UKFNSubscribeFileWatcher.m in Sources */ = {isa = PBXBuildFile; fileRef = 9FAD43BA10A341F6007E8C0D /* UKFNSubscribeFileWatcher.m */; };
		9FAD43C310A341F6007E8C0D /* UKKQueue.m in Sources */ = {isa = PBXBuildFile; fileRef = 9FAD43BD10A341F6007E8C0D /* UKKQueue.m */; };
		9FAD43C410A341F6007E8C0D /* UKMainThreadProxy.m in Sources */ = {isa = PBXBuildFile; fileRef = 9FAD43BF10A341F6007E8C0D /* UKMainThreadProxy.m */; };
		9FADFE5511EC7E1700990E91 /* BXDigest.m in Sources */ = {isa = PBXBuildFile; fileRef = 9FADFE5411EC7E1700990E91 /* BXDigest.m */; };
		9FADFE9711EC932800990E91 /* NSData+HexStrings.m in Sources */ = {isa = PBXBuildFile; fileRef = 9FADFE9611EC932800990E91 /* NSData+HexStrings.m */; };
		9FAE9B8B11F1D7CF000363F7 /* GameDefaults.plist in Resources */ = {isa = PBXBuildFile; fileRef = 9FAE9B8A11F1D7CF000363F7 /* GameDefaults.plist */; };
		9FAEBE4F15D669AF00C9AC5F /* BXLaunchPanelButtonCell.m in Sources */ = {isa = PBXBuildFile; fileRef = 9FAEBE4E15D669AF00C9AC5F /* BXLaunchPanelButtonCell.m */; };
		9FAEBE5215D678C800C9AC5F /* DOSWindowBackground.png in Resources */ = {isa = PBXBuildFile; fileRef = 9FAEBE5115D678C800C9AC5F /* DOSWindowBackground.png */; };
		9FAEBE5315D678C800C9AC5F /* DOSWindowBackground.png in Resources */ = {isa = PBXBuildFile; fileRef = 9FAEBE5115D678C800C9AC5F /* DOSWindowBackground.png */; };
		9FAEBE5515D67C3A00C9AC5F /* DOSWindowGrille.png in Resources */ = {isa = PBXBuildFile; fileRef = 9FAEBE5415D67C3A00C9AC5F /* DOSWindowGrille.png */; };
		9FAEBE5615D67C3A00C9AC5F /* DOSWindowGrille.png in Resources */ = {isa = PBXBuildFile; fileRef = 9FAEBE5415D67C3A00C9AC5F /* DOSWindowGrille.png */; };
		9FB446EB13D23BD900E69AF5 /* BXG25ControllerProfile.m in Sources */ = {isa = PBXBuildFile; fileRef = 9FB446EA13D23BD900E69AF5 /* BXG25ControllerProfile.m */; };
		9FB4F9E411957B55006C8AC9 /* BXVideoFrame.m in Sources */ = {isa = PBXBuildFile; fileRef = 9FB4F9E311957B55006C8AC9 /* BXVideoFrame.m */; };
		9FB553E10F6EA30900A33017 /* BXCloseAlert.m in Sources */ = {isa = PBXBuildFile; fileRef = 9FB553E00F6EA30900A33017 /* BXCloseAlert.m */; };
		9FB554220F6EAC5F00A33017 /* NSAlert+BXAlert.m in Sources */ = {isa = PBXBuildFile; fileRef = 9FB554210F6EAC5F00A33017 /* NSAlert+BXAlert.m */; };
		9FB60E8E15C5552F00CD0D63 /* NSURL+BXFilePaths.m in Sources */ = {isa = PBXBuildFile; fileRef = 9FB60E8D15C5552F00CD0D63 /* NSURL+BXFilePaths.m */; };
		9FB60E8F15C5552F00CD0D63 /* NSURL+BXFilePaths.m in Sources */ = {isa = PBXBuildFile; fileRef = 9FB60E8D15C5552F00CD0D63 /* NSURL+BXFilePaths.m */; };
		9FB60E9215C5643200CD0D63 /* NSError+BXErrorHelpers.m in Sources */ = {isa = PBXBuildFile; fileRef = 9FB60E9115C5643200CD0D63 /* NSError+BXErrorHelpers.m */; };
		9FB60E9315C5643200CD0D63 /* NSError+BXErrorHelpers.m in Sources */ = {isa = PBXBuildFile; fileRef = 9FB60E9115C5643200CD0D63 /* NSError+BXErrorHelpers.m */; };
		9FB60E9415C573C100CD0D63 /* package.icns in Resources */ = {isa = PBXBuildFile; fileRef = 9FCBB2CF10A61CA800C28B09 /* package.icns */; };
		9FB642A313FEB71D00385DD3 /* BXISOImage.m in Sources */ = {isa = PBXBuildFile; fileRef = 9F81CFB813EEA3F4008F0265 /* BXISOImage.m */; };
		9FB642A413FEB71D00385DD3 /* BXBinCueImage.m in Sources */ = {isa = PBXBuildFile; fileRef = 9F98589613EF71F600E66877 /* BXBinCueImage.m */; };
		9FBA48C01450B73900F9BBDE /* Keyboard.png in Resources */ = {isa = PBXBuildFile; fileRef = 9FBA48BF1450B73900F9BBDE /* Keyboard.png */; };
		9FBAA6BD134A1A430092BF95 /* BXCDImageImport.m in Sources */ = {isa = PBXBuildFile; fileRef = 9FBAA6BC134A1A430092BF95 /* BXCDImageImport.m */; };
		9FBAA6E1134A21A50092BF95 /* BXDriveImport.m in Sources */ = {isa = PBXBuildFile; fileRef = 9FBAA6E0134A21A50092BF95 /* BXDriveImport.m */; };
		9FBAA878134A66C80092BF95 /* BXBinCueImageImport.m in Sources */ = {isa = PBXBuildFile; fileRef = 9FBAA877134A66C80092BF95 /* BXBinCueImageImport.m */; };
		9FBAA8F4134AFABD0092BF95 /* DiskArbitration.framework in Frameworks */ = {isa = PBXBuildFile; fileRef = 9FBAA8F3134AFABD0092BF95 /* DiskArbitration.framework */; };
		9FBC31D70F56C370001811F2 /* AboutBackground.png in Resources */ = {isa = PBXBuildFile; fileRef = 9FBC31D10F56C370001811F2 /* AboutBackground.png */; };
		9FBC31E00F56C383001811F2 /* LockClosing.aiff in Resources */ = {isa = PBXBuildFile; fileRef = 9FBC31DD0F56C383001811F2 /* LockClosing.aiff */; };
		9FBC31E10F56C383001811F2 /* LockOpening.aiff in Resources */ = {isa = PBXBuildFile; fileRef = 9FBC31DE0F56C383001811F2 /* LockOpening.aiff */; };
		9FBC32120F56C3E9001811F2 /* Carbon.framework in Frameworks */ = {isa = PBXBuildFile; fileRef = 9FBC32110F56C3E9001811F2 /* Carbon.framework */; };
		9FBC344D0F56C5D1001811F2 /* DOSBox.strings in Resources */ = {isa = PBXBuildFile; fileRef = 9FBC34480F56C5D1001811F2 /* DOSBox.strings */; };
		9FBC344E0F56C5D1001811F2 /* Shell.strings in Resources */ = {isa = PBXBuildFile; fileRef = 9FBC344A0F56C5D1001811F2 /* Shell.strings */; };
		9FBC345D0F56C64D001811F2 /* InfoPlist.strings in Resources */ = {isa = PBXBuildFile; fileRef = 9FBC345B0F56C64D001811F2 /* InfoPlist.strings */; };
		9FBC352B0F56C7B7001811F2 /* BXAboutController.m in Sources */ = {isa = PBXBuildFile; fileRef = 9FBC351D0F56C7B7001811F2 /* BXAboutController.m */; };
		9FBC352C0F56C7B7001811F2 /* BXAppController.m in Sources */ = {isa = PBXBuildFile; fileRef = 9FBC351E0F56C7B7001811F2 /* BXAppController.m */; };
		9FBC352F0F56C7B7001811F2 /* BXSession.m in Sources */ = {isa = PBXBuildFile; fileRef = 9FBC35210F56C7B7001811F2 /* BXSession.m */; };
		9FBC35310F56C7B7001811F2 /* BXEmulator+BXShell.mm in Sources */ = {isa = PBXBuildFile; fileRef = 9FBC35230F56C7B7001811F2 /* BXEmulator+BXShell.mm */; };
		9FBC35320F56C7B7001811F2 /* BXDOSWindow.m in Sources */ = {isa = PBXBuildFile; fileRef = 9FBC35240F56C7B7001811F2 /* BXDOSWindow.m */; };
		9FBC35330F56C7B7001811F2 /* BXDOSWindowController.m in Sources */ = {isa = PBXBuildFile; fileRef = 9FBC35250F56C7B7001811F2 /* BXDOSWindowController.m */; };
		9FBC35340F56C7B7001811F2 /* NSWindow+BXWindowDimensions.m in Sources */ = {isa = PBXBuildFile; fileRef = 9FBC35260F56C7B7001811F2 /* NSWindow+BXWindowDimensions.m */; };
		9FBC35360F56C7B7001811F2 /* BXGeometry.m in Sources */ = {isa = PBXBuildFile; fileRef = 9FBC35280F56C7B7001811F2 /* BXGeometry.m */; };
		9FBC3C160F56D6E8001811F2 /* SDL.framework in Frameworks */ = {isa = PBXBuildFile; fileRef = 9FBC3C140F56D6E8001811F2 /* SDL.framework */; };
		9FBC3C170F56D6E9001811F2 /* SDL_net.framework in Frameworks */ = {isa = PBXBuildFile; fileRef = 9FBC3C150F56D6E8001811F2 /* SDL_net.framework */; };
		9FBC3C720F56E0AE001811F2 /* OpenGL.framework in Frameworks */ = {isa = PBXBuildFile; fileRef = 9FBC3C710F56E0AE001811F2 /* OpenGL.framework */; };
		9FBC3C780F56E0D7001811F2 /* AudioUnit.framework in Frameworks */ = {isa = PBXBuildFile; fileRef = 9FBC3C760F56E0D7001811F2 /* AudioUnit.framework */; };
		9FBC3C790F56E0D7001811F2 /* CoreMIDI.framework in Frameworks */ = {isa = PBXBuildFile; fileRef = 9FBC3C770F56E0D7001811F2 /* CoreMIDI.framework */; };
		9FBC3D600F56EA82001811F2 /* SDL.framework in Copy Bundled Frameworks */ = {isa = PBXBuildFile; fileRef = 9FBC3C140F56D6E8001811F2 /* SDL.framework */; };
		9FBC3D610F56EA82001811F2 /* SDL_net.framework in Copy Bundled Frameworks */ = {isa = PBXBuildFile; fileRef = 9FBC3C150F56D6E8001811F2 /* SDL_net.framework */; };
		9FBD321710E5144C00031CB6 /* Brand.png in Resources */ = {isa = PBXBuildFile; fileRef = 9FBD321610E5144C00031CB6 /* Brand.png */; };
		9FBDC591141A0E5D00171176 /* BundleFreestandingTemplate.pdf in Resources */ = {isa = PBXBuildFile; fileRef = 9FBDC590141A0E5D00171176 /* BundleFreestandingTemplate.pdf */; };
		9FBEC4F0142CE8300016964A /* BXMT32LCDDisplay.m in Sources */ = {isa = PBXBuildFile; fileRef = 9FBEC4EF142CE8300016964A /* BXMT32LCDDisplay.m */; };
		9FBEC4F4142CEB770016964A /* MT32LCDFontTemplate.png in Resources */ = {isa = PBXBuildFile; fileRef = 9FBEC4F2142CEB770016964A /* MT32LCDFontTemplate.png */; };
		9FBEC4F5142CEB770016964A /* MT32LCDGridTemplate.png in Resources */ = {isa = PBXBuildFile; fileRef = 9FBEC4F3142CEB770016964A /* MT32LCDGridTemplate.png */; };
		9FBF66AF11F35ADD00DAAB9A /* BXSingleFileTransfer.m in Sources */ = {isa = PBXBuildFile; fileRef = 9FBF66AE11F35ADD00DAAB9A /* BXSingleFileTransfer.m */; };
		9FC1620E119E9AD700705EA5 /* BXCursorFadeAnimation.m in Sources */ = {isa = PBXBuildFile; fileRef = 9FC1620D119E9AD700705EA5 /* BXCursorFadeAnimation.m */; };
		9FC2F84013D60FBD00BD4F6B /* BXDualActionControllerProfile.m in Sources */ = {isa = PBXBuildFile; fileRef = 9FC2F83F13D60FBD00BD4F6B /* BXDualActionControllerProfile.m */; };
		9FC3B2550F62D9CE006DE439 /* BXSession+BXEmulatorControls.m in Sources */ = {isa = PBXBuildFile; fileRef = 9FC3B2540F62D9CE006DE439 /* BXSession+BXEmulatorControls.m */; };
		9FC5353512F489F8005E7670 /* 35DisketteShine.icns in Resources */ = {isa = PBXBuildFile; fileRef = 9FC5353412F489F8005E7670 /* 35DisketteShine.icns */; };
		9FC637FD13C09B11004478A3 /* CoreServices.framework in Frameworks */ = {isa = PBXBuildFile; fileRef = 9FC637FC13C09B10004478A3 /* CoreServices.framework */; };
		9FC6380013C09B79004478A3 /* BXJoypadController.m in Sources */ = {isa = PBXBuildFile; fileRef = 9FC637FF13C09B79004478A3 /* BXJoypadController.m */; };
		9FC6380A13C09C5B004478A3 /* libJoypadCocoa.a in Frameworks */ = {isa = PBXBuildFile; fileRef = 9FC6380913C09C5B004478A3 /* libJoypadCocoa.a */; };
		9FC6382213C0D54C004478A3 /* BX2ButtonJoystickLayout.m in Sources */ = {isa = PBXBuildFile; fileRef = 9FC6382113C0D54C004478A3 /* BX2ButtonJoystickLayout.m */; };
		9FC6382513C0D637004478A3 /* BXJoypadLayout.m in Sources */ = {isa = PBXBuildFile; fileRef = 9FC6382413C0D637004478A3 /* BXJoypadLayout.m */; };
		9FC6382913C0DB4F004478A3 /* BX4ButtonJoystickLayout.m in Sources */ = {isa = PBXBuildFile; fileRef = 9FC6382813C0DB4F004478A3 /* BX4ButtonJoystickLayout.m */; };
		9FC6382F13C0E01C004478A3 /* BX4ButtonWheelLayout.m in Sources */ = {isa = PBXBuildFile; fileRef = 9FC6382E13C0E01B004478A3 /* BX4ButtonWheelLayout.m */; };
		9FC6383213C0E245004478A3 /* BX2ButtonWheelLayout.m in Sources */ = {isa = PBXBuildFile; fileRef = 9FC6383113C0E244004478A3 /* BX2ButtonWheelLayout.m */; };
		9FC74821122A7C8B00E86E6A /* BXPathEnumerator.m in Sources */ = {isa = PBXBuildFile; fileRef = 9FC74820122A7C8B00E86E6A /* BXPathEnumerator.m */; };
		9FC8B073121807AD004F6DA2 /* NSView+BXDrawing.m in Sources */ = {isa = PBXBuildFile; fileRef = 9FC8B072121807AD004F6DA2 /* NSView+BXDrawing.m */; };
		9FC8B16B12182586004F6DA2 /* BXImportFinalizingPanelController.m in Sources */ = {isa = PBXBuildFile; fileRef = 9FC8B16A12182586004F6DA2 /* BXImportFinalizingPanelController.m */; };
		9FC8B2E812186171004F6DA2 /* BXImportFinishedPanelController.m in Sources */ = {isa = PBXBuildFile; fileRef = 9FC8B2E712186171004F6DA2 /* BXImportFinishedPanelController.m */; };
		9FC8F50C10934F3400AD6307 /* NSString+BXPaths.m in Sources */ = {isa = PBXBuildFile; fileRef = 9FC8F50B10934F3400AD6307 /* NSString+BXPaths.m */; };
		9FC9E4E1136725190095DCDE /* BXEmulatedJoystick.mm in Sources */ = {isa = PBXBuildFile; fileRef = 9FC9E4E0136725190095DCDE /* BXEmulatedJoystick.mm */; };
		9FC9E58F1367514C0095DCDE /* BXCHFlightstick.mm in Sources */ = {isa = PBXBuildFile; fileRef = 9FC9E58E1367514C0095DCDE /* BXCHFlightstick.mm */; };
		9FCA157315970C5500C42D10 /* CM32L@2x.png in Resources */ = {isa = PBXBuildFile; fileRef = 9FCA156F15970C5500C42D10 /* CM32L@2x.png */; };
		9FCA157415970C5500C42D10 /* MT32@2x.png in Resources */ = {isa = PBXBuildFile; fileRef = 9FCA157015970C5500C42D10 /* MT32@2x.png */; };
		9FCA157515970C5500C42D10 /* MT32Shelf@2x.jpg in Resources */ = {isa = PBXBuildFile; fileRef = 9FCA157115970C5500C42D10 /* MT32Shelf@2x.jpg */; };
		9FCA157615970C5500C42D10 /* MT32ShelfHighlight@2x.png in Resources */ = {isa = PBXBuildFile; fileRef = 9FCA157215970C5500C42D10 /* MT32ShelfHighlight@2x.png */; };
		9FCA157915970DF000C42D10 /* Blueprint@2x.jpg in Resources */ = {isa = PBXBuildFile; fileRef = 9FCA157815970DF000C42D10 /* Blueprint@2x.jpg */; };
		9FCA157B159721A300C42D10 /* AboutBackground@2x.png in Resources */ = {isa = PBXBuildFile; fileRef = 9FCA157A159721A300C42D10 /* AboutBackground@2x.png */; };
		9FCA157D1597222D00C42D10 /* WelcomeSpotlight@2x.png in Resources */ = {isa = PBXBuildFile; fileRef = 9FCA157C1597222D00C42D10 /* WelcomeSpotlight@2x.png */; };
		9FCA157F1597223C00C42D10 /* Grille@2x.png in Resources */ = {isa = PBXBuildFile; fileRef = 9FCA157E1597223C00C42D10 /* Grille@2x.png */; };
		9FCA1584159729C400C42D10 /* ImportCoverArtTip@2x.png in Resources */ = {isa = PBXBuildFile; fileRef = 9FCA1580159729C400C42D10 /* ImportCoverArtTip@2x.png */; };
		9FCA1585159729C400C42D10 /* ImportRenameTip@2x.png in Resources */ = {isa = PBXBuildFile; fileRef = 9FCA1582159729C400C42D10 /* ImportRenameTip@2x.png */; };
		9FCA1587159732F300C42D10 /* import@2x.png in Resources */ = {isa = PBXBuildFile; fileRef = 9FCA1586159732F300C42D10 /* import@2x.png */; };
		9FCA158A1597377B00C42D10 /* Audio@2x.png in Resources */ = {isa = PBXBuildFile; fileRef = 9FCA15881597377B00C42D10 /* Audio@2x.png */; };
		9FCA158B1597377B00C42D10 /* Keyboard@2x.png in Resources */ = {isa = PBXBuildFile; fileRef = 9FCA15891597377B00C42D10 /* Keyboard@2x.png */; };
		9FCA158D15973A6D00C42D10 /* Display@2x.png in Resources */ = {isa = PBXBuildFile; fileRef = 9FCA158C15973A6D00C42D10 /* Display@2x.png */; };
		9FCA6D9615C85D8500E1650C /* BXLaunchPanelController.m in Sources */ = {isa = PBXBuildFile; fileRef = 9FCA6D9515C85D8500E1650C /* BXLaunchPanelController.m */; };
		9FCA702213DAE6F5006C5DF8 /* BXCoalfaceDrives.mm in Sources */ = {isa = PBXBuildFile; fileRef = 9FCA702113DAE6F5006C5DF8 /* BXCoalfaceDrives.mm */; };
		9FCB7B0D15B842E000CC7CC7 /* BXStandaloneAppController.m in Sources */ = {isa = PBXBuildFile; fileRef = 9FCB7B0C15B842E000CC7CC7 /* BXStandaloneAppController.m */; };
		9FCB7B1015B844AB00CC7CC7 /* BXBaseAppController.m in Sources */ = {isa = PBXBuildFile; fileRef = 9FCB7B0F15B844AA00CC7CC7 /* BXBaseAppController.m */; };
		9FCB7B1115B844AB00CC7CC7 /* BXBaseAppController.m in Sources */ = {isa = PBXBuildFile; fileRef = 9FCB7B0F15B844AA00CC7CC7 /* BXBaseAppController.m */; };
		9FCB7B1215B856A300CC7CC7 /* BXBootlegCoverArt.m in Sources */ = {isa = PBXBuildFile; fileRef = 9F2AC6E310EFFE8600CFFF72 /* BXBootlegCoverArt.m */; };
		9FCB7B1415B856FC00CC7CC7 /* BXDriveImport.m in Sources */ = {isa = PBXBuildFile; fileRef = 9FBAA6E0134A21A50092BF95 /* BXDriveImport.m */; };
		9FCB7B1515B8570700CC7CC7 /* BXSimpleDriveImport.m in Sources */ = {isa = PBXBuildFile; fileRef = 9F44500112AEC0FC00A2D405 /* BXSimpleDriveImport.m */; };
		9FCB7B1615B8570900CC7CC7 /* BXCDImageImport.m in Sources */ = {isa = PBXBuildFile; fileRef = 9FBAA6BC134A1A430092BF95 /* BXCDImageImport.m */; };
		9FCB7B1715B8570C00CC7CC7 /* BXBinCueImageImport.m in Sources */ = {isa = PBXBuildFile; fileRef = 9FBAA877134A66C80092BF95 /* BXBinCueImageImport.m */; };
		9FCB7B1815B8570E00CC7CC7 /* BXDriveBundleImport.m in Sources */ = {isa = PBXBuildFile; fileRef = 9F444FFE12AEBE5200A2D405 /* BXDriveBundleImport.m */; };
		9FCB7B1A15B8589B00CC7CC7 /* BXDOSWindowController.m in Sources */ = {isa = PBXBuildFile; fileRef = 9FBC35250F56C7B7001811F2 /* BXDOSWindowController.m */; };
		9FCB7B2715B877E500CC7CC7 /* DOS Toolkit in Resources */ = {isa = PBXBuildFile; fileRef = 9FCB7B0915B8422000CC7CC7 /* DOS Toolkit */; };
		9FCB7B2815B8782800CC7CC7 /* Bezel.xib in Resources */ = {isa = PBXBuildFile; fileRef = 9F886FDD144CB6C30033CCD3 /* Bezel.xib */; };
		9FCBB2D010A61CA800C28B09 /* boxer.icns in Resources */ = {isa = PBXBuildFile; fileRef = 9FCBB2CD10A61CA800C28B09 /* boxer.icns */; };
		9FCBB2D110A61CA800C28B09 /* executable.icns in Resources */ = {isa = PBXBuildFile; fileRef = 9FCBB2CE10A61CA800C28B09 /* executable.icns */; };
		9FCBB2D210A61CA800C28B09 /* package.icns in Resources */ = {isa = PBXBuildFile; fileRef = 9FCBB2CF10A61CA800C28B09 /* package.icns */; };
		9FCBB6F310A6DDBD00C28B09 /* DOS Toolkit in Resources */ = {isa = PBXBuildFile; fileRef = 9FCBB5FE10A6DDBD00C28B09 /* DOS Toolkit */; };
		9FCC2F9A1366EF170013F083 /* BXEmulatedKeyboard.mm in Sources */ = {isa = PBXBuildFile; fileRef = 9FCC2F991366EF170013F083 /* BXEmulatedKeyboard.mm */; };
		9FCC2FF41366FA820013F083 /* BXInputController+BXKeyboardInput.m in Sources */ = {isa = PBXBuildFile; fileRef = 9FCC2FF31366FA820013F083 /* BXInputController+BXKeyboardInput.m */; };
		9FCC303C13670F680013F083 /* KeyboardLayouts.plist in Resources */ = {isa = PBXBuildFile; fileRef = 9FCC303B13670F680013F083 /* KeyboardLayouts.plist */; };
		9FCEDF3312B3DFFC00E856A4 /* SDL_sound.framework in Frameworks */ = {isa = PBXBuildFile; fileRef = 9FCEDF3212B3DFFC00E856A4 /* SDL_sound.framework */; };
		9FD011BD10C2A02F00670CE1 /* BXGameboxPanelController.m in Sources */ = {isa = PBXBuildFile; fileRef = 9FD011BC10C2A02F00670CE1 /* BXGameboxPanelController.m */; };
		9FD012E313AB845200AF6FE8 /* GamepadTemplate.pdf in Resources */ = {isa = PBXBuildFile; fileRef = 9FD012E213AB845200AF6FE8 /* GamepadTemplate.pdf */; };
		9FD012FB13AB87E500AF6FE8 /* BXTemplateImageCell.m in Sources */ = {isa = PBXBuildFile; fileRef = 9FD012FA13AB87E500AF6FE8 /* BXTemplateImageCell.m */; };
		9FD1D6251364291600792011 /* DDHidDevice+BXDeviceExtensions.m in Sources */ = {isa = PBXBuildFile; fileRef = 9FD1D6241364291600792011 /* DDHidDevice+BXDeviceExtensions.m */; };
		9FD1D7011364819E00792011 /* BXJoystickController.m in Sources */ = {isa = PBXBuildFile; fileRef = 9FD1D7001364819E00792011 /* BXJoystickController.m */; };
		9FD1D78A1364991100792011 /* BXHIDEvent.m in Sources */ = {isa = PBXBuildFile; fileRef = 9FD1D7891364991100792011 /* BXHIDEvent.m */; };
		9FD23D55129AE3B600B2100B /* NSWindow+BXWindowEffects.m in Sources */ = {isa = PBXBuildFile; fileRef = 9FD23D54129AE3B600B2100B /* NSWindow+BXWindowEffects.m */; };
		9FD3A1E4139A358C00D0918E /* BX360ControllerProfile.m in Sources */ = {isa = PBXBuildFile; fileRef = 9FD3A1E3139A358C00D0918E /* BX360ControllerProfile.m */; };
		9FD3A27F139A839600D0918E /* BXSixaxisControllerProfile.m in Sources */ = {isa = PBXBuildFile; fileRef = 9FD3A27E139A839600D0918E /* BXSixaxisControllerProfile.m */; };
		9FD5481411047E420041E1E7 /* BXDrivesInUseAlert.m in Sources */ = {isa = PBXBuildFile; fileRef = 9FD5481311047E420041E1E7 /* BXDrivesInUseAlert.m */; };
		9FD54A5B14DE96B800FE350F /* NumpadActiveTemplate.pdf in Resources */ = {isa = PBXBuildFile; fileRef = 9FD54A5914DE96B800FE350F /* NumpadActiveTemplate.pdf */; };
		9FD54A5D14DE979B00FE350F /* NumpadInactiveTemplate.pdf in Resources */ = {isa = PBXBuildFile; fileRef = 9FD54A5C14DE979B00FE350F /* NumpadInactiveTemplate.pdf */; };
		9FD668F11215CDD6009E0118 /* BXBottomBar.m in Sources */ = {isa = PBXBuildFile; fileRef = 9FD668F01215CDD6009E0118 /* BXBottomBar.m */; };
		9FD7B6B0145745D800565CEB /* BXThemedPopUpButtonCell.m in Sources */ = {isa = PBXBuildFile; fileRef = 9FD7B6AF145745D800565CEB /* BXThemedPopUpButtonCell.m */; };
		9FD7B6B3145746CC00565CEB /* BXThemedButtonCell.m in Sources */ = {isa = PBXBuildFile; fileRef = 9FD7B6B2145746CC00565CEB /* BXThemedButtonCell.m */; };
		9FD8BEE414FFF7660073B4EC /* BXExternalMIDIDevice+BXGeneralMIDISysexes.m in Sources */ = {isa = PBXBuildFile; fileRef = 9FD8BEE314FFF7660073B4EC /* BXExternalMIDIDevice+BXGeneralMIDISysexes.m */; };
		9FD95D6A13E2A45C005EF2C0 /* BXFullScreenCapableWindow.m in Sources */ = {isa = PBXBuildFile; fileRef = 9FD95D6913E2A45C005EF2C0 /* BXFullScreenCapableWindow.m */; };
		9FDAD87F10C182B3004EA7D0 /* BXCoverArtWell.m in Sources */ = {isa = PBXBuildFile; fileRef = 9FDAD87E10C182B3004EA7D0 /* BXCoverArtWell.m */; };
		9FDB601710C0707F00C15CF4 /* BXDockTileController.m in Sources */ = {isa = PBXBuildFile; fileRef = 9FDB601610C0707F00C15CF4 /* BXDockTileController.m */; };
		9FDC544E120EBFE70063B33D /* BXImportDropzonePanelController.m in Sources */ = {isa = PBXBuildFile; fileRef = 9FDC544D120EBFE70063B33D /* BXImportDropzonePanelController.m */; };
		9FDC5476120EC8B40063B33D /* BXImportInstallerPanelController.m in Sources */ = {isa = PBXBuildFile; fileRef = 9FDC5475120EC8B40063B33D /* BXImportInstallerPanelController.m */; };
		9FDCA790118F2B7900E2FD74 /* BXCoalface.mm in Sources */ = {isa = PBXBuildFile; fileRef = 9FDCA78F118F2B7900E2FD74 /* BXCoalface.mm */; };
		9FDCDEFD11B5B83B0032DA4E /* dsa_pub.pem in Resources */ = {isa = PBXBuildFile; fileRef = 9FDCDEFC11B5B83B0032DA4E /* dsa_pub.pem */; };
		9FDE34131351DCDB000DCE44 /* DOSImportWindow.xib in Resources */ = {isa = PBXBuildFile; fileRef = 9FDE34111351DCDB000DCE44 /* DOSImportWindow.xib */; };
		9FDE341F1351DE26000DCE44 /* BXBlueprintBackgroundView.m in Sources */ = {isa = PBXBuildFile; fileRef = 9FDE341E1351DE26000DCE44 /* BXBlueprintBackgroundView.m */; };
		9FDE34341351DFD4000DCE44 /* BXImportTipsPanelController.m in Sources */ = {isa = PBXBuildFile; fileRef = 9FDE34331351DFD4000DCE44 /* BXImportTipsPanelController.m */; };
		9FDE34371351E0F5000DCE44 /* Welcome.xib in Resources */ = {isa = PBXBuildFile; fileRef = 9FDE34361351E0F5000DCE44 /* Welcome.xib */; };
		9FDE343A1351E127000DCE44 /* ImportTipsPanel.xib in Resources */ = {isa = PBXBuildFile; fileRef = 9FDE34381351E127000DCE44 /* ImportTipsPanel.xib */; };
		9FDFB46E15DBA38F004EA615 /* BXStandaloneAboutController.m in Sources */ = {isa = PBXBuildFile; fileRef = 9FDFB46D15DBA38E004EA615 /* BXStandaloneAboutController.m */; };
		9FDFB47215DBA3BE004EA615 /* StandaloneAbout.xib in Resources */ = {isa = PBXBuildFile; fileRef = 9FDFB47015DBA3BE004EA615 /* StandaloneAbout.xib */; };
		9FDFB47B15DBB530004EA615 /* StandaloneAbout.xib in Resources */ = {isa = PBXBuildFile; fileRef = 9FDFB47015DBA3BE004EA615 /* StandaloneAbout.xib */; };
		9FDFB47F15DBBABC004EA615 /* Credits.html in Resources */ = {isa = PBXBuildFile; fileRef = 9FDFB47C15DBBABC004EA615 /* Credits.html */; };
		9FDFB48015DBC32D004EA615 /* BXGLHelpers.m in Sources */ = {isa = PBXBuildFile; fileRef = 9F2C458615DB7E77009F4477 /* BXGLHelpers.m */; };
		9FDFB48215DBC73D004EA615 /* Help.help in Resources */ = {isa = PBXBuildFile; fileRef = 9FDFB48115DBC73D004EA615 /* Help.help */; };
		9FE1B61313FFBE430001640C /* NSImage+BXImageEffects.m in Sources */ = {isa = PBXBuildFile; fileRef = 9FE1B61213FFBE430001640C /* NSImage+BXImageEffects.m */; };
		9FE202480F6D749500B3A38C /* Snapshot.aiff in Resources */ = {isa = PBXBuildFile; fileRef = 9FE202470F6D749500B3A38C /* Snapshot.aiff */; };
		9FE2172E121EED1E001452E3 /* ImportCoverArtTip.png in Resources */ = {isa = PBXBuildFile; fileRef = 9FE2172A121EED1E001452E3 /* ImportCoverArtTip.png */; };
		9FE2172F121EED1E001452E3 /* ImportRenameTip.png in Resources */ = {isa = PBXBuildFile; fileRef = 9FE2172C121EED1E001452E3 /* ImportRenameTip.png */; };
		9FE3237E157A42B3004492E8 /* BXShader.m in Sources */ = {isa = PBXBuildFile; fileRef = 9FE3237D157A42B3004492E8 /* BXShader.m */; };
		9FE32382157A7498004492E8 /* BXBSNESShader.m in Sources */ = {isa = PBXBuildFile; fileRef = 9FE32381157A7498004492E8 /* BXBSNESShader.m */; };
		9FE32383157A9559004492E8 /* Shaders in Resources */ = {isa = PBXBuildFile; fileRef = 9F84C86D157800DD00CCBCA7 /* Shaders */; };
		9FE50B591365845200495EBE /* BXInputController+BXJoystickInput.m in Sources */ = {isa = PBXBuildFile; fileRef = 9FE50B581365845200495EBE /* BXInputController+BXJoystickInput.m */; };
		9FE90BF711F8D1DC003CFFFF /* BXDelegatedView.m in Sources */ = {isa = PBXBuildFile; fileRef = 9FE90BF611F8D1DC003CFFFF /* BXDelegatedView.m */; };
		9FEAA3EC1204595B0085F008 /* BXOperation.m in Sources */ = {isa = PBXBuildFile; fileRef = 9FEAA3EB1204595B0085F008 /* BXOperation.m */; };
		9FECE19011A31B8B00E0EBB6 /* BXBasicRenderer.m in Sources */ = {isa = PBXBuildFile; fileRef = 9FECE18F11A31B8B00E0EBB6 /* BXBasicRenderer.m */; };
		9FECE1C211A3244500E0EBB6 /* BXGLRenderingView.m in Sources */ = {isa = PBXBuildFile; fileRef = 9FECE1C111A3244500E0EBB6 /* BXGLRenderingView.m */; };
		9FEF98011191E1EF002024DF /* BXEmulatedMouse.mm in Sources */ = {isa = PBXBuildFile; fileRef = 9FEF98001191E1EF002024DF /* BXEmulatedMouse.mm */; };
		9FF01AF815A4CC2C0087D63D /* NSKeyedArchiver+BXArchivingAdditions.m in Sources */ = {isa = PBXBuildFile; fileRef = 9FF01AF715A4CC2C0087D63D /* NSKeyedArchiver+BXArchivingAdditions.m */; };
		9FF1562914506DBA00545317 /* BXHUDProgressIndicator.m in Sources */ = {isa = PBXBuildFile; fileRef = 9FF1562814506DBA00545317 /* BXHUDProgressIndicator.m */; };
		9FF1562D14506E7200545317 /* BXHUDLevelIndicatorCell.m in Sources */ = {isa = PBXBuildFile; fileRef = 9FF1562C14506E7200545317 /* BXHUDLevelIndicatorCell.m */; };
		9FF1563014506F5C00545317 /* BXKeyboardEventTap.m in Sources */ = {isa = PBXBuildFile; fileRef = 9FF1562F14506F5C00545317 /* BXKeyboardEventTap.m */; };
		9FF1756D11B25F4E00D0FCDC /* BXInputView.m in Sources */ = {isa = PBXBuildFile; fileRef = 9FF1756C11B25F4E00D0FCDC /* BXInputView.m */; };
		9FF175E711B279F500D0FCDC /* BXVideoHandler.mm in Sources */ = {isa = PBXBuildFile; fileRef = 9FF175E611B279F500D0FCDC /* BXVideoHandler.mm */; };
		9FF2E9BD11E6F4950051E485 /* BXEmulatorConfiguration.m in Sources */ = {isa = PBXBuildFile; fileRef = 9FF2E9BC11E6F4950051E485 /* BXEmulatorConfiguration.m */; };
		9FF68FF8157B9C6600F8B5BC /* BXTexture2D.m in Sources */ = {isa = PBXBuildFile; fileRef = 9FF68FF7157B9C6600F8B5BC /* BXTexture2D.m */; };
		9FF69000157BE82C00F8B5BC /* BXTexture2D+BXVideoFrameExtensions.m in Sources */ = {isa = PBXBuildFile; fileRef = 9FF68FFF157BE82B00F8B5BC /* BXTexture2D+BXVideoFrameExtensions.m */; };
		9FF865CF134DAB5A001CE857 /* BXTaskOperation.m in Sources */ = {isa = PBXBuildFile; fileRef = 9FF865CE134DAB5A001CE857 /* BXTaskOperation.m */; };
		9FF86678134DCA16001CE857 /* cdrdao in Resources */ = {isa = PBXBuildFile; fileRef = 9FF86676134DCA16001CE857 /* cdrdao */; };
		9FF86679134DCA16001CE857 /* toc2cue in Resources */ = {isa = PBXBuildFile; fileRef = 9FF86677134DCA16001CE857 /* toc2cue */; };
		9FFAFE2D10DE33FB00728BAC /* GameProfiles.plist in Resources */ = {isa = PBXBuildFile; fileRef = 9FFAFE2C10DE33FB00728BAC /* GameProfiles.plist */; };
		9FFAFE4310DE343F00728BAC /* Configurations in Resources */ = {isa = PBXBuildFile; fileRef = 9FFAFE2E10DE343F00728BAC /* Configurations */; };
		9FFC2AC012A19CCC008C2B3B /* Sample Game Icons in Resources */ = {isa = PBXBuildFile; fileRef = 9FFC2ABF12A19CCC008C2B3B /* Sample Game Icons */; };
		9FFE1F831390F70C005C438A /* BXThrustmasterFCS.mm in Sources */ = {isa = PBXBuildFile; fileRef = 9FFE1F821390F70C005C438A /* BXThrustmasterFCS.mm */; };
		9FFF635F14013F4D007E8B47 /* HardDiskTemplate.pdf in Resources */ = {isa = PBXBuildFile; fileRef = 9FFF635914013F4D007E8B47 /* HardDiskTemplate.pdf */; };
		9FFF636014013F4D007E8B47 /* CDROMTemplate.pdf in Resources */ = {isa = PBXBuildFile; fileRef = 9FFF635A14013F4D007E8B47 /* CDROMTemplate.pdf */; };
		9FFF636114013F4D007E8B47 /* PauseTemplate.pdf in Resources */ = {isa = PBXBuildFile; fileRef = 9FFF635B14013F4D007E8B47 /* PauseTemplate.pdf */; };
		9FFF636214013F4D007E8B47 /* PlayTemplate.pdf in Resources */ = {isa = PBXBuildFile; fileRef = 9FFF635C14013F4D007E8B47 /* PlayTemplate.pdf */; };
		9FFF636314013F4D007E8B47 /* EjectTemplate.pdf in Resources */ = {isa = PBXBuildFile; fileRef = 9FFF635D14013F4D007E8B47 /* EjectTemplate.pdf */; };
		9FFF636414013F4D007E8B47 /* InsertTemplate.pdf in Resources */ = {isa = PBXBuildFile; fileRef = 9FFF635E14013F4D007E8B47 /* InsertTemplate.pdf */; };
		9FFF636C140150C3007E8B47 /* DisketteTemplate.pdf in Resources */ = {isa = PBXBuildFile; fileRef = 9FFF636B140150C3007E8B47 /* DisketteTemplate.pdf */; };
		9FFF9728123269D1009B5EE5 /* NDAlias+AliasFile.m in Sources */ = {isa = PBXBuildFile; fileRef = 9FFF9716123269D1009B5EE5 /* NDAlias+AliasFile.m */; };
		9FFF9729123269D1009B5EE5 /* NDAlias.m in Sources */ = {isa = PBXBuildFile; fileRef = 9FFF9718123269D1009B5EE5 /* NDAlias.m */; };
		9FFF972A123269D1009B5EE5 /* NDResourceFork+OtherSorces.m in Sources */ = {isa = PBXBuildFile; fileRef = 9FFF971A123269D1009B5EE5 /* NDResourceFork+OtherSorces.m */; };
		9FFF972B123269D1009B5EE5 /* NDResourceFork.m in Sources */ = {isa = PBXBuildFile; fileRef = 9FFF971C123269D1009B5EE5 /* NDResourceFork.m */; };
		9FFF972C123269D1009B5EE5 /* NSOpenPanel+NDAlias.m in Sources */ = {isa = PBXBuildFile; fileRef = 9FFF971F123269D1009B5EE5 /* NSOpenPanel+NDAlias.m */; };
		9FFF972D123269D1009B5EE5 /* NSPathControl+NDAlias.m in Sources */ = {isa = PBXBuildFile; fileRef = 9FFF9721123269D1009B5EE5 /* NSPathControl+NDAlias.m */; };
		9FFF972E123269D1009B5EE5 /* NSSavePanel+NDAlias.m in Sources */ = {isa = PBXBuildFile; fileRef = 9FFF9723123269D1009B5EE5 /* NSSavePanel+NDAlias.m */; };
		9FFF972F123269D1009B5EE5 /* NSString+NDCarbonUtilities.m in Sources */ = {isa = PBXBuildFile; fileRef = 9FFF9725123269D1009B5EE5 /* NSString+NDCarbonUtilities.m */; };
		9FFF9730123269D1009B5EE5 /* NSURL+NDCarbonUtilities.m in Sources */ = {isa = PBXBuildFile; fileRef = 9FFF9727123269D1009B5EE5 /* NSURL+NDCarbonUtilities.m */; };
		9FFF97951232B718009B5EE5 /* BXMultiPanelWindowController.m in Sources */ = {isa = PBXBuildFile; fileRef = 9FFF97941232B718009B5EE5 /* BXMultiPanelWindowController.m */; };
		B7900B3E13E47D9E00B37913 /* BXPrecisionProControllerProfile.m in Sources */ = {isa = PBXBuildFile; fileRef = B7900B3D13E47D9E00B37913 /* BXPrecisionProControllerProfile.m */; };
/* End PBXBuildFile section */

/* Begin PBXCopyFilesBuildPhase section */
		9F2D316515B8233800FAE848 /* Copy Bundled Frameworks */ = {
			isa = PBXCopyFilesBuildPhase;
			buildActionMask = 2147483647;
			dstPath = "";
			dstSubfolderSpec = 10;
			files = (
				9F2D316615B8233800FAE848 /* DDHidLib.framework in Copy Bundled Frameworks */,
				9F2D316715B8233800FAE848 /* SDL_sound.framework in Copy Bundled Frameworks */,
				9F2D316815B8233800FAE848 /* SDL_net.framework in Copy Bundled Frameworks */,
				9F2D316B15B8233800FAE848 /* SDL.framework in Copy Bundled Frameworks */,
				9F2D316C15B8233800FAE848 /* MT32Emu.framework in Copy Bundled Frameworks */,
				9F2D316D15B8233800FAE848 /* BGHUDAppKit.framework in Copy Bundled Frameworks */,
			);
			name = "Copy Bundled Frameworks";
			runOnlyForDeploymentPostprocessing = 0;
		};
		9FBC3D5E0F56EA69001811F2 /* Copy Bundled Frameworks */ = {
			isa = PBXCopyFilesBuildPhase;
			buildActionMask = 2147483647;
			dstPath = "";
			dstSubfolderSpec = 10;
			files = (
				9F731B1D13630B6D005E564F /* DDHidLib.framework in Copy Bundled Frameworks */,
				9F19E7E112B3F48200496BCF /* SDL_sound.framework in Copy Bundled Frameworks */,
				9FBC3D610F56EA82001811F2 /* SDL_net.framework in Copy Bundled Frameworks */,
				9F20C29711E5DA68005AF541 /* Sparkle.framework in Copy Bundled Frameworks */,
				9FBC3D600F56EA82001811F2 /* SDL.framework in Copy Bundled Frameworks */,
				9F34BE5C142B76F500A69FAF /* MT32Emu.framework in Copy Bundled Frameworks */,
				9F44C75415A0A3AA00F6A9ED /* BGHUDAppKit.framework in Copy Bundled Frameworks */,
			);
			name = "Copy Bundled Frameworks";
			runOnlyForDeploymentPostprocessing = 0;
		};
/* End PBXCopyFilesBuildPhase section */

/* Begin PBXFileReference section */
		1058C7A1FEA54F0111CA2CBB /* Cocoa.framework */ = {isa = PBXFileReference; lastKnownFileType = wrapper.framework; name = Cocoa.framework; path = /System/Library/Frameworks/Cocoa.framework; sourceTree = "<absolute>"; };
		13E42FB307B3F0F600E4EEF1 /* CoreData.framework */ = {isa = PBXFileReference; lastKnownFileType = wrapper.framework; name = CoreData.framework; path = /System/Library/Frameworks/CoreData.framework; sourceTree = "<absolute>"; };
		29B97316FDCFA39411CA2CEA /* main.m */ = {isa = PBXFileReference; fileEncoding = 4; lastKnownFileType = sourcecode.c.objc; path = main.m; sourceTree = "<group>"; };
		29B97324FDCFA39411CA2CEA /* AppKit.framework */ = {isa = PBXFileReference; lastKnownFileType = wrapper.framework; name = AppKit.framework; path = /System/Library/Frameworks/AppKit.framework; sourceTree = "<absolute>"; };
		29B97325FDCFA39411CA2CEA /* Foundation.framework */ = {isa = PBXFileReference; lastKnownFileType = wrapper.framework; name = Foundation.framework; path = /System/Library/Frameworks/Foundation.framework; sourceTree = "<absolute>"; };
		8D1107320486CEB800E47090 /* Boxer.app */ = {isa = PBXFileReference; explicitFileType = wrapper.application; includeInIndex = 0; path = Boxer.app; sourceTree = BUILT_PRODUCTS_DIR; };
		9F0102DF1440543500942713 /* MT32ShelfHighlight.png */ = {isa = PBXFileReference; lastKnownFileType = image.png; path = MT32ShelfHighlight.png; sourceTree = "<group>"; };
		9F0102E11440561E00942713 /* MT32Shelf.jpg */ = {isa = PBXFileReference; lastKnownFileType = image.jpeg; path = MT32Shelf.jpg; sourceTree = "<group>"; };
		9F0102E4144078E300942713 /* English */ = {isa = PBXFileReference; lastKnownFileType = folder; name = English; path = English.lproj/BoxerHelp; sourceTree = "<group>"; };
		9F0497BE1334C5970001FEE4 /* BXPostLeopardAPIs.h */ = {isa = PBXFileReference; fileEncoding = 4; lastKnownFileType = sourcecode.c.h; path = BXPostLeopardAPIs.h; sourceTree = "<group>"; };
		9F0497BF1334C5970001FEE4 /* BXPostLeopardAPIs.m */ = {isa = PBXFileReference; fileEncoding = 4; lastKnownFileType = sourcecode.c.objc; path = BXPostLeopardAPIs.m; sourceTree = "<group>"; };
		9F06C6D113992E1F00B19DF1 /* BXHIDControllerProfile.h */ = {isa = PBXFileReference; fileEncoding = 4; lastKnownFileType = sourcecode.c.h; path = BXHIDControllerProfile.h; sourceTree = "<group>"; };
		9F06C6D213992E1F00B19DF1 /* BXHIDControllerProfile.m */ = {isa = PBXFileReference; fileEncoding = 4; lastKnownFileType = sourcecode.c.objc; path = BXHIDControllerProfile.m; sourceTree = "<group>"; };
		9F06C6DF13993FB100B19DF1 /* BXHIDInputBinding.h */ = {isa = PBXFileReference; fileEncoding = 4; lastKnownFileType = sourcecode.c.h; path = BXHIDInputBinding.h; sourceTree = "<group>"; };
		9F06C6E013993FB100B19DF1 /* BXHIDInputBinding.m */ = {isa = PBXFileReference; fileEncoding = 4; lastKnownFileType = sourcecode.c.objc; path = BXHIDInputBinding.m; sourceTree = "<group>"; };
		9F0C0BD513E1751E0039C081 /* BXDOSWindowControllerLion.h */ = {isa = PBXFileReference; fileEncoding = 4; lastKnownFileType = sourcecode.c.h; path = BXDOSWindowControllerLion.h; sourceTree = "<group>"; };
		9F0C0BD613E1751E0039C081 /* BXDOSWindowControllerLion.m */ = {isa = PBXFileReference; fileEncoding = 4; lastKnownFileType = sourcecode.c.objc; path = BXDOSWindowControllerLion.m; sourceTree = "<group>"; };
		9F0C0BF213E17C0E0039C081 /* BXDOSWindowControllerPrivate.h */ = {isa = PBXFileReference; fileEncoding = 4; lastKnownFileType = sourcecode.c.h; path = BXDOSWindowControllerPrivate.h; sourceTree = "<group>"; };
		9F0E610E139E1A05004A7A56 /* CHFlightstickPro.png */ = {isa = PBXFileReference; lastKnownFileType = image.png; path = CHFlightstickPro.png; sourceTree = "<group>"; };
		9F0E610F139E1A05004A7A56 /* ThrustmasterFCS.png */ = {isa = PBXFileReference; lastKnownFileType = image.png; path = ThrustmasterFCS.png; sourceTree = "<group>"; };
		9F0F2B9312AD3C8500CD7078 /* BXFileTransferSet.h */ = {isa = PBXFileReference; fileEncoding = 4; lastKnownFileType = sourcecode.c.h; path = BXFileTransferSet.h; sourceTree = "<group>"; };
		9F0F2B9412AD3C8500CD7078 /* BXFileTransferSet.m */ = {isa = PBXFileReference; fileEncoding = 4; lastKnownFileType = sourcecode.c.objc; path = BXFileTransferSet.m; sourceTree = "<group>"; };
		9F0F9ED812108A9000ED7A64 /* BXSessionError.h */ = {isa = PBXFileReference; fileEncoding = 4; lastKnownFileType = sourcecode.c.h; path = BXSessionError.h; sourceTree = "<group>"; };
		9F0F9ED912108A9000ED7A64 /* BXSessionError.m */ = {isa = PBXFileReference; fileEncoding = 4; lastKnownFileType = sourcecode.c.objc; path = BXSessionError.m; sourceTree = "<group>"; };
		9F0F9EED1210901800ED7A64 /* BXMountedVolumesError.h */ = {isa = PBXFileReference; fileEncoding = 4; lastKnownFileType = sourcecode.c.h; path = BXMountedVolumesError.h; sourceTree = "<group>"; };
		9F0F9EEE1210901800ED7A64 /* BXMountedVolumesError.m */ = {isa = PBXFileReference; fileEncoding = 4; lastKnownFileType = sourcecode.c.objc; path = BXMountedVolumesError.m; sourceTree = "<group>"; };
		9F12F97B144875F400FC9645 /* DummyCD.iso */ = {isa = PBXFileReference; lastKnownFileType = file; path = DummyCD.iso; sourceTree = "<group>"; };
		9F13F9CE11F85E6F0069A02E /* NSFileManager+BXTemporaryFiles.h */ = {isa = PBXFileReference; fileEncoding = 4; lastKnownFileType = sourcecode.c.h; path = "NSFileManager+BXTemporaryFiles.h"; sourceTree = "<group>"; };
		9F13F9CF11F85E6F0069A02E /* NSFileManager+BXTemporaryFiles.m */ = {isa = PBXFileReference; fileEncoding = 4; lastKnownFileType = sourcecode.c.objc; path = "NSFileManager+BXTemporaryFiles.m"; sourceTree = "<group>"; };
		9F160BD91236952400F8768E /* Sample Games */ = {isa = PBXFileReference; lastKnownFileType = folder; path = "Sample Games"; sourceTree = "<group>"; };
		9F160E6F1236B2A600F8768E /* BXAppController+BXGamesFolder.h */ = {isa = PBXFileReference; fileEncoding = 4; lastKnownFileType = sourcecode.c.h; path = "BXAppController+BXGamesFolder.h"; sourceTree = "<group>"; };
		9F160E701236B2A600F8768E /* BXAppController+BXGamesFolder.m */ = {isa = PBXFileReference; fileEncoding = 4; lastKnownFileType = sourcecode.c.objc; path = "BXAppController+BXGamesFolder.m"; sourceTree = "<group>"; };
		9F165384142E8AFE00CAADBF /* BXEmulatedMT32Delegate.h */ = {isa = PBXFileReference; fileEncoding = 4; lastKnownFileType = sourcecode.c.h; path = BXEmulatedMT32Delegate.h; sourceTree = "<group>"; };
		9F18124312994474009BC4B2 /* CDCover.icns */ = {isa = PBXFileReference; lastKnownFileType = image.icns; path = CDCover.icns; sourceTree = "<group>"; };
		9F1812BC12996337009BC4B2 /* YRKSpinningProgressIndicator.h */ = {isa = PBXFileReference; fileEncoding = 4; lastKnownFileType = sourcecode.c.h; path = YRKSpinningProgressIndicator.h; sourceTree = "<group>"; };
		9F1812BD12996337009BC4B2 /* YRKSpinningProgressIndicator.m */ = {isa = PBXFileReference; fileEncoding = 4; lastKnownFileType = sourcecode.c.objc; path = YRKSpinningProgressIndicator.m; sourceTree = "<group>"; };
		9F181339129990D5009BC4B2 /* BXGamesFolderPanelController.h */ = {isa = PBXFileReference; fileEncoding = 4; lastKnownFileType = sourcecode.c.h; path = BXGamesFolderPanelController.h; sourceTree = "<group>"; };
		9F18133A129990D5009BC4B2 /* BXGamesFolderPanelController.m */ = {isa = PBXFileReference; fileEncoding = 4; lastKnownFileType = sourcecode.c.objc; path = BXGamesFolderPanelController.m; sourceTree = "<group>"; };
		9F18137B12999E39009BC4B2 /* English */ = {isa = PBXFileReference; lastKnownFileType = file.xib; name = English; path = Resources/English.lproj/GamesFolderPanelOptions.xib; sourceTree = "<group>"; };
		9F18BE9313EB07190047C217 /* BXInstallerScan.h */ = {isa = PBXFileReference; fileEncoding = 4; lastKnownFileType = sourcecode.c.h; path = BXInstallerScan.h; sourceTree = "<group>"; };
		9F18BE9413EB07190047C217 /* BXInstallerScan.m */ = {isa = PBXFileReference; fileEncoding = 4; lastKnownFileType = sourcecode.c.objc; path = BXInstallerScan.m; sourceTree = "<group>"; };
		9F1920DF144B2BCB00B0617A /* CoreFoundation.framework */ = {isa = PBXFileReference; lastKnownFileType = wrapper.framework; name = CoreFoundation.framework; path = System/Library/Frameworks/CoreFoundation.framework; sourceTree = SDKROOT; };
		9F1CBA56120C796C00C5E926 /* BXImportSession.h */ = {isa = PBXFileReference; fileEncoding = 4; lastKnownFileType = sourcecode.c.h; path = BXImportSession.h; sourceTree = "<group>"; };
		9F1CBA57120C796C00C5E926 /* BXImportSession.m */ = {isa = PBXFileReference; fileEncoding = 4; lastKnownFileType = sourcecode.c.objc; path = BXImportSession.m; sourceTree = "<group>"; };
		9F1CBA95120C7D9000C5E926 /* BXImportWindowController.h */ = {isa = PBXFileReference; fileEncoding = 4; lastKnownFileType = sourcecode.c.h; path = BXImportWindowController.h; sourceTree = "<group>"; };
		9F1CBA96120C7D9000C5E926 /* BXImportWindowController.m */ = {isa = PBXFileReference; fileEncoding = 4; lastKnownFileType = sourcecode.c.objc; path = BXImportWindowController.m; sourceTree = "<group>"; };
		9F1CBAA9120C830600C5E926 /* BXImportSession+BXImportPolicies.h */ = {isa = PBXFileReference; fileEncoding = 4; lastKnownFileType = sourcecode.c.h; path = "BXImportSession+BXImportPolicies.h"; sourceTree = "<group>"; };
		9F1CBAAA120C830600C5E926 /* BXImportSession+BXImportPolicies.m */ = {isa = PBXFileReference; fileEncoding = 4; lastKnownFileType = sourcecode.c.objc; path = "BXImportSession+BXImportPolicies.m"; sourceTree = "<group>"; };
		9F1CBB57120CAA5500C5E926 /* BXBlueprintPanel.h */ = {isa = PBXFileReference; fileEncoding = 4; lastKnownFileType = sourcecode.c.h; path = BXBlueprintPanel.h; sourceTree = "<group>"; };
		9F1CBB58120CAA5500C5E926 /* BXBlueprintPanel.m */ = {isa = PBXFileReference; fileEncoding = 4; lastKnownFileType = sourcecode.c.objc; path = BXBlueprintPanel.m; sourceTree = "<group>"; };
		9F1CBB5D120CABBB00C5E926 /* English */ = {isa = PBXFileReference; lastKnownFileType = file.xib; name = English; path = Resources/English.lproj/ImportWindow.xib; sourceTree = "<group>"; };
		9F1CBBA6120CB99D00C5E926 /* BXImportDropzone.h */ = {isa = PBXFileReference; fileEncoding = 4; lastKnownFileType = sourcecode.c.h; path = BXImportDropzone.h; sourceTree = "<group>"; };
		9F1CBBA7120CB99D00C5E926 /* BXImportDropzone.m */ = {isa = PBXFileReference; fileEncoding = 4; lastKnownFileType = sourcecode.c.objc; path = BXImportDropzone.m; sourceTree = "<group>"; };
		9F1CBCAC120CCF3900C5E926 /* Blueprint.jpg */ = {isa = PBXFileReference; lastKnownFileType = image.jpeg; path = Blueprint.jpg; sourceTree = "<group>"; };
		9F1D4FFF0F5C0966009F0AB9 /* BXEmulator.h */ = {isa = PBXFileReference; fileEncoding = 4; lastKnownFileType = sourcecode.c.h; path = BXEmulator.h; sourceTree = "<group>"; };
		9F1D50000F5C0966009F0AB9 /* BXEmulator.mm */ = {isa = PBXFileReference; fileEncoding = 4; lastKnownFileType = sourcecode.cpp.objcpp; path = BXEmulator.mm; sourceTree = "<group>"; };
		9F1DE9B014FB7F3800F9C91E /* NSObject+BXPerformExtensions.h */ = {isa = PBXFileReference; fileEncoding = 4; lastKnownFileType = sourcecode.c.h; path = "NSObject+BXPerformExtensions.h"; sourceTree = "<group>"; };
		9F1DE9B114FB7F3800F9C91E /* NSObject+BXPerformExtensions.m */ = {isa = PBXFileReference; fileEncoding = 4; lastKnownFileType = sourcecode.c.objc; path = "NSObject+BXPerformExtensions.m"; sourceTree = "<group>"; };
		9F1E959915BD88D700C3C6A0 /* UserDefaults.plist */ = {isa = PBXFileReference; fileEncoding = 4; lastKnownFileType = text.plist.xml; path = UserDefaults.plist; sourceTree = "<group>"; };
		9F1E959B15BD899500C3C6A0 /* GameDefaults.plist */ = {isa = PBXFileReference; fileEncoding = 4; lastKnownFileType = text.plist.xml; path = GameDefaults.plist; sourceTree = "<group>"; };
		9F1F00AA143F091300FF163A /* Audio.png */ = {isa = PBXFileReference; lastKnownFileType = image.png; path = Audio.png; sourceTree = "<group>"; };
		9F20C28A11E5D848005AF541 /* Sparkle.framework */ = {isa = PBXFileReference; lastKnownFileType = wrapper.framework; path = Sparkle.framework; sourceTree = "<group>"; };
		9F20C28D11E5D8B4005AF541 /* QTKit.framework */ = {isa = PBXFileReference; lastKnownFileType = wrapper.framework; name = QTKit.framework; path = "/Volumes/Macintosh HD/System/Library/Frameworks/QTKit.framework"; sourceTree = "<absolute>"; };
		9F2120F613015653002AB1B7 /* BXShelfArt.h */ = {isa = PBXFileReference; fileEncoding = 4; lastKnownFileType = sourcecode.c.h; path = BXShelfArt.h; sourceTree = "<group>"; };
		9F2120F713015653002AB1B7 /* BXShelfArt.m */ = {isa = PBXFileReference; fileEncoding = 4; lastKnownFileType = sourcecode.c.objc; path = BXShelfArt.m; sourceTree = "<group>"; };
		9F2120FC1301597E002AB1B7 /* NSImage+BXSaveImages.h */ = {isa = PBXFileReference; fileEncoding = 4; lastKnownFileType = sourcecode.c.h; name = "NSImage+BXSaveImages.h"; path = "../NSImage+BXSaveImages.h"; sourceTree = "<group>"; };
		9F2120FD1301597E002AB1B7 /* NSImage+BXSaveImages.m */ = {isa = PBXFileReference; fileEncoding = 4; lastKnownFileType = sourcecode.c.objc; name = "NSImage+BXSaveImages.m"; path = "../NSImage+BXSaveImages.m"; sourceTree = "<group>"; };
		9F2121E5130187A9002AB1B7 /* ShelfTemplateLeopard.jpg */ = {isa = PBXFileReference; lastKnownFileType = image.jpeg; path = ShelfTemplateLeopard.jpg; sourceTree = "<group>"; };
		9F2121E6130187A9002AB1B7 /* ShelfTemplateSnowLeopard.jpg */ = {isa = PBXFileReference; lastKnownFileType = image.jpeg; path = ShelfTemplateSnowLeopard.jpg; sourceTree = "<group>"; };
		9F2122E81301BDE1002AB1B7 /* BXShelfAppearanceOperation.h */ = {isa = PBXFileReference; fileEncoding = 4; lastKnownFileType = sourcecode.c.h; path = BXShelfAppearanceOperation.h; sourceTree = "<group>"; };
		9F2122E91301BDE1002AB1B7 /* BXShelfAppearanceOperation.m */ = {isa = PBXFileReference; fileEncoding = 4; lastKnownFileType = sourcecode.c.objc; path = BXShelfAppearanceOperation.m; sourceTree = "<group>"; };
		9F2122ED1301BE6E002AB1B7 /* BXSampleGamesCopy.h */ = {isa = PBXFileReference; fileEncoding = 4; lastKnownFileType = sourcecode.c.h; path = BXSampleGamesCopy.h; sourceTree = "<group>"; };
		9F2122EE1301BE6E002AB1B7 /* BXSampleGamesCopy.m */ = {isa = PBXFileReference; fileEncoding = 4; lastKnownFileType = sourcecode.c.objc; path = BXSampleGamesCopy.m; sourceTree = "<group>"; };
		9F2140FE0F59F28000A5A183 /* QuartzCore.framework */ = {isa = PBXFileReference; lastKnownFileType = wrapper.framework; name = QuartzCore.framework; path = /System/Library/Frameworks/QuartzCore.framework; sourceTree = "<absolute>"; };
		9F2292621225848000ABC0B3 /* WelcomeSpotlight.png */ = {isa = PBXFileReference; lastKnownFileType = image.png; path = WelcomeSpotlight.png; sourceTree = "<group>"; };
		9F24D2351224336E009C1817 /* English */ = {isa = PBXFileReference; lastKnownFileType = file.xib; name = English; path = English.lproj/Welcome.xib; sourceTree = "<group>"; };
		9F24D24B122439E0009C1817 /* BXWelcomeWindowController.h */ = {isa = PBXFileReference; fileEncoding = 4; lastKnownFileType = sourcecode.c.h; path = BXWelcomeWindowController.h; sourceTree = "<group>"; };
		9F24D24C122439E0009C1817 /* BXWelcomeWindowController.m */ = {isa = PBXFileReference; fileEncoding = 4; lastKnownFileType = sourcecode.c.objc; path = BXWelcomeWindowController.m; sourceTree = "<group>"; };
		9F24D24E12243C9A009C1817 /* BXWelcomeView.h */ = {isa = PBXFileReference; fileEncoding = 4; lastKnownFileType = sourcecode.c.h; path = BXWelcomeView.h; sourceTree = "<group>"; };
		9F24D24F12243C9A009C1817 /* BXWelcomeView.m */ = {isa = PBXFileReference; fileEncoding = 4; lastKnownFileType = sourcecode.c.objc; path = BXWelcomeView.m; sourceTree = "<group>"; };
		9F25C1FD1212BB450025CB2C /* BXSessionPrivate.h */ = {isa = PBXFileReference; fileEncoding = 4; lastKnownFileType = sourcecode.c.h; path = BXSessionPrivate.h; sourceTree = "<group>"; };
		9F25C4E112130B5E0025CB2C /* BrandWatermark.png */ = {isa = PBXFileReference; lastKnownFileType = image.png; path = BrandWatermark.png; sourceTree = "<group>"; };
		9F26A9AB1458678B000184D1 /* BXThemedSliderCell.h */ = {isa = PBXFileReference; fileEncoding = 4; lastKnownFileType = sourcecode.c.h; path = BXThemedSliderCell.h; sourceTree = "<group>"; };
		9F26A9AC1458678B000184D1 /* BXThemedSliderCell.m */ = {isa = PBXFileReference; fileEncoding = 4; lastKnownFileType = sourcecode.c.objc; path = BXThemedSliderCell.m; sourceTree = "<group>"; };
		9F27BD1314FAA4F5008EB0A1 /* Volume33PercentTemplate.pdf */ = {isa = PBXFileReference; lastKnownFileType = image.pdf; path = Volume33PercentTemplate.pdf; sourceTree = "<group>"; };
		9F27BD1414FAA4F5008EB0A1 /* Volume66PercentTemplate.pdf */ = {isa = PBXFileReference; lastKnownFileType = image.pdf; path = Volume66PercentTemplate.pdf; sourceTree = "<group>"; };
		9F27BD1514FAA4F5008EB0A1 /* Volume100PercentTemplate.pdf */ = {isa = PBXFileReference; lastKnownFileType = image.pdf; path = Volume100PercentTemplate.pdf; sourceTree = "<group>"; };
		9F27BD1614FAA4F5008EB0A1 /* Volume0PercentCroppedTemplate.pdf */ = {isa = PBXFileReference; lastKnownFileType = image.pdf; path = Volume0PercentCroppedTemplate.pdf; sourceTree = "<group>"; };
		9F27BD1714FAA4F5008EB0A1 /* Volume0PercentTemplate.pdf */ = {isa = PBXFileReference; lastKnownFileType = image.pdf; path = Volume0PercentTemplate.pdf; sourceTree = "<group>"; };
		9F2AC6E210EFFE8600CFFF72 /* BXBootlegCoverArt.h */ = {isa = PBXFileReference; fileEncoding = 4; lastKnownFileType = sourcecode.c.h; path = BXBootlegCoverArt.h; sourceTree = "<group>"; };
		9F2AC6E310EFFE8600CFFF72 /* BXBootlegCoverArt.m */ = {isa = PBXFileReference; fileEncoding = 4; lastKnownFileType = sourcecode.c.objc; path = BXBootlegCoverArt.m; sourceTree = "<group>"; };
		9F2C28A0129D906600B172C8 /* BXFirstRunWindowController.h */ = {isa = PBXFileReference; fileEncoding = 4; lastKnownFileType = sourcecode.c.h; path = BXFirstRunWindowController.h; sourceTree = "<group>"; };
		9F2C28A1129D906600B172C8 /* BXFirstRunWindowController.m */ = {isa = PBXFileReference; fileEncoding = 4; lastKnownFileType = sourcecode.c.objc; path = BXFirstRunWindowController.m; sourceTree = "<group>"; };
		9F2C28B7129D924E00B172C8 /* English */ = {isa = PBXFileReference; lastKnownFileType = file.xib; name = English; path = Resources/English.lproj/FirstRunWindow.xib; sourceTree = "<group>"; };
		9F2C458515DB7E77009F4477 /* BXGLHelpers.h */ = {isa = PBXFileReference; fileEncoding = 4; lastKnownFileType = sourcecode.c.h; path = BXGLHelpers.h; sourceTree = "<group>"; };
		9F2C458615DB7E77009F4477 /* BXGLHelpers.m */ = {isa = PBXFileReference; fileEncoding = 4; lastKnownFileType = sourcecode.c.objc; path = BXGLHelpers.m; sourceTree = "<group>"; };
		9F2D317215B8233800FAE848 /* Boxer Standalone.app */ = {isa = PBXFileReference; explicitFileType = wrapper.application; includeInIndex = 0; path = "Boxer Standalone.app"; sourceTree = BUILT_PRODUCTS_DIR; };
		9F2D317415B8233900FAE848 /* Boxer Standalone-Info.plist */ = {isa = PBXFileReference; lastKnownFileType = text.plist.xml; path = "Boxer Standalone-Info.plist"; sourceTree = "<group>"; };
		9F2D317F15B826EF00FAE848 /* English */ = {isa = PBXFileReference; lastKnownFileType = file.xib; name = English; path = English.lproj/DOSWindow.xib; sourceTree = "<group>"; };
		9F2D318315B826EF00FAE848 /* English */ = {isa = PBXFileReference; lastKnownFileType = file.xib; name = English; path = English.lproj/MainMenu.xib; sourceTree = "<group>"; };
		9F3034B714E2C3F600BC572E /* NumlockActiveTemplate.pdf */ = {isa = PBXFileReference; lastKnownFileType = image.pdf; path = NumlockActiveTemplate.pdf; sourceTree = "<group>"; };
		9F3034B814E2C3F600BC572E /* NumlockInactiveTemplate.pdf */ = {isa = PBXFileReference; lastKnownFileType = image.pdf; path = NumlockInactiveTemplate.pdf; sourceTree = "<group>"; };
		9F348A9D128F004A0034E780 /* BXWelcomeButtonDraggingDelegate.h */ = {isa = PBXFileReference; fileEncoding = 4; lastKnownFileType = sourcecode.c.h; path = BXWelcomeButtonDraggingDelegate.h; sourceTree = "<group>"; };
		9F34BE3E142B700100A69FAF /* BXCoalfaceAudio.mm */ = {isa = PBXFileReference; fileEncoding = 4; lastKnownFileType = sourcecode.cpp.objcpp; path = BXCoalfaceAudio.mm; sourceTree = "<group>"; };
		9F34BE3F142B700100A69FAF /* BXCoalfaceAudio.h */ = {isa = PBXFileReference; fileEncoding = 4; lastKnownFileType = sourcecode.c.h; path = BXCoalfaceAudio.h; sourceTree = "<group>"; };
		9F34BE5A142B76D800A69FAF /* MT32Emu.framework */ = {isa = PBXFileReference; lastKnownFileType = wrapper.framework; path = MT32Emu.framework; sourceTree = "<group>"; };
		9F34BE5D142B851700A69FAF /* BXEmulator+BXAudio.h */ = {isa = PBXFileReference; fileEncoding = 4; lastKnownFileType = sourcecode.c.h; path = "BXEmulator+BXAudio.h"; sourceTree = "<group>"; };
		9F34BE5E142B851700A69FAF /* BXEmulator+BXAudio.mm */ = {isa = PBXFileReference; fileEncoding = 4; lastKnownFileType = sourcecode.cpp.objcpp; path = "BXEmulator+BXAudio.mm"; sourceTree = "<group>"; };
		9F34BE60142B917100A69FAF /* BXBaseAppController+BXSupportFiles.h */ = {isa = PBXFileReference; fileEncoding = 4; lastKnownFileType = sourcecode.c.h; path = "BXBaseAppController+BXSupportFiles.h"; sourceTree = "<group>"; };
		9F34BE61142B917100A69FAF /* BXBaseAppController+BXSupportFiles.m */ = {isa = PBXFileReference; fileEncoding = 4; lastKnownFileType = sourcecode.c.objc; path = "BXBaseAppController+BXSupportFiles.m"; sourceTree = "<group>"; };
		9F39A4391452CE9100942D0F /* BXBezelView.h */ = {isa = PBXFileReference; fileEncoding = 4; lastKnownFileType = sourcecode.c.h; path = BXBezelView.h; sourceTree = "<group>"; };
		9F39A43A1452CE9100942D0F /* BXBezelView.m */ = {isa = PBXFileReference; fileEncoding = 4; lastKnownFileType = sourcecode.c.objc; path = BXBezelView.m; sourceTree = "<group>"; };
		9F3E57A313F694B40070A14D /* BXEmulatorErrors.h */ = {isa = PBXFileReference; fileEncoding = 4; lastKnownFileType = sourcecode.c.h; path = BXEmulatorErrors.h; sourceTree = "<group>"; };
		9F3E57A413F694B40070A14D /* BXEmulatorErrors.m */ = {isa = PBXFileReference; fileEncoding = 4; lastKnownFileType = sourcecode.c.objc; path = BXEmulatorErrors.m; sourceTree = "<group>"; };
		9F3EDA151434A6E4009BFBA2 /* BXSession+BXAudioControls.h */ = {isa = PBXFileReference; fileEncoding = 4; lastKnownFileType = sourcecode.c.h; path = "BXSession+BXAudioControls.h"; sourceTree = "<group>"; };
		9F3EDA161434A6E4009BFBA2 /* BXSession+BXAudioControls.m */ = {isa = PBXFileReference; fileEncoding = 4; lastKnownFileType = sourcecode.c.objc; path = "BXSession+BXAudioControls.m"; sourceTree = "<group>"; };
		9F3EDA191434B48D009BFBA2 /* BXExternalMT32.h */ = {isa = PBXFileReference; fileEncoding = 4; lastKnownFileType = sourcecode.c.h; path = BXExternalMT32.h; sourceTree = "<group>"; };
		9F3EDA1A1434B48D009BFBA2 /* BXExternalMT32.m */ = {isa = PBXFileReference; fileEncoding = 4; lastKnownFileType = sourcecode.c.objc; path = BXExternalMT32.m; sourceTree = "<group>"; };
		9F3EDA1C1434CB8C009BFBA2 /* BXMIDIConstants.h */ = {isa = PBXFileReference; fileEncoding = 4; lastKnownFileType = sourcecode.c.h; path = BXMIDIConstants.h; sourceTree = "<group>"; };
		9F3FB1AD1306F88800DB8FBE /* BXScriptablePreferences.h */ = {isa = PBXFileReference; fileEncoding = 4; lastKnownFileType = sourcecode.c.h; path = BXScriptablePreferences.h; sourceTree = "<group>"; };
		9F3FB1AE1306F88800DB8FBE /* BXScriptablePreferences.m */ = {isa = PBXFileReference; fileEncoding = 4; lastKnownFileType = sourcecode.c.objc; path = BXScriptablePreferences.m; sourceTree = "<group>"; };
		9F3FB1B41306F9FB00DB8FBE /* NSApplication+BXScripting.h */ = {isa = PBXFileReference; fileEncoding = 4; lastKnownFileType = sourcecode.c.h; path = "NSApplication+BXScripting.h"; sourceTree = "<group>"; };
		9F3FB1B51306F9FB00DB8FBE /* NSApplication+BXScripting.m */ = {isa = PBXFileReference; fileEncoding = 4; lastKnownFileType = sourcecode.c.objc; path = "NSApplication+BXScripting.m"; sourceTree = "<group>"; };
		9F3FB24C130714D700DB8FBE /* BXScriptableWindow.h */ = {isa = PBXFileReference; fileEncoding = 4; lastKnownFileType = sourcecode.c.h; path = BXScriptableWindow.h; sourceTree = "<group>"; };
		9F3FB24D130714D700DB8FBE /* BXScriptableWindow.m */ = {isa = PBXFileReference; fileEncoding = 4; lastKnownFileType = sourcecode.c.objc; path = BXScriptableWindow.m; sourceTree = "<group>"; };
		9F4037B912CB6CA300DAA66C /* BXEmulatorPrivate.h */ = {isa = PBXFileReference; fileEncoding = 4; lastKnownFileType = sourcecode.c.h; path = BXEmulatorPrivate.h; sourceTree = "<group>"; };
		9F4175A9119DBFDD00646B15 /* BXRenderingLayer.h */ = {isa = PBXFileReference; fileEncoding = 4; lastKnownFileType = sourcecode.c.h; path = BXRenderingLayer.h; sourceTree = "<group>"; };
		9F4175AA119DBFDD00646B15 /* BXRenderingLayer.m */ = {isa = PBXFileReference; fileEncoding = 4; lastKnownFileType = sourcecode.c.objc; path = BXRenderingLayer.m; sourceTree = "<group>"; };
		9F4175EF119DCF7E00646B15 /* BXFrameRateCounterLayer.h */ = {isa = PBXFileReference; fileEncoding = 4; lastKnownFileType = sourcecode.c.h; path = BXFrameRateCounterLayer.h; sourceTree = "<group>"; };
		9F4175F0119DCF7E00646B15 /* BXFrameRateCounterLayer.m */ = {isa = PBXFileReference; fileEncoding = 4; lastKnownFileType = sourcecode.c.objc; path = BXFrameRateCounterLayer.m; sourceTree = "<group>"; };
		9F424205109D03F500111D28 /* BXInspectorController.h */ = {isa = PBXFileReference; fileEncoding = 4; lastKnownFileType = sourcecode.c.h; path = BXInspectorController.h; sourceTree = "<group>"; };
		9F424206109D03F500111D28 /* BXInspectorController.m */ = {isa = PBXFileReference; fileEncoding = 4; lastKnownFileType = sourcecode.c.objc; path = BXInspectorController.m; sourceTree = "<group>"; };
		9F42D9DD1172481800AC6F1F /* BXStatusBarController.h */ = {isa = PBXFileReference; fileEncoding = 4; lastKnownFileType = sourcecode.c.h; path = BXStatusBarController.h; sourceTree = "<group>"; };
		9F42D9DE1172481800AC6F1F /* BXStatusBarController.m */ = {isa = PBXFileReference; fileEncoding = 4; lastKnownFileType = sourcecode.c.objc; path = BXStatusBarController.m; sourceTree = "<group>"; };
		9F438C5610E3D8C8007D30AD /* BXScroller.h */ = {isa = PBXFileReference; fileEncoding = 4; lastKnownFileType = sourcecode.c.h; path = BXScroller.h; sourceTree = "<group>"; };
		9F438C5710E3D8C8007D30AD /* BXScroller.m */ = {isa = PBXFileReference; fileEncoding = 4; lastKnownFileType = sourcecode.c.objc; path = BXScroller.m; sourceTree = "<group>"; };
		9F444FCA12AEA28700A2D405 /* BXOperationSet.h */ = {isa = PBXFileReference; fileEncoding = 4; lastKnownFileType = sourcecode.c.h; path = BXOperationSet.h; sourceTree = "<group>"; };
		9F444FCB12AEA28700A2D405 /* BXOperationSet.m */ = {isa = PBXFileReference; fileEncoding = 4; lastKnownFileType = sourcecode.c.objc; path = BXOperationSet.m; sourceTree = "<group>"; };
		9F444FFD12AEBE5200A2D405 /* BXDriveBundleImport.h */ = {isa = PBXFileReference; fileEncoding = 4; lastKnownFileType = sourcecode.c.h; path = BXDriveBundleImport.h; sourceTree = "<group>"; };
		9F444FFE12AEBE5200A2D405 /* BXDriveBundleImport.m */ = {isa = PBXFileReference; fileEncoding = 4; lastKnownFileType = sourcecode.c.objc; path = BXDriveBundleImport.m; sourceTree = "<group>"; };
		9F44500012AEC0FC00A2D405 /* BXSimpleDriveImport.h */ = {isa = PBXFileReference; fileEncoding = 4; lastKnownFileType = sourcecode.c.h; path = BXSimpleDriveImport.h; sourceTree = "<group>"; };
		9F44500112AEC0FC00A2D405 /* BXSimpleDriveImport.m */ = {isa = PBXFileReference; fileEncoding = 4; lastKnownFileType = sourcecode.c.objc; path = BXSimpleDriveImport.m; sourceTree = "<group>"; };
		9F44501012AEC71100A2D405 /* BXFileTransfer.h */ = {isa = PBXFileReference; fileEncoding = 4; lastKnownFileType = sourcecode.c.h; path = BXFileTransfer.h; sourceTree = "<group>"; };
		9F44509F12AECC4700A2D405 /* BXDriveImport.h */ = {isa = PBXFileReference; fileEncoding = 4; lastKnownFileType = sourcecode.c.h; path = BXDriveImport.h; sourceTree = "<group>"; };
		9F44C75215A0A38800F6A9ED /* BGHUDAppKit.framework */ = {isa = PBXFileReference; lastKnownFileType = wrapper.framework; path = BGHUDAppKit.framework; sourceTree = "<group>"; };
		9F44E5E210D17A4C0081B8D2 /* BXEmulator+BXPaste.h */ = {isa = PBXFileReference; fileEncoding = 4; lastKnownFileType = sourcecode.c.h; path = "BXEmulator+BXPaste.h"; sourceTree = "<group>"; };
		9F44E5E310D17A4C0081B8D2 /* BXEmulator+BXPaste.mm */ = {isa = PBXFileReference; fileEncoding = 4; lastKnownFileType = sourcecode.cpp.objcpp; path = "BXEmulator+BXPaste.mm"; sourceTree = "<group>"; };
		9F45A1BC109C3C3900593456 /* English */ = {isa = PBXFileReference; lastKnownFileType = file.xib; name = English; path = Resources/English.lproj/About.xib; sourceTree = "<group>"; };
		9F45A1C6109C3CB400593456 /* English */ = {isa = PBXFileReference; lastKnownFileType = file.xib; name = English; path = English.lproj/InspectorPanel.xib; sourceTree = "<group>"; };
		9F45A1C8109C3D1100593456 /* English */ = {isa = PBXFileReference; lastKnownFileType = file.xib; name = English; path = Resources/English.lproj/DOSWindow.xib; sourceTree = "<group>"; };
		9F45A1CC109C3D3400593456 /* English */ = {isa = PBXFileReference; lastKnownFileType = file.xib; name = English; path = Resources/English.lproj/MainMenu.xib; sourceTree = "<group>"; };
		9F45A422109C867E00593456 /* BXMountPanelController.h */ = {isa = PBXFileReference; fileEncoding = 4; lastKnownFileType = sourcecode.c.h; path = BXMountPanelController.h; sourceTree = "<group>"; };
		9F45A423109C867E00593456 /* BXMountPanelController.m */ = {isa = PBXFileReference; fileEncoding = 4; lastKnownFileType = sourcecode.c.objc; path = BXMountPanelController.m; sourceTree = "<group>"; };
		9F45A46B109C9A0400593456 /* English */ = {isa = PBXFileReference; lastKnownFileType = file.xib; name = English; path = Resources/English.lproj/MountPanelOptions.xib; sourceTree = "<group>"; };
		9F466AFB11A92C4B00C50965 /* UserDefaults.plist */ = {isa = PBXFileReference; fileEncoding = 4; lastKnownFileType = text.plist.xml; path = UserDefaults.plist; sourceTree = "<group>"; };
		9F4B5283122591960055022A /* prompt.icns */ = {isa = PBXFileReference; lastKnownFileType = image.icns; path = prompt.icns; sourceTree = "<group>"; };
		9F4E042B0F67E72300427D50 /* AudioToolbox.framework */ = {isa = PBXFileReference; lastKnownFileType = wrapper.framework; name = AudioToolbox.framework; path = /System/Library/Frameworks/AudioToolbox.framework; sourceTree = "<absolute>"; };
		9F4FC1131592508100319428 /* BXSupersamplingRenderer.h */ = {isa = PBXFileReference; fileEncoding = 4; lastKnownFileType = sourcecode.c.h; path = BXSupersamplingRenderer.h; sourceTree = "<group>"; };
		9F4FC1141592508100319428 /* BXSupersamplingRenderer.m */ = {isa = PBXFileReference; fileEncoding = 4; lastKnownFileType = sourcecode.c.objc; path = BXSupersamplingRenderer.m; sourceTree = "<group>"; };
		9F4FC116159253DA00319428 /* BXShaderRenderer.h */ = {isa = PBXFileReference; fileEncoding = 4; lastKnownFileType = sourcecode.c.h; path = BXShaderRenderer.h; sourceTree = "<group>"; };
		9F4FC117159253DA00319428 /* BXShaderRenderer.m */ = {isa = PBXFileReference; fileEncoding = 4; lastKnownFileType = sourcecode.c.objc; path = BXShaderRenderer.m; sourceTree = "<group>"; };
		9F4FC1191592588600319428 /* BXBasicRendererPrivate.h */ = {isa = PBXFileReference; lastKnownFileType = sourcecode.c.h; path = BXBasicRendererPrivate.h; sourceTree = "<group>"; };
		9F511500129055FE00BEC0B9 /* BXImportCommand.h */ = {isa = PBXFileReference; fileEncoding = 4; lastKnownFileType = sourcecode.c.h; path = BXImportCommand.h; sourceTree = "<group>"; };
		9F511501129055FE00BEC0B9 /* BXImportCommand.m */ = {isa = PBXFileReference; fileEncoding = 4; lastKnownFileType = sourcecode.c.objc; path = BXImportCommand.m; sourceTree = "<group>"; };
		9F53411612059E7900BCBF24 /* NSWorkspace+BXExecutableTypes.h */ = {isa = PBXFileReference; fileEncoding = 4; lastKnownFileType = sourcecode.c.h; path = "NSWorkspace+BXExecutableTypes.h"; sourceTree = "<group>"; };
		9F53411712059E7900BCBF24 /* NSWorkspace+BXExecutableTypes.m */ = {isa = PBXFileReference; fileEncoding = 4; lastKnownFileType = sourcecode.c.objc; path = "NSWorkspace+BXExecutableTypes.m"; sourceTree = "<group>"; };
		9F544A7E10AB44C40030FED5 /* BXThemes.h */ = {isa = PBXFileReference; fileEncoding = 4; lastKnownFileType = sourcecode.c.h; path = BXThemes.h; sourceTree = "<group>"; };
		9F544A7F10AB44C40030FED5 /* BXThemes.m */ = {isa = PBXFileReference; fileEncoding = 4; lastKnownFileType = sourcecode.c.objc; path = BXThemes.m; sourceTree = "<group>"; };
		9F550664121B057C0042614A /* 35Diskette.icns */ = {isa = PBXFileReference; lastKnownFileType = image.icns; path = 35Diskette.icns; sourceTree = "<group>"; };
		9F550665121B057C0042614A /* CDCase.icns */ = {isa = PBXFileReference; lastKnownFileType = image.icns; path = CDCase.icns; sourceTree = "<group>"; };
		9F550666121B057C0042614A /* 525Diskette.icns */ = {isa = PBXFileReference; lastKnownFileType = image.icns; path = 525Diskette.icns; sourceTree = "<group>"; };
		9F573C580F8E18B10089D8B7 /* NSWorkspace+BXMountedVolumes.h */ = {isa = PBXFileReference; fileEncoding = 4; lastKnownFileType = sourcecode.c.h; path = "NSWorkspace+BXMountedVolumes.h"; sourceTree = "<group>"; };
		9F573C590F8E18B10089D8B7 /* NSWorkspace+BXMountedVolumes.m */ = {isa = PBXFileReference; fileEncoding = 4; lastKnownFileType = sourcecode.c.objc; path = "NSWorkspace+BXMountedVolumes.m"; sourceTree = "<group>"; };
		9F573D370F8E69AF0089D8B7 /* BXGamebox.h */ = {isa = PBXFileReference; fileEncoding = 4; lastKnownFileType = sourcecode.c.h; path = BXGamebox.h; sourceTree = "<group>"; };
		9F573D380F8E69AF0089D8B7 /* BXGamebox.m */ = {isa = PBXFileReference; fileEncoding = 4; lastKnownFileType = sourcecode.c.objc; path = BXGamebox.m; sourceTree = "<group>"; };
		9F57684715DA27A300B50500 /* BXDOSWindowLoadingSpinner.h */ = {isa = PBXFileReference; fileEncoding = 4; lastKnownFileType = sourcecode.c.h; path = BXDOSWindowLoadingSpinner.h; sourceTree = "<group>"; };
		9F57684815DA27A300B50500 /* BXDOSWindowLoadingSpinner.m */ = {isa = PBXFileReference; fileEncoding = 4; lastKnownFileType = sourcecode.c.objc; path = BXDOSWindowLoadingSpinner.m; sourceTree = "<group>"; };
		9F57684C15DA3DA600B50500 /* DOSWindowBackground@2x.png */ = {isa = PBXFileReference; lastKnownFileType = image.png; path = "DOSWindowBackground@2x.png"; sourceTree = "<group>"; };
		9F57684F15DA3DAF00B50500 /* DOSWindowGrille@2x.png */ = {isa = PBXFileReference; lastKnownFileType = image.png; path = "DOSWindowGrille@2x.png"; sourceTree = "<group>"; };
		9F57685915DA3DFC00B50500 /* StandaloneLogo.png */ = {isa = PBXFileReference; lastKnownFileType = image.png; path = StandaloneLogo.png; sourceTree = "<group>"; };
		9F57685A15DA3DFC00B50500 /* StandaloneLogo@2x.png */ = {isa = PBXFileReference; lastKnownFileType = image.png; path = "StandaloneLogo@2x.png"; sourceTree = "<group>"; };
		9F586CE9143E41C200E840C8 /* BXMT32ROMDropzone.h */ = {isa = PBXFileReference; fileEncoding = 4; lastKnownFileType = sourcecode.c.h; path = BXMT32ROMDropzone.h; sourceTree = "<group>"; };
		9F586CEA143E41C200E840C8 /* BXMT32ROMDropzone.m */ = {isa = PBXFileReference; fileEncoding = 4; lastKnownFileType = sourcecode.c.objc; path = BXMT32ROMDropzone.m; sourceTree = "<group>"; };
		9F586CEC143E4A0100E840C8 /* CALayer+BXLayerAdditions.h */ = {isa = PBXFileReference; fileEncoding = 4; lastKnownFileType = sourcecode.c.h; path = "CALayer+BXLayerAdditions.h"; sourceTree = "<group>"; };
		9F586CED143E4A0100E840C8 /* CALayer+BXLayerAdditions.m */ = {isa = PBXFileReference; fileEncoding = 4; lastKnownFileType = sourcecode.c.objc; path = "CALayer+BXLayerAdditions.m"; sourceTree = "<group>"; };
		9F586CEF143E51DD00E840C8 /* CM32L.png */ = {isa = PBXFileReference; lastKnownFileType = image.png; path = CM32L.png; sourceTree = "<group>"; };
		9F586CF0143E51DD00E840C8 /* MT32.png */ = {isa = PBXFileReference; lastKnownFileType = image.png; path = MT32.png; sourceTree = "<group>"; };
		9F58BB4F13DD975F00358512 /* BXFileScan.h */ = {isa = PBXFileReference; fileEncoding = 4; lastKnownFileType = sourcecode.c.h; path = BXFileScan.h; sourceTree = "<group>"; };
		9F58BB5013DD975F00358512 /* BXFileScan.m */ = {isa = PBXFileReference; fileEncoding = 4; lastKnownFileType = sourcecode.c.objc; path = BXFileScan.m; sourceTree = "<group>"; };
		9F58BB5213DDAC3A00358512 /* BXExecutableScan.h */ = {isa = PBXFileReference; fileEncoding = 4; lastKnownFileType = sourcecode.c.h; path = BXExecutableScan.h; sourceTree = "<group>"; };
		9F58BB5313DDAC3A00358512 /* BXExecutableScan.m */ = {isa = PBXFileReference; fileEncoding = 4; lastKnownFileType = sourcecode.c.objc; path = BXExecutableScan.m; sourceTree = "<group>"; };
		9F59D99710AE0956008DBBC1 /* BoxArtShine.png */ = {isa = PBXFileReference; lastKnownFileType = image.png; path = BoxArtShine.png; sourceTree = "<group>"; };
		9F59DA1610AE22D8008DBBC1 /* NSBezierPath+MCAdditions.h */ = {isa = PBXFileReference; fileEncoding = 4; lastKnownFileType = sourcecode.c.h; path = "NSBezierPath+MCAdditions.h"; sourceTree = "<group>"; };
		9F59DA1710AE22D8008DBBC1 /* NSBezierPath+MCAdditions.m */ = {isa = PBXFileReference; fileEncoding = 4; lastKnownFileType = sourcecode.c.objc; path = "NSBezierPath+MCAdditions.m"; sourceTree = "<group>"; };
		9F59DA9D10AEF9E0008DBBC1 /* BXCoverArt.h */ = {isa = PBXFileReference; fileEncoding = 4; lastKnownFileType = sourcecode.c.h; path = BXCoverArt.h; sourceTree = "<group>"; };
		9F59DA9E10AEF9E0008DBBC1 /* BXCoverArt.m */ = {isa = PBXFileReference; fileEncoding = 4; lastKnownFileType = sourcecode.c.objc; path = BXCoverArt.m; sourceTree = "<group>"; };
		9F59DAD310AF1042008DBBC1 /* BXProgramPanel.h */ = {isa = PBXFileReference; fileEncoding = 4; lastKnownFileType = sourcecode.c.h; path = BXProgramPanel.h; sourceTree = "<group>"; };
		9F59DAD410AF1042008DBBC1 /* BXProgramPanel.m */ = {isa = PBXFileReference; fileEncoding = 4; lastKnownFileType = sourcecode.c.objc; path = BXProgramPanel.m; sourceTree = "<group>"; };
		9F59DD2210AF6129008DBBC1 /* Grille.png */ = {isa = PBXFileReference; lastKnownFileType = image.png; path = Grille.png; sourceTree = "<group>"; };
		9F59DED810B0159A008DBBC1 /* BXProgramPanelController.h */ = {isa = PBXFileReference; fileEncoding = 4; lastKnownFileType = sourcecode.c.h; path = BXProgramPanelController.h; sourceTree = "<group>"; };
		9F59DED910B0159A008DBBC1 /* BXProgramPanelController.m */ = {isa = PBXFileReference; fileEncoding = 4; lastKnownFileType = sourcecode.c.objc; path = BXProgramPanelController.m; sourceTree = "<group>"; };
		9F59DEDE10B01743008DBBC1 /* English */ = {isa = PBXFileReference; lastKnownFileType = file.xib; name = English; path = Resources/English.lproj/ProgramPanel.xib; sourceTree = "<group>"; };
		9F5DD13515E544710096D0E8 /* BXRippleShader.h */ = {isa = PBXFileReference; fileEncoding = 4; lastKnownFileType = sourcecode.c.h; path = BXRippleShader.h; sourceTree = "<group>"; };
		9F5DD13615E544710096D0E8 /* BXRippleShader.m */ = {isa = PBXFileReference; fileEncoding = 4; lastKnownFileType = sourcecode.c.objc; path = BXRippleShader.m; sourceTree = "<group>"; };
		9F5F12C415ADCE74007A070F /* NSKeyedArchiver+BXArchivingAdditions.h */ = {isa = PBXFileReference; fileEncoding = 4; lastKnownFileType = sourcecode.c.h; path = "NSKeyedArchiver+BXArchivingAdditions.h"; sourceTree = "<group>"; };
		9F5F12C515ADCE74007A070F /* NSKeyedArchiver+BXArchivingAdditions.m */ = {isa = PBXFileReference; fileEncoding = 4; lastKnownFileType = sourcecode.c.objc; path = "NSKeyedArchiver+BXArchivingAdditions.m"; sourceTree = "<group>"; };
		9F60B0DA13AA418300F06BB1 /* BXCollectionItemView.h */ = {isa = PBXFileReference; fileEncoding = 4; lastKnownFileType = sourcecode.c.h; path = BXCollectionItemView.h; sourceTree = "<group>"; };
		9F60B0DB13AA418300F06BB1 /* BXCollectionItemView.m */ = {isa = PBXFileReference; fileEncoding = 4; lastKnownFileType = sourcecode.c.objc; path = BXCollectionItemView.m; sourceTree = "<group>"; };
		9F6193191233D8F000F35AB4 /* BXTabbedWindowController.h */ = {isa = PBXFileReference; fileEncoding = 4; lastKnownFileType = sourcecode.c.h; path = BXTabbedWindowController.h; sourceTree = "<group>"; };
		9F61931A1233D8F000F35AB4 /* BXTabbedWindowController.m */ = {isa = PBXFileReference; fileEncoding = 4; lastKnownFileType = sourcecode.c.objc; path = BXTabbedWindowController.m; sourceTree = "<group>"; };
		9F61942312340F5400F35AB4 /* ScriptingBridge.framework */ = {isa = PBXFileReference; lastKnownFileType = wrapper.framework; name = ScriptingBridge.framework; path = System/Library/Frameworks/ScriptingBridge.framework; sourceTree = SDKROOT; };
		9F61F78113EC2D5100505436 /* BXImageAwareFileScan.h */ = {isa = PBXFileReference; fileEncoding = 4; lastKnownFileType = sourcecode.c.h; path = BXImageAwareFileScan.h; sourceTree = "<group>"; };
		9F61F78213EC2D5100505436 /* BXImageAwareFileScan.m */ = {isa = PBXFileReference; fileEncoding = 4; lastKnownFileType = sourcecode.c.objc; path = BXImageAwareFileScan.m; sourceTree = "<group>"; };
		9F61FC8310DE3F7F00F3896C /* BXGameProfile.h */ = {isa = PBXFileReference; fileEncoding = 4; lastKnownFileType = sourcecode.c.h; path = BXGameProfile.h; sourceTree = "<group>"; };
		9F61FC8410DE3F7F00F3896C /* BXGameProfile.m */ = {isa = PBXFileReference; fileEncoding = 4; lastKnownFileType = sourcecode.c.objc; path = BXGameProfile.m; sourceTree = "<group>"; };
		9F6311070F70F54300AB1155 /* BXHelpMenuController.h */ = {isa = PBXFileReference; fileEncoding = 4; lastKnownFileType = sourcecode.c.h; path = BXHelpMenuController.h; sourceTree = "<group>"; };
		9F6311080F70F54300AB1155 /* BXHelpMenuController.m */ = {isa = PBXFileReference; fileEncoding = 4; lastKnownFileType = sourcecode.c.objc; path = BXHelpMenuController.m; sourceTree = "<group>"; };
		9F675DE30F8F4D49001FCE5F /* BXEmulator+BXDOSFileSystem.h */ = {isa = PBXFileReference; fileEncoding = 4; lastKnownFileType = sourcecode.c.h; path = "BXEmulator+BXDOSFileSystem.h"; sourceTree = "<group>"; };
		9F675DE40F8F4D49001FCE5F /* BXEmulator+BXDOSFileSystem.mm */ = {isa = PBXFileReference; fileEncoding = 4; lastKnownFileType = sourcecode.cpp.objcpp; path = "BXEmulator+BXDOSFileSystem.mm"; sourceTree = "<group>"; };
		9F676BEF1235451B00924B8C /* Display.png */ = {isa = PBXFileReference; lastKnownFileType = image.png; path = Display.png; sourceTree = "<group>"; };
		9F687002109F83ED003C26E4 /* BXDriveList.h */ = {isa = PBXFileReference; fileEncoding = 4; lastKnownFileType = sourcecode.c.h; path = BXDriveList.h; sourceTree = "<group>"; };
		9F687003109F83ED003C26E4 /* BXDriveList.m */ = {isa = PBXFileReference; fileEncoding = 4; lastKnownFileType = sourcecode.c.objc; path = BXDriveList.m; sourceTree = "<group>"; };
		9F68919F14B0F6D800641C62 /* BXTFlightControllerProfile.m */ = {isa = PBXFileReference; fileEncoding = 4; lastKnownFileType = sourcecode.c.objc; path = BXTFlightControllerProfile.m; sourceTree = "<group>"; };
		9F69128A10A2DF8D00EA78CD /* BXValueTransformers.h */ = {isa = PBXFileReference; fileEncoding = 4; lastKnownFileType = sourcecode.c.h; path = BXValueTransformers.h; sourceTree = "<group>"; };
		9F69128B10A2DF8D00EA78CD /* BXValueTransformers.m */ = {isa = PBXFileReference; fileEncoding = 4; lastKnownFileType = sourcecode.c.objc; path = BXValueTransformers.m; sourceTree = "<group>"; };
		9F69133110A2F62A00EA78CD /* BXDrive.h */ = {isa = PBXFileReference; fileEncoding = 4; lastKnownFileType = sourcecode.c.h; path = BXDrive.h; sourceTree = "<group>"; };
		9F69133210A2F62A00EA78CD /* BXDrive.m */ = {isa = PBXFileReference; fileEncoding = 4; lastKnownFileType = sourcecode.c.objc; path = BXDrive.m; sourceTree = "<group>"; };
		9F6A79031203547800D2097D /* gamefolder.icns */ = {isa = PBXFileReference; lastKnownFileType = image.icns; path = gamefolder.icns; sourceTree = "<group>"; };
		9F6C1CD814373AF600601ACB /* BXDummyMIDIDevice.h */ = {isa = PBXFileReference; fileEncoding = 4; lastKnownFileType = sourcecode.c.h; path = BXDummyMIDIDevice.h; sourceTree = "<group>"; };
		9F6C1CD914373AF600601ACB /* BXDummyMIDIDevice.m */ = {isa = PBXFileReference; fileEncoding = 4; lastKnownFileType = sourcecode.c.objc; path = BXDummyMIDIDevice.m; sourceTree = "<group>"; };
		9F70277913D706CC00606B4C /* BXBezelController.h */ = {isa = PBXFileReference; fileEncoding = 4; lastKnownFileType = sourcecode.c.h; path = BXBezelController.h; sourceTree = "<group>"; };
		9F70277A13D706CC00606B4C /* BXBezelController.m */ = {isa = PBXFileReference; fileEncoding = 4; lastKnownFileType = sourcecode.c.objc; path = BXBezelController.m; sourceTree = "<group>"; };
		9F70278213D72D8100606B4C /* BXThemedControls.h */ = {isa = PBXFileReference; fileEncoding = 4; lastKnownFileType = sourcecode.c.h; path = BXThemedControls.h; sourceTree = "<group>"; };
		9F70278313D72D8100606B4C /* BXThemedControls.m */ = {isa = PBXFileReference; fileEncoding = 4; lastKnownFileType = sourcecode.c.objc; path = BXThemedControls.m; sourceTree = "<group>"; };
		9F70278513D730D000606B4C /* BunnyTemplate.png */ = {isa = PBXFileReference; lastKnownFileType = image.png; path = BunnyTemplate.png; sourceTree = "<group>"; };
		9F70278613D730D000606B4C /* TurtleTemplate.png */ = {isa = PBXFileReference; lastKnownFileType = image.png; path = TurtleTemplate.png; sourceTree = "<group>"; };
		9F70A02212F731A800D144D2 /* SystemEvents.h */ = {isa = PBXFileReference; fileEncoding = 4; lastKnownFileType = sourcecode.c.h; path = SystemEvents.h; sourceTree = "<group>"; };
		9F70C19B129036C900A3627F /* Boxer.sdef */ = {isa = PBXFileReference; fileEncoding = 4; lastKnownFileType = text.xml; path = Boxer.sdef; sourceTree = "<group>"; };
		9F731AF413630820005E564F /* DDHidLib.framework */ = {isa = PBXFileReference; lastKnownFileType = wrapper.framework; path = DDHidLib.framework; sourceTree = "<group>"; };
		9F731B2C136323D2005E564F /* BXHIDMonitor.h */ = {isa = PBXFileReference; fileEncoding = 4; lastKnownFileType = sourcecode.c.h; path = BXHIDMonitor.h; sourceTree = "<group>"; };
		9F731B2D136323D2005E564F /* BXHIDMonitor.m */ = {isa = PBXFileReference; fileEncoding = 4; lastKnownFileType = sourcecode.c.objc; path = BXHIDMonitor.m; sourceTree = "<group>"; };
		9F731B51136331A9005E564F /* IOKit.framework */ = {isa = PBXFileReference; lastKnownFileType = wrapper.framework; name = IOKit.framework; path = System/Library/Frameworks/IOKit.framework; sourceTree = SDKROOT; };
		9F740BDC142A24A400BA66B4 /* RegexKitLite.h */ = {isa = PBXFileReference; fileEncoding = 4; lastKnownFileType = sourcecode.c.h; path = RegexKitLite.h; sourceTree = "<group>"; };
		9F740BDD142A24A400BA66B4 /* RegexKitLite.m */ = {isa = PBXFileReference; fileEncoding = 4; lastKnownFileType = sourcecode.c.objc; path = RegexKitLite.m; sourceTree = "<group>"; };
		9F765647119403520082A06A /* BXInputController.h */ = {isa = PBXFileReference; fileEncoding = 4; lastKnownFileType = sourcecode.c.h; path = BXInputController.h; sourceTree = "<group>"; };
		9F765648119403520082A06A /* BXInputController.m */ = {isa = PBXFileReference; fileEncoding = 4; lastKnownFileType = sourcecode.c.objc; path = BXInputController.m; sourceTree = "<group>"; };
		9F76D1B710CA9DFB00C3B081 /* NSWorkspace+BXFileTypes.h */ = {isa = PBXFileReference; fileEncoding = 4; lastKnownFileType = sourcecode.c.h; path = "NSWorkspace+BXFileTypes.h"; sourceTree = "<group>"; };
		9F76D1B810CA9DFB00C3B081 /* NSWorkspace+BXFileTypes.m */ = {isa = PBXFileReference; fileEncoding = 4; lastKnownFileType = sourcecode.c.objc; path = "NSWorkspace+BXFileTypes.m"; sourceTree = "<group>"; };
		9F76D45410CBE5C500C3B081 /* BXSession+BXDragDrop.h */ = {isa = PBXFileReference; fileEncoding = 4; lastKnownFileType = sourcecode.c.h; path = "BXSession+BXDragDrop.h"; sourceTree = "<group>"; };
		9F76D45510CBE5C500C3B081 /* BXSession+BXDragDrop.m */ = {isa = PBXFileReference; fileEncoding = 4; lastKnownFileType = sourcecode.c.objc; path = "BXSession+BXDragDrop.m"; sourceTree = "<group>"; };
		9F77207412B38C4400072AE8 /* bios.h */ = {isa = PBXFileReference; fileEncoding = 4; lastKnownFileType = sourcecode.c.h; path = bios.h; sourceTree = "<group>"; };
		9F77207512B38C4400072AE8 /* bios_disk.h */ = {isa = PBXFileReference; fileEncoding = 4; lastKnownFileType = sourcecode.c.h; path = bios_disk.h; sourceTree = "<group>"; };
		9F77207612B38C4400072AE8 /* callback.h */ = {isa = PBXFileReference; fileEncoding = 4; lastKnownFileType = sourcecode.c.h; path = callback.h; sourceTree = "<group>"; };
		9F77207712B38C4400072AE8 /* control.h */ = {isa = PBXFileReference; fileEncoding = 4; lastKnownFileType = sourcecode.c.h; path = control.h; sourceTree = "<group>"; };
		9F77207812B38C4400072AE8 /* cpu.h */ = {isa = PBXFileReference; fileEncoding = 4; lastKnownFileType = sourcecode.c.h; path = cpu.h; sourceTree = "<group>"; };
		9F77207912B38C4400072AE8 /* cross.h */ = {isa = PBXFileReference; fileEncoding = 4; lastKnownFileType = sourcecode.c.h; path = cross.h; sourceTree = "<group>"; };
		9F77207A12B38C4400072AE8 /* debug.h */ = {isa = PBXFileReference; fileEncoding = 4; lastKnownFileType = sourcecode.c.h; path = debug.h; sourceTree = "<group>"; };
		9F77207B12B38C4400072AE8 /* dma.h */ = {isa = PBXFileReference; fileEncoding = 4; lastKnownFileType = sourcecode.c.h; path = dma.h; sourceTree = "<group>"; };
		9F77207C12B38C4400072AE8 /* dos_inc.h */ = {isa = PBXFileReference; fileEncoding = 4; lastKnownFileType = sourcecode.c.h; path = dos_inc.h; sourceTree = "<group>"; };
		9F77207D12B38C4400072AE8 /* dos_system.h */ = {isa = PBXFileReference; fileEncoding = 4; lastKnownFileType = sourcecode.c.h; path = dos_system.h; sourceTree = "<group>"; };
		9F77207E12B38C4400072AE8 /* dosbox.h */ = {isa = PBXFileReference; fileEncoding = 4; lastKnownFileType = sourcecode.c.h; path = dosbox.h; sourceTree = "<group>"; };
		9F77207F12B38C4400072AE8 /* fpu.h */ = {isa = PBXFileReference; fileEncoding = 4; lastKnownFileType = sourcecode.c.h; path = fpu.h; sourceTree = "<group>"; };
		9F77208012B38C4400072AE8 /* hardware.h */ = {isa = PBXFileReference; fileEncoding = 4; lastKnownFileType = sourcecode.c.h; path = hardware.h; sourceTree = "<group>"; };
		9F77208112B38C4400072AE8 /* inout.h */ = {isa = PBXFileReference; fileEncoding = 4; lastKnownFileType = sourcecode.c.h; path = inout.h; sourceTree = "<group>"; };
		9F77208212B38C4400072AE8 /* ipx.h */ = {isa = PBXFileReference; fileEncoding = 4; lastKnownFileType = sourcecode.c.h; path = ipx.h; sourceTree = "<group>"; };
		9F77208312B38C4400072AE8 /* ipxserver.h */ = {isa = PBXFileReference; fileEncoding = 4; lastKnownFileType = sourcecode.c.h; path = ipxserver.h; sourceTree = "<group>"; };
		9F77208412B38C4400072AE8 /* joystick.h */ = {isa = PBXFileReference; fileEncoding = 4; lastKnownFileType = sourcecode.c.h; path = joystick.h; sourceTree = "<group>"; };
		9F77208512B38C4400072AE8 /* keyboard.h */ = {isa = PBXFileReference; fileEncoding = 4; lastKnownFileType = sourcecode.c.h; path = keyboard.h; sourceTree = "<group>"; };
		9F77208612B38C4400072AE8 /* logging.h */ = {isa = PBXFileReference; fileEncoding = 4; lastKnownFileType = sourcecode.c.h; path = logging.h; sourceTree = "<group>"; };
		9F77208712B38C4400072AE8 /* mapper.h */ = {isa = PBXFileReference; fileEncoding = 4; lastKnownFileType = sourcecode.c.h; path = mapper.h; sourceTree = "<group>"; };
		9F77208812B38C4400072AE8 /* mem.h */ = {isa = PBXFileReference; fileEncoding = 4; lastKnownFileType = sourcecode.c.h; path = mem.h; sourceTree = "<group>"; };
		9F77208912B38C4400072AE8 /* mixer.h */ = {isa = PBXFileReference; fileEncoding = 4; lastKnownFileType = sourcecode.c.h; path = mixer.h; sourceTree = "<group>"; };
		9F77208A12B38C4400072AE8 /* modules.h */ = {isa = PBXFileReference; fileEncoding = 4; lastKnownFileType = sourcecode.c.h; path = modules.h; sourceTree = "<group>"; };
		9F77208B12B38C4400072AE8 /* mouse.h */ = {isa = PBXFileReference; fileEncoding = 4; lastKnownFileType = sourcecode.c.h; path = mouse.h; sourceTree = "<group>"; };
		9F77208C12B38C4400072AE8 /* paging.h */ = {isa = PBXFileReference; fileEncoding = 4; lastKnownFileType = sourcecode.c.h; path = paging.h; sourceTree = "<group>"; };
		9F77208D12B38C4400072AE8 /* pic.h */ = {isa = PBXFileReference; fileEncoding = 4; lastKnownFileType = sourcecode.c.h; path = pic.h; sourceTree = "<group>"; };
		9F77208E12B38C4400072AE8 /* programs.h */ = {isa = PBXFileReference; fileEncoding = 4; lastKnownFileType = sourcecode.c.h; path = programs.h; sourceTree = "<group>"; };
		9F77208F12B38C4400072AE8 /* regs.h */ = {isa = PBXFileReference; fileEncoding = 4; lastKnownFileType = sourcecode.c.h; path = regs.h; sourceTree = "<group>"; };
		9F77209012B38C4400072AE8 /* render.h */ = {isa = PBXFileReference; fileEncoding = 4; lastKnownFileType = sourcecode.c.h; path = render.h; sourceTree = "<group>"; };
		9F77209112B38C4400072AE8 /* SDL.h */ = {isa = PBXFileReference; fileEncoding = 4; lastKnownFileType = sourcecode.c.h; path = SDL.h; sourceTree = "<group>"; };
		9F77209212B38C4400072AE8 /* SDL_endian.h */ = {isa = PBXFileReference; fileEncoding = 4; lastKnownFileType = sourcecode.c.h; path = SDL_endian.h; sourceTree = "<group>"; };
		9F77209312B38C4400072AE8 /* SDL_net.h */ = {isa = PBXFileReference; fileEncoding = 4; lastKnownFileType = sourcecode.c.h; path = SDL_net.h; sourceTree = "<group>"; };
		9F77209412B38C4400072AE8 /* SDL_sound.h */ = {isa = PBXFileReference; fileEncoding = 4; lastKnownFileType = sourcecode.c.h; path = SDL_sound.h; sourceTree = "<group>"; };
		9F77209512B38C4400072AE8 /* SDL_thread.h */ = {isa = PBXFileReference; fileEncoding = 4; lastKnownFileType = sourcecode.c.h; path = SDL_thread.h; sourceTree = "<group>"; };
		9F77209612B38C4400072AE8 /* serialport.h */ = {isa = PBXFileReference; fileEncoding = 4; lastKnownFileType = sourcecode.c.h; path = serialport.h; sourceTree = "<group>"; };
		9F77209712B38C4400072AE8 /* setup.h */ = {isa = PBXFileReference; fileEncoding = 4; lastKnownFileType = sourcecode.c.h; path = setup.h; sourceTree = "<group>"; };
		9F77209812B38C4400072AE8 /* shell.h */ = {isa = PBXFileReference; fileEncoding = 4; lastKnownFileType = sourcecode.c.h; path = shell.h; sourceTree = "<group>"; };
		9F77209912B38C4400072AE8 /* support.h */ = {isa = PBXFileReference; fileEncoding = 4; lastKnownFileType = sourcecode.c.h; path = support.h; sourceTree = "<group>"; };
		9F77209A12B38C4400072AE8 /* timer.h */ = {isa = PBXFileReference; fileEncoding = 4; lastKnownFileType = sourcecode.c.h; path = timer.h; sourceTree = "<group>"; };
		9F77209B12B38C4400072AE8 /* vga.h */ = {isa = PBXFileReference; fileEncoding = 4; lastKnownFileType = sourcecode.c.h; path = vga.h; sourceTree = "<group>"; };
		9F77209C12B38C4400072AE8 /* video.h */ = {isa = PBXFileReference; fileEncoding = 4; lastKnownFileType = sourcecode.c.h; path = video.h; sourceTree = "<group>"; };
		9F77209F12B38C4400072AE8 /* callback.cpp */ = {isa = PBXFileReference; fileEncoding = 4; lastKnownFileType = sourcecode.cpp.cpp; path = callback.cpp; sourceTree = "<group>"; };
		9F7720A112B38C4400072AE8 /* cache.h */ = {isa = PBXFileReference; fileEncoding = 4; lastKnownFileType = sourcecode.c.h; path = cache.h; sourceTree = "<group>"; };
		9F7720A212B38C4400072AE8 /* decoder.h */ = {isa = PBXFileReference; fileEncoding = 4; lastKnownFileType = sourcecode.c.h; path = decoder.h; sourceTree = "<group>"; };
		9F7720A312B38C4400072AE8 /* dyn_fpu.h */ = {isa = PBXFileReference; fileEncoding = 4; lastKnownFileType = sourcecode.c.h; path = dyn_fpu.h; sourceTree = "<group>"; };
		9F7720A412B38C4400072AE8 /* dyn_fpu_dh.h */ = {isa = PBXFileReference; fileEncoding = 4; lastKnownFileType = sourcecode.c.h; path = dyn_fpu_dh.h; sourceTree = "<group>"; };
		9F7720A512B38C4400072AE8 /* helpers.h */ = {isa = PBXFileReference; fileEncoding = 4; lastKnownFileType = sourcecode.c.h; path = helpers.h; sourceTree = "<group>"; };
		9F7720A612B38C4400072AE8 /* risc_x86.h */ = {isa = PBXFileReference; fileEncoding = 4; lastKnownFileType = sourcecode.c.h; path = risc_x86.h; sourceTree = "<group>"; };
		9F7720A712B38C4400072AE8 /* string.h */ = {isa = PBXFileReference; fileEncoding = 4; lastKnownFileType = sourcecode.c.h; path = string.h; sourceTree = "<group>"; };
		9F7720A812B38C4400072AE8 /* core_dyn_x86.cpp */ = {isa = PBXFileReference; fileEncoding = 4; lastKnownFileType = sourcecode.cpp.cpp; path = core_dyn_x86.cpp; sourceTree = "<group>"; };
		9F7720AA12B38C4400072AE8 /* cache.h */ = {isa = PBXFileReference; fileEncoding = 4; lastKnownFileType = sourcecode.c.h; path = cache.h; sourceTree = "<group>"; };
		9F7720AB12B38C4400072AE8 /* decoder.h */ = {isa = PBXFileReference; fileEncoding = 4; lastKnownFileType = sourcecode.c.h; path = decoder.h; sourceTree = "<group>"; };
		9F7720AC12B38C4400072AE8 /* decoder_basic.h */ = {isa = PBXFileReference; fileEncoding = 4; lastKnownFileType = sourcecode.c.h; path = decoder_basic.h; sourceTree = "<group>"; };
		9F7720AD12B38C4400072AE8 /* decoder_opcodes.h */ = {isa = PBXFileReference; fileEncoding = 4; lastKnownFileType = sourcecode.c.h; path = decoder_opcodes.h; sourceTree = "<group>"; };
		9F7720AE12B38C4400072AE8 /* dyn_fpu.h */ = {isa = PBXFileReference; fileEncoding = 4; lastKnownFileType = sourcecode.c.h; path = dyn_fpu.h; sourceTree = "<group>"; };
		9F7720AF12B38C4400072AE8 /* operators.h */ = {isa = PBXFileReference; fileEncoding = 4; lastKnownFileType = sourcecode.c.h; path = operators.h; sourceTree = "<group>"; };
		9F7720B012B38C4400072AE8 /* risc_armv4le-common.h */ = {isa = PBXFileReference; fileEncoding = 4; lastKnownFileType = sourcecode.c.h; path = "risc_armv4le-common.h"; sourceTree = "<group>"; };
		9F7720B112B38C4400072AE8 /* risc_armv4le-o3.h */ = {isa = PBXFileReference; fileEncoding = 4; lastKnownFileType = sourcecode.c.h; path = "risc_armv4le-o3.h"; sourceTree = "<group>"; };
		9F7720B212B38C4400072AE8 /* risc_armv4le-s3.h */ = {isa = PBXFileReference; fileEncoding = 4; lastKnownFileType = sourcecode.c.h; path = "risc_armv4le-s3.h"; sourceTree = "<group>"; };
		9F7720B312B38C4400072AE8 /* risc_armv4le-thumb-iw.h */ = {isa = PBXFileReference; fileEncoding = 4; lastKnownFileType = sourcecode.c.h; path = "risc_armv4le-thumb-iw.h"; sourceTree = "<group>"; };
		9F7720B412B38C4400072AE8 /* risc_armv4le-thumb-niw.h */ = {isa = PBXFileReference; fileEncoding = 4; lastKnownFileType = sourcecode.c.h; path = "risc_armv4le-thumb-niw.h"; sourceTree = "<group>"; };
		9F7720B512B38C4400072AE8 /* risc_armv4le-thumb.h */ = {isa = PBXFileReference; fileEncoding = 4; lastKnownFileType = sourcecode.c.h; path = "risc_armv4le-thumb.h"; sourceTree = "<group>"; };
		9F7720B612B38C4400072AE8 /* risc_armv4le.h */ = {isa = PBXFileReference; fileEncoding = 4; lastKnownFileType = sourcecode.c.h; path = risc_armv4le.h; sourceTree = "<group>"; };
		9F7720B712B38C4400072AE8 /* risc_mipsel32.h */ = {isa = PBXFileReference; fileEncoding = 4; lastKnownFileType = sourcecode.c.h; path = risc_mipsel32.h; sourceTree = "<group>"; };
		9F7720B812B38C4400072AE8 /* risc_x64.h */ = {isa = PBXFileReference; fileEncoding = 4; lastKnownFileType = sourcecode.c.h; path = risc_x64.h; sourceTree = "<group>"; };
		9F7720B912B38C4400072AE8 /* risc_x86.h */ = {isa = PBXFileReference; fileEncoding = 4; lastKnownFileType = sourcecode.c.h; path = risc_x86.h; sourceTree = "<group>"; };
		9F7720BA12B38C4400072AE8 /* core_dynrec.cpp */ = {isa = PBXFileReference; fileEncoding = 4; lastKnownFileType = sourcecode.cpp.cpp; path = core_dynrec.cpp; sourceTree = "<group>"; };
		9F7720BC12B38C4400072AE8 /* ea_lookup.h */ = {isa = PBXFileReference; fileEncoding = 4; lastKnownFileType = sourcecode.c.h; path = ea_lookup.h; sourceTree = "<group>"; };
		9F7720BD12B38C4400072AE8 /* load.h */ = {isa = PBXFileReference; fileEncoding = 4; lastKnownFileType = sourcecode.c.h; path = load.h; sourceTree = "<group>"; };
		9F7720BE12B38C4400072AE8 /* loadwrite.h */ = {isa = PBXFileReference; fileEncoding = 4; lastKnownFileType = sourcecode.c.h; path = loadwrite.h; sourceTree = "<group>"; };
		9F7720BF12B38C4400072AE8 /* op.h */ = {isa = PBXFileReference; fileEncoding = 4; lastKnownFileType = sourcecode.c.h; path = op.h; sourceTree = "<group>"; };
		9F7720C012B38C4400072AE8 /* optable.h */ = {isa = PBXFileReference; fileEncoding = 4; lastKnownFileType = sourcecode.c.h; path = optable.h; sourceTree = "<group>"; };
		9F7720C112B38C4400072AE8 /* save.h */ = {isa = PBXFileReference; fileEncoding = 4; lastKnownFileType = sourcecode.c.h; path = save.h; sourceTree = "<group>"; };
		9F7720C212B38C4400072AE8 /* string.h */ = {isa = PBXFileReference; fileEncoding = 4; lastKnownFileType = sourcecode.c.h; path = string.h; sourceTree = "<group>"; };
		9F7720C312B38C4400072AE8 /* support.h */ = {isa = PBXFileReference; fileEncoding = 4; lastKnownFileType = sourcecode.c.h; path = support.h; sourceTree = "<group>"; };
		9F7720C412B38C4400072AE8 /* core_full.cpp */ = {isa = PBXFileReference; fileEncoding = 4; lastKnownFileType = sourcecode.cpp.cpp; path = core_full.cpp; sourceTree = "<group>"; };
		9F7720C612B38C4400072AE8 /* helpers.h */ = {isa = PBXFileReference; fileEncoding = 4; lastKnownFileType = sourcecode.c.h; path = helpers.h; sourceTree = "<group>"; };
		9F7720C712B38C4400072AE8 /* prefix_0f.h */ = {isa = PBXFileReference; fileEncoding = 4; lastKnownFileType = sourcecode.c.h; path = prefix_0f.h; sourceTree = "<group>"; };
		9F7720C812B38C4400072AE8 /* prefix_66.h */ = {isa = PBXFileReference; fileEncoding = 4; lastKnownFileType = sourcecode.c.h; path = prefix_66.h; sourceTree = "<group>"; };
		9F7720C912B38C4400072AE8 /* prefix_66_0f.h */ = {isa = PBXFileReference; fileEncoding = 4; lastKnownFileType = sourcecode.c.h; path = prefix_66_0f.h; sourceTree = "<group>"; };
		9F7720CA12B38C4400072AE8 /* prefix_none.h */ = {isa = PBXFileReference; fileEncoding = 4; lastKnownFileType = sourcecode.c.h; path = prefix_none.h; sourceTree = "<group>"; };
		9F7720CB12B38C4400072AE8 /* string.h */ = {isa = PBXFileReference; fileEncoding = 4; lastKnownFileType = sourcecode.c.h; path = string.h; sourceTree = "<group>"; };
		9F7720CC12B38C4400072AE8 /* support.h */ = {isa = PBXFileReference; fileEncoding = 4; lastKnownFileType = sourcecode.c.h; path = support.h; sourceTree = "<group>"; };
		9F7720CD12B38C4400072AE8 /* table_ea.h */ = {isa = PBXFileReference; fileEncoding = 4; lastKnownFileType = sourcecode.c.h; path = table_ea.h; sourceTree = "<group>"; };
		9F7720CE12B38C4400072AE8 /* core_normal.cpp */ = {isa = PBXFileReference; fileEncoding = 4; lastKnownFileType = sourcecode.cpp.cpp; path = core_normal.cpp; sourceTree = "<group>"; };
		9F7720CF12B38C4400072AE8 /* core_prefetch.cpp */ = {isa = PBXFileReference; fileEncoding = 4; lastKnownFileType = sourcecode.cpp.cpp; path = core_prefetch.cpp; sourceTree = "<group>"; };
		9F7720D012B38C4400072AE8 /* core_simple.cpp */ = {isa = PBXFileReference; fileEncoding = 4; lastKnownFileType = sourcecode.cpp.cpp; path = core_simple.cpp; sourceTree = "<group>"; };
		9F7720D112B38C4400072AE8 /* cpu.cpp */ = {isa = PBXFileReference; fileEncoding = 4; lastKnownFileType = sourcecode.cpp.cpp; path = cpu.cpp; sourceTree = "<group>"; };
		9F7720D212B38C4400072AE8 /* flags.cpp */ = {isa = PBXFileReference; fileEncoding = 4; lastKnownFileType = sourcecode.cpp.cpp; path = flags.cpp; sourceTree = "<group>"; };
		9F7720D312B38C4400072AE8 /* instructions.h */ = {isa = PBXFileReference; fileEncoding = 4; lastKnownFileType = sourcecode.c.h; path = instructions.h; sourceTree = "<group>"; };
		9F7720D412B38C4400072AE8 /* lazyflags.h */ = {isa = PBXFileReference; fileEncoding = 4; lastKnownFileType = sourcecode.c.h; path = lazyflags.h; sourceTree = "<group>"; };
		9F7720D512B38C4400072AE8 /* modrm.cpp */ = {isa = PBXFileReference; fileEncoding = 4; lastKnownFileType = sourcecode.cpp.cpp; path = modrm.cpp; sourceTree = "<group>"; };
		9F7720D612B38C4400072AE8 /* modrm.h */ = {isa = PBXFileReference; fileEncoding = 4; lastKnownFileType = sourcecode.c.h; path = modrm.h; sourceTree = "<group>"; };
		9F7720D712B38C4400072AE8 /* paging.cpp */ = {isa = PBXFileReference; fileEncoding = 4; lastKnownFileType = sourcecode.cpp.cpp; path = paging.cpp; sourceTree = "<group>"; };
		9F7720D912B38C4400072AE8 /* debug.cpp */ = {isa = PBXFileReference; fileEncoding = 4; lastKnownFileType = sourcecode.cpp.cpp; path = debug.cpp; sourceTree = "<group>"; };
		9F7720DA12B38C4400072AE8 /* debug_disasm.cpp */ = {isa = PBXFileReference; fileEncoding = 4; lastKnownFileType = sourcecode.cpp.cpp; path = debug_disasm.cpp; sourceTree = "<group>"; };
		9F7720DB12B38C4400072AE8 /* debug_gui.cpp */ = {isa = PBXFileReference; fileEncoding = 4; lastKnownFileType = sourcecode.cpp.cpp; path = debug_gui.cpp; sourceTree = "<group>"; };
		9F7720DC12B38C4400072AE8 /* debug_inc.h */ = {isa = PBXFileReference; fileEncoding = 4; lastKnownFileType = sourcecode.c.h; path = debug_inc.h; sourceTree = "<group>"; };
		9F7720DD12B38C4400072AE8 /* debug_win32.cpp */ = {isa = PBXFileReference; fileEncoding = 4; lastKnownFileType = sourcecode.cpp.cpp; path = debug_win32.cpp; sourceTree = "<group>"; };
		9F7720DE12B38C4400072AE8 /* disasm_tables.h */ = {isa = PBXFileReference; fileEncoding = 4; lastKnownFileType = sourcecode.c.h; path = disasm_tables.h; sourceTree = "<group>"; };
		9F7720E012B38C4400072AE8 /* cdrom.cpp */ = {isa = PBXFileReference; fileEncoding = 4; lastKnownFileType = sourcecode.cpp.cpp; path = cdrom.cpp; sourceTree = "<group>"; };
		9F7720E112B38C4400072AE8 /* cdrom.h */ = {isa = PBXFileReference; fileEncoding = 4; lastKnownFileType = sourcecode.c.h; path = cdrom.h; sourceTree = "<group>"; };
		9F7720E212B38C4400072AE8 /* cdrom_aspi_win32.cpp */ = {isa = PBXFileReference; fileEncoding = 4; lastKnownFileType = sourcecode.cpp.cpp; path = cdrom_aspi_win32.cpp; sourceTree = "<group>"; };
		9F7720E312B38C4400072AE8 /* cdrom_image.cpp */ = {isa = PBXFileReference; fileEncoding = 4; lastKnownFileType = sourcecode.cpp.cpp; path = cdrom_image.cpp; sourceTree = "<group>"; };
		9F7720E412B38C4400072AE8 /* cdrom_ioctl_linux.cpp */ = {isa = PBXFileReference; fileEncoding = 4; lastKnownFileType = sourcecode.cpp.cpp; path = cdrom_ioctl_linux.cpp; sourceTree = "<group>"; };
		9F7720E512B38C4400072AE8 /* cdrom_ioctl_os2.cpp */ = {isa = PBXFileReference; fileEncoding = 4; lastKnownFileType = sourcecode.cpp.cpp; path = cdrom_ioctl_os2.cpp; sourceTree = "<group>"; };
		9F7720E612B38C4400072AE8 /* cdrom_ioctl_win32.cpp */ = {isa = PBXFileReference; fileEncoding = 4; lastKnownFileType = sourcecode.cpp.cpp; path = cdrom_ioctl_win32.cpp; sourceTree = "<group>"; };
		9F7720E712B38C4400072AE8 /* dev_con.h */ = {isa = PBXFileReference; fileEncoding = 4; lastKnownFileType = sourcecode.c.h; path = dev_con.h; sourceTree = "<group>"; };
		9F7720E812B38C4400072AE8 /* dos.cpp */ = {isa = PBXFileReference; fileEncoding = 4; lastKnownFileType = sourcecode.cpp.cpp; path = dos.cpp; sourceTree = "<group>"; };
		9F7720E912B38C4400072AE8 /* dos_classes.cpp */ = {isa = PBXFileReference; fileEncoding = 4; lastKnownFileType = sourcecode.cpp.cpp; path = dos_classes.cpp; sourceTree = "<group>"; };
		9F7720EA12B38C4400072AE8 /* dos_codepages.h */ = {isa = PBXFileReference; fileEncoding = 4; lastKnownFileType = sourcecode.c.h; path = dos_codepages.h; sourceTree = "<group>"; };
		9F7720EB12B38C4400072AE8 /* dos_devices.cpp */ = {isa = PBXFileReference; fileEncoding = 4; lastKnownFileType = sourcecode.cpp.cpp; path = dos_devices.cpp; sourceTree = "<group>"; };
		9F7720EC12B38C4400072AE8 /* dos_execute.cpp */ = {isa = PBXFileReference; fileEncoding = 4; lastKnownFileType = sourcecode.cpp.cpp; path = dos_execute.cpp; sourceTree = "<group>"; };
		9F7720ED12B38C4400072AE8 /* dos_files.cpp */ = {isa = PBXFileReference; fileEncoding = 4; lastKnownFileType = sourcecode.cpp.cpp; path = dos_files.cpp; sourceTree = "<group>"; };
		9F7720EE12B38C4400072AE8 /* dos_ioctl.cpp */ = {isa = PBXFileReference; fileEncoding = 4; lastKnownFileType = sourcecode.cpp.cpp; path = dos_ioctl.cpp; sourceTree = "<group>"; };
		9F7720EF12B38C4400072AE8 /* dos_keyboard_layout.cpp */ = {isa = PBXFileReference; fileEncoding = 4; lastKnownFileType = sourcecode.cpp.cpp; path = dos_keyboard_layout.cpp; sourceTree = "<group>"; };
		9F7720F012B38C4400072AE8 /* dos_keyboard_layout_data.h */ = {isa = PBXFileReference; fileEncoding = 4; lastKnownFileType = sourcecode.c.h; path = dos_keyboard_layout_data.h; sourceTree = "<group>"; };
		9F7720F112B38C4400072AE8 /* dos_memory.cpp */ = {isa = PBXFileReference; fileEncoding = 4; lastKnownFileType = sourcecode.cpp.cpp; path = dos_memory.cpp; sourceTree = "<group>"; };
		9F7720F212B38C4400072AE8 /* dos_misc.cpp */ = {isa = PBXFileReference; fileEncoding = 4; lastKnownFileType = sourcecode.cpp.cpp; path = dos_misc.cpp; sourceTree = "<group>"; };
		9F7720F312B38C4400072AE8 /* dos_mscdex.cpp */ = {isa = PBXFileReference; fileEncoding = 4; lastKnownFileType = sourcecode.cpp.cpp; path = dos_mscdex.cpp; sourceTree = "<group>"; };
		9F7720F412B38C4400072AE8 /* dos_programs.cpp */ = {isa = PBXFileReference; fileEncoding = 4; lastKnownFileType = sourcecode.cpp.cpp; path = dos_programs.cpp; sourceTree = "<group>"; };
		9F7720F512B38C4400072AE8 /* dos_tables.cpp */ = {isa = PBXFileReference; fileEncoding = 4; lastKnownFileType = sourcecode.cpp.cpp; path = dos_tables.cpp; sourceTree = "<group>"; };
		9F7720F612B38C4400072AE8 /* drive_cache.cpp */ = {isa = PBXFileReference; fileEncoding = 4; lastKnownFileType = sourcecode.cpp.cpp; path = drive_cache.cpp; sourceTree = "<group>"; };
		9F7720F712B38C4400072AE8 /* drive_fat.cpp */ = {isa = PBXFileReference; fileEncoding = 4; lastKnownFileType = sourcecode.cpp.cpp; path = drive_fat.cpp; sourceTree = "<group>"; };
		9F7720F812B38C4400072AE8 /* drive_iso.cpp */ = {isa = PBXFileReference; fileEncoding = 4; lastKnownFileType = sourcecode.cpp.cpp; path = drive_iso.cpp; sourceTree = "<group>"; };
		9F7720F912B38C4400072AE8 /* drive_local.cpp */ = {isa = PBXFileReference; fileEncoding = 4; lastKnownFileType = sourcecode.cpp.cpp; path = drive_local.cpp; sourceTree = "<group>"; };
		9F7720FA12B38C4400072AE8 /* drive_physfs.cpp */ = {isa = PBXFileReference; fileEncoding = 4; lastKnownFileType = sourcecode.cpp.cpp; path = drive_physfs.cpp; sourceTree = "<group>"; };
		9F7720FB12B38C4400072AE8 /* drive_virtual.cpp */ = {isa = PBXFileReference; fileEncoding = 4; lastKnownFileType = sourcecode.cpp.cpp; path = drive_virtual.cpp; sourceTree = "<group>"; };
		9F7720FC12B38C4400072AE8 /* drives.cpp */ = {isa = PBXFileReference; fileEncoding = 4; lastKnownFileType = sourcecode.cpp.cpp; path = drives.cpp; sourceTree = "<group>"; };
		9F7720FD12B38C4400072AE8 /* drives.h */ = {isa = PBXFileReference; fileEncoding = 4; lastKnownFileType = sourcecode.c.h; path = drives.h; sourceTree = "<group>"; };
		9F7720FE12B38C4400072AE8 /* scsidefs.h */ = {isa = PBXFileReference; fileEncoding = 4; lastKnownFileType = sourcecode.c.h; path = scsidefs.h; sourceTree = "<group>"; };
		9F7720FF12B38C4400072AE8 /* wnaspi32.h */ = {isa = PBXFileReference; fileEncoding = 4; lastKnownFileType = sourcecode.c.h; path = wnaspi32.h; sourceTree = "<group>"; };
		9F77210012B38C4400072AE8 /* dosbox.cpp */ = {isa = PBXFileReference; fileEncoding = 4; lastKnownFileType = sourcecode.cpp.cpp; path = dosbox.cpp; sourceTree = "<group>"; };
		9F77210212B38C4400072AE8 /* fpu.cpp */ = {isa = PBXFileReference; fileEncoding = 4; lastKnownFileType = sourcecode.cpp.cpp; path = fpu.cpp; sourceTree = "<group>"; };
		9F77210312B38C4400072AE8 /* fpu_instructions.h */ = {isa = PBXFileReference; fileEncoding = 4; lastKnownFileType = sourcecode.c.h; path = fpu_instructions.h; sourceTree = "<group>"; };
		9F77210412B38C4400072AE8 /* fpu_instructions_x86.h */ = {isa = PBXFileReference; fileEncoding = 4; lastKnownFileType = sourcecode.c.h; path = fpu_instructions_x86.h; sourceTree = "<group>"; };
		9F77210612B38C4400072AE8 /* dosbox_logo.h */ = {isa = PBXFileReference; fileEncoding = 4; lastKnownFileType = sourcecode.c.h; path = dosbox_logo.h; sourceTree = "<group>"; };
		9F77210712B38C4400072AE8 /* dosbox_splash.h */ = {isa = PBXFileReference; fileEncoding = 4; lastKnownFileType = sourcecode.c.h; path = dosbox_splash.h; sourceTree = "<group>"; };
		9F77210812B38C4400072AE8 /* midi.cpp */ = {isa = PBXFileReference; fileEncoding = 4; lastKnownFileType = sourcecode.cpp.cpp; path = midi.cpp; sourceTree = "<group>"; };
		9F77210912B38C4400072AE8 /* midi_alsa.h */ = {isa = PBXFileReference; fileEncoding = 4; lastKnownFileType = sourcecode.c.h; path = midi_alsa.h; sourceTree = "<group>"; };
		9F77210A12B38C4400072AE8 /* midi_coreaudio.h */ = {isa = PBXFileReference; fileEncoding = 4; lastKnownFileType = sourcecode.c.h; path = midi_coreaudio.h; sourceTree = "<group>"; };
		9F77210B12B38C4400072AE8 /* midi_coremidi.h */ = {isa = PBXFileReference; fileEncoding = 4; lastKnownFileType = sourcecode.c.h; path = midi_coremidi.h; sourceTree = "<group>"; };
		9F77210C12B38C4400072AE8 /* midi_oss.h */ = {isa = PBXFileReference; fileEncoding = 4; lastKnownFileType = sourcecode.c.h; path = midi_oss.h; sourceTree = "<group>"; };
		9F77210D12B38C4400072AE8 /* midi_win32.h */ = {isa = PBXFileReference; fileEncoding = 4; lastKnownFileType = sourcecode.c.h; path = midi_win32.h; sourceTree = "<group>"; };
		9F77210E12B38C4400072AE8 /* render.cpp */ = {isa = PBXFileReference; fileEncoding = 4; lastKnownFileType = sourcecode.cpp.cpp; path = render.cpp; sourceTree = "<group>"; };
		9F77210F12B38C4400072AE8 /* render_loops.h */ = {isa = PBXFileReference; fileEncoding = 4; lastKnownFileType = sourcecode.c.h; path = render_loops.h; sourceTree = "<group>"; };
		9F77211012B38C4400072AE8 /* render_scalers.cpp */ = {isa = PBXFileReference; fileEncoding = 4; lastKnownFileType = sourcecode.cpp.cpp; path = render_scalers.cpp; sourceTree = "<group>"; };
		9F77211112B38C4400072AE8 /* render_scalers.h */ = {isa = PBXFileReference; fileEncoding = 4; lastKnownFileType = sourcecode.c.h; path = render_scalers.h; sourceTree = "<group>"; };
		9F77211212B38C4400072AE8 /* render_simple.h */ = {isa = PBXFileReference; fileEncoding = 4; lastKnownFileType = sourcecode.c.h; path = render_simple.h; sourceTree = "<group>"; };
		9F77211312B38C4400072AE8 /* render_templates.h */ = {isa = PBXFileReference; fileEncoding = 4; lastKnownFileType = sourcecode.c.h; path = render_templates.h; sourceTree = "<group>"; };
		9F77211412B38C4400072AE8 /* render_templates_hq.h */ = {isa = PBXFileReference; fileEncoding = 4; lastKnownFileType = sourcecode.c.h; path = render_templates_hq.h; sourceTree = "<group>"; };
		9F77211512B38C4400072AE8 /* render_templates_hq2x.h */ = {isa = PBXFileReference; fileEncoding = 4; lastKnownFileType = sourcecode.c.h; path = render_templates_hq2x.h; sourceTree = "<group>"; };
		9F77211612B38C4400072AE8 /* render_templates_hq3x.h */ = {isa = PBXFileReference; fileEncoding = 4; lastKnownFileType = sourcecode.c.h; path = render_templates_hq3x.h; sourceTree = "<group>"; };
		9F77211712B38C4400072AE8 /* render_templates_sai.h */ = {isa = PBXFileReference; fileEncoding = 4; lastKnownFileType = sourcecode.c.h; path = render_templates_sai.h; sourceTree = "<group>"; };
		9F77211812B38C4400072AE8 /* sdl_gui.cpp */ = {isa = PBXFileReference; fileEncoding = 4; lastKnownFileType = sourcecode.cpp.cpp; path = sdl_gui.cpp; sourceTree = "<group>"; };
		9F77211912B38C4400072AE8 /* sdl_mapper.cpp */ = {isa = PBXFileReference; fileEncoding = 4; lastKnownFileType = sourcecode.cpp.cpp; path = sdl_mapper.cpp; sourceTree = "<group>"; };
		9F77211A12B38C4400072AE8 /* sdlmain.cpp */ = {isa = PBXFileReference; fileEncoding = 4; lastKnownFileType = sourcecode.cpp.cpp; path = sdlmain.cpp; sourceTree = "<group>"; };
		9F77211C12B38C4400072AE8 /* adlib.cpp */ = {isa = PBXFileReference; fileEncoding = 4; lastKnownFileType = sourcecode.cpp.cpp; path = adlib.cpp; sourceTree = "<group>"; };
		9F77211D12B38C4400072AE8 /* adlib.h */ = {isa = PBXFileReference; fileEncoding = 4; lastKnownFileType = sourcecode.c.h; path = adlib.h; sourceTree = "<group>"; };
		9F77211E12B38C4400072AE8 /* cmos.cpp */ = {isa = PBXFileReference; fileEncoding = 4; lastKnownFileType = sourcecode.cpp.cpp; path = cmos.cpp; sourceTree = "<group>"; };
		9F77211F12B38C4400072AE8 /* dbopl.cpp */ = {isa = PBXFileReference; fileEncoding = 4; lastKnownFileType = sourcecode.cpp.cpp; path = dbopl.cpp; sourceTree = "<group>"; };
		9F77212012B38C4400072AE8 /* dbopl.h */ = {isa = PBXFileReference; fileEncoding = 4; lastKnownFileType = sourcecode.c.h; path = dbopl.h; sourceTree = "<group>"; };
		9F77212112B38C4400072AE8 /* disney.cpp */ = {isa = PBXFileReference; fileEncoding = 4; lastKnownFileType = sourcecode.cpp.cpp; path = disney.cpp; sourceTree = "<group>"; };
		9F77212212B38C4400072AE8 /* dma.cpp */ = {isa = PBXFileReference; fileEncoding = 4; lastKnownFileType = sourcecode.cpp.cpp; path = dma.cpp; sourceTree = "<group>"; };
		9F77212312B38C4400072AE8 /* gameblaster.cpp */ = {isa = PBXFileReference; fileEncoding = 4; lastKnownFileType = sourcecode.cpp.cpp; path = gameblaster.cpp; sourceTree = "<group>"; };
		9F77212412B38C4400072AE8 /* gus.cpp */ = {isa = PBXFileReference; fileEncoding = 4; lastKnownFileType = sourcecode.cpp.cpp; path = gus.cpp; sourceTree = "<group>"; };
		9F77212512B38C4400072AE8 /* hardware.cpp */ = {isa = PBXFileReference; fileEncoding = 4; lastKnownFileType = sourcecode.cpp.cpp; path = hardware.cpp; sourceTree = "<group>"; };
		9F77212612B38C4400072AE8 /* iohandler.cpp */ = {isa = PBXFileReference; fileEncoding = 4; lastKnownFileType = sourcecode.cpp.cpp; path = iohandler.cpp; sourceTree = "<group>"; };
		9F77212712B38C4400072AE8 /* ipx.cpp */ = {isa = PBXFileReference; fileEncoding = 4; lastKnownFileType = sourcecode.cpp.cpp; path = ipx.cpp; sourceTree = "<group>"; };
		9F77212812B38C4400072AE8 /* ipxserver.cpp */ = {isa = PBXFileReference; fileEncoding = 4; lastKnownFileType = sourcecode.cpp.cpp; path = ipxserver.cpp; sourceTree = "<group>"; };
		9F77212912B38C4400072AE8 /* joystick.cpp */ = {isa = PBXFileReference; fileEncoding = 4; lastKnownFileType = sourcecode.cpp.cpp; path = joystick.cpp; sourceTree = "<group>"; };
		9F77212A12B38C4400072AE8 /* keyboard.cpp */ = {isa = PBXFileReference; fileEncoding = 4; lastKnownFileType = sourcecode.cpp.cpp; path = keyboard.cpp; sourceTree = "<group>"; };
		9F77212B12B38C4400072AE8 /* memory.cpp */ = {isa = PBXFileReference; fileEncoding = 4; lastKnownFileType = sourcecode.cpp.cpp; path = memory.cpp; sourceTree = "<group>"; };
		9F77212C12B38C4400072AE8 /* mixer.cpp */ = {isa = PBXFileReference; fileEncoding = 4; lastKnownFileType = sourcecode.cpp.cpp; path = mixer.cpp; sourceTree = "<group>"; };
		9F77212D12B38C4400072AE8 /* mpu401.cpp */ = {isa = PBXFileReference; fileEncoding = 4; lastKnownFileType = sourcecode.cpp.cpp; path = mpu401.cpp; sourceTree = "<group>"; };
		9F77212E12B38C4400072AE8 /* opl.cpp */ = {isa = PBXFileReference; fileEncoding = 4; lastKnownFileType = sourcecode.cpp.cpp; path = opl.cpp; sourceTree = "<group>"; };
		9F77212F12B38C4400072AE8 /* opl.h */ = {isa = PBXFileReference; fileEncoding = 4; lastKnownFileType = sourcecode.c.h; path = opl.h; sourceTree = "<group>"; };
		9F77213012B38C4400072AE8 /* pcspeaker.cpp */ = {isa = PBXFileReference; fileEncoding = 4; lastKnownFileType = sourcecode.cpp.cpp; path = pcspeaker.cpp; sourceTree = "<group>"; };
		9F77213112B38C4400072AE8 /* pic.cpp */ = {isa = PBXFileReference; fileEncoding = 4; lastKnownFileType = sourcecode.cpp.cpp; path = pic.cpp; sourceTree = "<group>"; };
		9F77213212B38C4400072AE8 /* sblaster.cpp */ = {isa = PBXFileReference; fileEncoding = 4; lastKnownFileType = sourcecode.cpp.cpp; path = sblaster.cpp; sourceTree = "<group>"; };
		9F77213412B38C4400072AE8 /* directserial.cpp */ = {isa = PBXFileReference; fileEncoding = 4; lastKnownFileType = sourcecode.cpp.cpp; path = directserial.cpp; sourceTree = "<group>"; };
		9F77213512B38C4400072AE8 /* directserial.h */ = {isa = PBXFileReference; fileEncoding = 4; lastKnownFileType = sourcecode.c.h; path = directserial.h; sourceTree = "<group>"; };
		9F77213612B38C4400072AE8 /* libserial.cpp */ = {isa = PBXFileReference; fileEncoding = 4; lastKnownFileType = sourcecode.cpp.cpp; path = libserial.cpp; sourceTree = "<group>"; };
		9F77213712B38C4400072AE8 /* libserial.h */ = {isa = PBXFileReference; fileEncoding = 4; lastKnownFileType = sourcecode.c.h; path = libserial.h; sourceTree = "<group>"; };
		9F77213812B38C4400072AE8 /* misc_util.cpp */ = {isa = PBXFileReference; fileEncoding = 4; lastKnownFileType = sourcecode.cpp.cpp; path = misc_util.cpp; sourceTree = "<group>"; };
		9F77213912B38C4400072AE8 /* misc_util.h */ = {isa = PBXFileReference; fileEncoding = 4; lastKnownFileType = sourcecode.c.h; path = misc_util.h; sourceTree = "<group>"; };
		9F77213A12B38C4400072AE8 /* nullmodem.cpp */ = {isa = PBXFileReference; fileEncoding = 4; lastKnownFileType = sourcecode.cpp.cpp; path = nullmodem.cpp; sourceTree = "<group>"; };
		9F77213B12B38C4400072AE8 /* nullmodem.h */ = {isa = PBXFileReference; fileEncoding = 4; lastKnownFileType = sourcecode.c.h; path = nullmodem.h; sourceTree = "<group>"; };
		9F77213C12B38C4400072AE8 /* serialdummy.cpp */ = {isa = PBXFileReference; fileEncoding = 4; lastKnownFileType = sourcecode.cpp.cpp; path = serialdummy.cpp; sourceTree = "<group>"; };
		9F77213D12B38C4400072AE8 /* serialdummy.h */ = {isa = PBXFileReference; fileEncoding = 4; lastKnownFileType = sourcecode.c.h; path = serialdummy.h; sourceTree = "<group>"; };
		9F77213E12B38C4400072AE8 /* serialport.cpp */ = {isa = PBXFileReference; fileEncoding = 4; lastKnownFileType = sourcecode.cpp.cpp; path = serialport.cpp; sourceTree = "<group>"; };
		9F77213F12B38C4400072AE8 /* softmodem.cpp */ = {isa = PBXFileReference; fileEncoding = 4; lastKnownFileType = sourcecode.cpp.cpp; path = softmodem.cpp; sourceTree = "<group>"; };
		9F77214012B38C4400072AE8 /* softmodem.h */ = {isa = PBXFileReference; fileEncoding = 4; lastKnownFileType = sourcecode.c.h; path = softmodem.h; sourceTree = "<group>"; };
		9F77214112B38C4400072AE8 /* tandy_sound.cpp */ = {isa = PBXFileReference; fileEncoding = 4; lastKnownFileType = sourcecode.cpp.cpp; path = tandy_sound.cpp; sourceTree = "<group>"; };
		9F77214212B38C4400072AE8 /* timer.cpp */ = {isa = PBXFileReference; fileEncoding = 4; lastKnownFileType = sourcecode.cpp.cpp; path = timer.cpp; sourceTree = "<group>"; };
		9F77214312B38C4400072AE8 /* vga.cpp */ = {isa = PBXFileReference; fileEncoding = 4; lastKnownFileType = sourcecode.cpp.cpp; path = vga.cpp; sourceTree = "<group>"; };
		9F77214412B38C4400072AE8 /* vga_attr.cpp */ = {isa = PBXFileReference; fileEncoding = 4; lastKnownFileType = sourcecode.cpp.cpp; path = vga_attr.cpp; sourceTree = "<group>"; };
		9F77214512B38C4400072AE8 /* vga_crtc.cpp */ = {isa = PBXFileReference; fileEncoding = 4; lastKnownFileType = sourcecode.cpp.cpp; path = vga_crtc.cpp; sourceTree = "<group>"; };
		9F77214612B38C4400072AE8 /* vga_dac.cpp */ = {isa = PBXFileReference; fileEncoding = 4; lastKnownFileType = sourcecode.cpp.cpp; path = vga_dac.cpp; sourceTree = "<group>"; };
		9F77214712B38C4400072AE8 /* vga_draw.cpp */ = {isa = PBXFileReference; fileEncoding = 4; lastKnownFileType = sourcecode.cpp.cpp; path = vga_draw.cpp; sourceTree = "<group>"; };
		9F77214812B38C4400072AE8 /* vga_gfx.cpp */ = {isa = PBXFileReference; fileEncoding = 4; lastKnownFileType = sourcecode.cpp.cpp; path = vga_gfx.cpp; sourceTree = "<group>"; };
		9F77214912B38C4400072AE8 /* vga_memory.cpp */ = {isa = PBXFileReference; fileEncoding = 4; lastKnownFileType = sourcecode.cpp.cpp; path = vga_memory.cpp; sourceTree = "<group>"; };
		9F77214A12B38C4400072AE8 /* vga_misc.cpp */ = {isa = PBXFileReference; fileEncoding = 4; lastKnownFileType = sourcecode.cpp.cpp; path = vga_misc.cpp; sourceTree = "<group>"; };
		9F77214B12B38C4400072AE8 /* vga_other.cpp */ = {isa = PBXFileReference; fileEncoding = 4; lastKnownFileType = sourcecode.cpp.cpp; path = vga_other.cpp; sourceTree = "<group>"; };
		9F77214C12B38C4400072AE8 /* vga_paradise.cpp */ = {isa = PBXFileReference; fileEncoding = 4; lastKnownFileType = sourcecode.cpp.cpp; path = vga_paradise.cpp; sourceTree = "<group>"; };
		9F77214D12B38C4400072AE8 /* vga_s3.cpp */ = {isa = PBXFileReference; fileEncoding = 4; lastKnownFileType = sourcecode.cpp.cpp; path = vga_s3.cpp; sourceTree = "<group>"; };
		9F77214E12B38C4400072AE8 /* vga_seq.cpp */ = {isa = PBXFileReference; fileEncoding = 4; lastKnownFileType = sourcecode.cpp.cpp; path = vga_seq.cpp; sourceTree = "<group>"; };
		9F77214F12B38C4400072AE8 /* vga_tseng.cpp */ = {isa = PBXFileReference; fileEncoding = 4; lastKnownFileType = sourcecode.cpp.cpp; path = vga_tseng.cpp; sourceTree = "<group>"; };
		9F77215012B38C4400072AE8 /* vga_xga.cpp */ = {isa = PBXFileReference; fileEncoding = 4; lastKnownFileType = sourcecode.cpp.cpp; path = vga_xga.cpp; sourceTree = "<group>"; };
		9F77215212B38C4400072AE8 /* bios.cpp */ = {isa = PBXFileReference; fileEncoding = 4; lastKnownFileType = sourcecode.cpp.cpp; path = bios.cpp; sourceTree = "<group>"; };
		9F77215312B38C4400072AE8 /* bios_disk.cpp */ = {isa = PBXFileReference; fileEncoding = 4; lastKnownFileType = sourcecode.cpp.cpp; path = bios_disk.cpp; sourceTree = "<group>"; };
		9F77215412B38C4400072AE8 /* bios_keyboard.cpp */ = {isa = PBXFileReference; fileEncoding = 4; lastKnownFileType = sourcecode.cpp.cpp; path = bios_keyboard.cpp; sourceTree = "<group>"; };
		9F77215512B38C4400072AE8 /* ems.cpp */ = {isa = PBXFileReference; fileEncoding = 4; lastKnownFileType = sourcecode.cpp.cpp; path = ems.cpp; sourceTree = "<group>"; };
		9F77215612B38C4400072AE8 /* int10.cpp */ = {isa = PBXFileReference; fileEncoding = 4; lastKnownFileType = sourcecode.cpp.cpp; path = int10.cpp; sourceTree = "<group>"; };
		9F77215712B38C4400072AE8 /* int10.h */ = {isa = PBXFileReference; fileEncoding = 4; lastKnownFileType = sourcecode.c.h; path = int10.h; sourceTree = "<group>"; };
		9F77215812B38C4400072AE8 /* int10_char.cpp */ = {isa = PBXFileReference; fileEncoding = 4; lastKnownFileType = sourcecode.cpp.cpp; path = int10_char.cpp; sourceTree = "<group>"; };
		9F77215912B38C4400072AE8 /* int10_memory.cpp */ = {isa = PBXFileReference; fileEncoding = 4; lastKnownFileType = sourcecode.cpp.cpp; path = int10_memory.cpp; sourceTree = "<group>"; };
		9F77215A12B38C4400072AE8 /* int10_misc.cpp */ = {isa = PBXFileReference; fileEncoding = 4; lastKnownFileType = sourcecode.cpp.cpp; path = int10_misc.cpp; sourceTree = "<group>"; };
		9F77215B12B38C4400072AE8 /* int10_modes.cpp */ = {isa = PBXFileReference; fileEncoding = 4; lastKnownFileType = sourcecode.cpp.cpp; path = int10_modes.cpp; sourceTree = "<group>"; };
		9F77215C12B38C4400072AE8 /* int10_pal.cpp */ = {isa = PBXFileReference; fileEncoding = 4; lastKnownFileType = sourcecode.cpp.cpp; path = int10_pal.cpp; sourceTree = "<group>"; };
		9F77215D12B38C4400072AE8 /* int10_put_pixel.cpp */ = {isa = PBXFileReference; fileEncoding = 4; lastKnownFileType = sourcecode.cpp.cpp; path = int10_put_pixel.cpp; sourceTree = "<group>"; };
		9F77215E12B38C4400072AE8 /* int10_vesa.cpp */ = {isa = PBXFileReference; fileEncoding = 4; lastKnownFileType = sourcecode.cpp.cpp; path = int10_vesa.cpp; sourceTree = "<group>"; };
		9F77215F12B38C4400072AE8 /* int10_video_state.cpp */ = {isa = PBXFileReference; fileEncoding = 4; lastKnownFileType = sourcecode.cpp.cpp; path = int10_video_state.cpp; sourceTree = "<group>"; };
		9F77216012B38C4400072AE8 /* int10_vptable.cpp */ = {isa = PBXFileReference; fileEncoding = 4; lastKnownFileType = sourcecode.cpp.cpp; path = int10_vptable.cpp; sourceTree = "<group>"; };
		9F77216112B38C4400072AE8 /* mouse.cpp */ = {isa = PBXFileReference; fileEncoding = 4; lastKnownFileType = sourcecode.cpp.cpp; path = mouse.cpp; sourceTree = "<group>"; };
		9F77216212B38C4400072AE8 /* xms.cpp */ = {isa = PBXFileReference; fileEncoding = 4; lastKnownFileType = sourcecode.cpp.cpp; path = xms.cpp; sourceTree = "<group>"; };
		9F77216312B38C4400072AE8 /* xms.h */ = {isa = PBXFileReference; fileEncoding = 4; lastKnownFileType = sourcecode.c.h; path = xms.h; sourceTree = "<group>"; };
		9F77216612B38C4400072AE8 /* gui_tk.cpp */ = {isa = PBXFileReference; fileEncoding = 4; lastKnownFileType = sourcecode.cpp.cpp; path = gui_tk.cpp; sourceTree = "<group>"; };
		9F77216712B38C4400072AE8 /* gui_tk.h */ = {isa = PBXFileReference; fileEncoding = 4; lastKnownFileType = sourcecode.c.h; path = gui_tk.h; sourceTree = "<group>"; };
		9F77216912B38C4400072AE8 /* zmbv.cpp */ = {isa = PBXFileReference; fileEncoding = 4; lastKnownFileType = sourcecode.cpp.cpp; path = zmbv.cpp; sourceTree = "<group>"; };
		9F77216A12B38C4400072AE8 /* zmbv.h */ = {isa = PBXFileReference; fileEncoding = 4; lastKnownFileType = sourcecode.c.h; path = zmbv.h; sourceTree = "<group>"; };
		9F77216C12B38C4400072AE8 /* cross.cpp */ = {isa = PBXFileReference; fileEncoding = 4; lastKnownFileType = sourcecode.cpp.cpp; path = cross.cpp; sourceTree = "<group>"; };
		9F77216D12B38C4400072AE8 /* messages.cpp */ = {isa = PBXFileReference; fileEncoding = 4; lastKnownFileType = sourcecode.cpp.cpp; path = messages.cpp; sourceTree = "<group>"; };
		9F77216E12B38C4400072AE8 /* programs.cpp */ = {isa = PBXFileReference; fileEncoding = 4; lastKnownFileType = sourcecode.cpp.cpp; path = programs.cpp; sourceTree = "<group>"; };
		9F77216F12B38C4400072AE8 /* setup.cpp */ = {isa = PBXFileReference; fileEncoding = 4; lastKnownFileType = sourcecode.cpp.cpp; path = setup.cpp; sourceTree = "<group>"; };
		9F77217012B38C4400072AE8 /* support.cpp */ = {isa = PBXFileReference; fileEncoding = 4; lastKnownFileType = sourcecode.cpp.cpp; path = support.cpp; sourceTree = "<group>"; };
		9F77217212B38C4400072AE8 /* shell.cpp */ = {isa = PBXFileReference; fileEncoding = 4; lastKnownFileType = sourcecode.cpp.cpp; path = shell.cpp; sourceTree = "<group>"; };
		9F77217312B38C4400072AE8 /* shell_batch.cpp */ = {isa = PBXFileReference; fileEncoding = 4; lastKnownFileType = sourcecode.cpp.cpp; path = shell_batch.cpp; sourceTree = "<group>"; };
		9F77217412B38C4400072AE8 /* shell_cmds.cpp */ = {isa = PBXFileReference; fileEncoding = 4; lastKnownFileType = sourcecode.cpp.cpp; path = shell_cmds.cpp; sourceTree = "<group>"; };
		9F77217512B38C4400072AE8 /* shell_misc.cpp */ = {isa = PBXFileReference; fileEncoding = 4; lastKnownFileType = sourcecode.cpp.cpp; path = shell_misc.cpp; sourceTree = "<group>"; };
		9F77EE0015DCC9BF00B75835 /* WebKit.framework */ = {isa = PBXFileReference; lastKnownFileType = wrapper.framework; name = WebKit.framework; path = System/Library/Frameworks/WebKit.framework; sourceTree = SDKROOT; };
		9F7D9EFD1444BAA800B6AD50 /* BXExternalMT32+BXMT32Sysexes.h */ = {isa = PBXFileReference; fileEncoding = 4; lastKnownFileType = sourcecode.c.h; path = "BXExternalMT32+BXMT32Sysexes.h"; sourceTree = "<group>"; };
		9F7D9EFE1444BAA800B6AD50 /* BXExternalMT32+BXMT32Sysexes.m */ = {isa = PBXFileReference; fileEncoding = 4; lastKnownFileType = sourcecode.c.objc; path = "BXExternalMT32+BXMT32Sysexes.m"; sourceTree = "<group>"; };
		9F7FC94B139EB38300D60320 /* RacingWheel.png */ = {isa = PBXFileReference; lastKnownFileType = image.png; path = RacingWheel.png; sourceTree = "<group>"; };
		9F80BC81123556AD00EBAB23 /* Finder.h */ = {isa = PBXFileReference; fileEncoding = 4; lastKnownFileType = sourcecode.c.h; path = Finder.h; sourceTree = "<group>"; };
		9F81CFB713EEA3F4008F0265 /* BXISOImage.h */ = {isa = PBXFileReference; fileEncoding = 4; lastKnownFileType = sourcecode.c.h; path = BXISOImage.h; sourceTree = "<group>"; };
		9F81CFB813EEA3F4008F0265 /* BXISOImage.m */ = {isa = PBXFileReference; fileEncoding = 4; lastKnownFileType = sourcecode.c.objc; path = BXISOImage.m; sourceTree = "<group>"; };
		9F81CFBA13EEAD6D008F0265 /* BXISOImagePrivate.h */ = {isa = PBXFileReference; fileEncoding = 4; lastKnownFileType = sourcecode.c.h; path = BXISOImagePrivate.h; sourceTree = "<group>"; };
		9F81CFBB13EED386008F0265 /* BXISOImageConstants.h */ = {isa = PBXFileReference; fileEncoding = 4; lastKnownFileType = sourcecode.c.h; path = BXISOImageConstants.h; sourceTree = "<group>"; };
		9F839FB4150B81EF00337DD6 /* ScreenshotTemplate.pdf */ = {isa = PBXFileReference; lastKnownFileType = image.pdf; path = ScreenshotTemplate.pdf; sourceTree = "<group>"; };
		9F843FE01226EB1100FD37F1 /* import.png */ = {isa = PBXFileReference; lastKnownFileType = image.png; path = import.png; sourceTree = "<group>"; };
		9F84C86D157800DD00CCBCA7 /* Shaders */ = {isa = PBXFileReference; lastKnownFileType = folder; path = Shaders; sourceTree = "<group>"; };
		9F86DB3E1431EF5F00A2EFB6 /* BXMIDIDeviceMonitor.h */ = {isa = PBXFileReference; fileEncoding = 4; lastKnownFileType = sourcecode.c.h; path = BXMIDIDeviceMonitor.h; sourceTree = "<group>"; };
		9F86DB3F1431EF5F00A2EFB6 /* BXMIDIDeviceMonitor.m */ = {isa = PBXFileReference; fileEncoding = 4; lastKnownFileType = sourcecode.c.objc; path = BXMIDIDeviceMonitor.m; sourceTree = "<group>"; };
		9F87EF7113C1B18900326608 /* BXFlightstickAccelerometerLayout.h */ = {isa = PBXFileReference; fileEncoding = 4; lastKnownFileType = sourcecode.c.h; path = BXFlightstickAccelerometerLayout.h; sourceTree = "<group>"; };
		9F87EF7213C1B18900326608 /* BXFlightstickAccelerometerLayout.m */ = {isa = PBXFileReference; fileEncoding = 4; lastKnownFileType = sourcecode.c.objc; path = BXFlightstickAccelerometerLayout.m; sourceTree = "<group>"; };
		9F886FDC144CB6C30033CCD3 /* English */ = {isa = PBXFileReference; lastKnownFileType = file.xib; name = English; path = English.lproj/Bezel.xib; sourceTree = "<group>"; };
		9F887103156F85F8006CDB5F /* BXFileTypes.h */ = {isa = PBXFileReference; fileEncoding = 4; lastKnownFileType = sourcecode.c.h; path = BXFileTypes.h; sourceTree = "<group>"; };
		9F887104156F85F8006CDB5F /* BXFileTypes.m */ = {isa = PBXFileReference; fileEncoding = 4; lastKnownFileType = sourcecode.c.objc; path = BXFileTypes.m; sourceTree = "<group>"; };
		9F8A975F10E7EDDE00A4B72A /* libicucore.dylib */ = {isa = PBXFileReference; lastKnownFileType = "compiled.mach-o.dylib"; name = libicucore.dylib; path = usr/lib/libicucore.dylib; sourceTree = SDKROOT; };
		9F8A9CD1143E120B00C37A93 /* MT32ROMTypes.plist */ = {isa = PBXFileReference; fileEncoding = 4; lastKnownFileType = text.plist.xml; path = MT32ROMTypes.plist; sourceTree = "<group>"; };
		9F8F374714F91FEB00E482FB /* BXApplication.h */ = {isa = PBXFileReference; fileEncoding = 4; lastKnownFileType = sourcecode.c.h; path = BXApplication.h; sourceTree = "<group>"; };
		9F8F374814F91FEB00E482FB /* BXApplication.m */ = {isa = PBXFileReference; fileEncoding = 4; lastKnownFileType = sourcecode.c.objc; path = BXApplication.m; sourceTree = "<group>"; };
		9F8F374B14F9366F00E482FB /* FastForwardTemplate.pdf */ = {isa = PBXFileReference; lastKnownFileType = image.pdf; path = FastForwardTemplate.pdf; sourceTree = "<group>"; };
		9F8F374D14F9442D00E482FB /* BXBaseAppController+BXHotKeys.h */ = {isa = PBXFileReference; fileEncoding = 4; lastKnownFileType = sourcecode.c.h; path = "BXBaseAppController+BXHotKeys.h"; sourceTree = "<group>"; };
		9F8F374E14F9442D00E482FB /* BXBaseAppController+BXHotKeys.m */ = {isa = PBXFileReference; fileEncoding = 4; lastKnownFileType = sourcecode.c.objc; path = "BXBaseAppController+BXHotKeys.m"; sourceTree = "<group>"; };
		9F8F482313DC74CA00C7E022 /* NSShadow+BXShadowExtensions.h */ = {isa = PBXFileReference; fileEncoding = 4; lastKnownFileType = sourcecode.c.h; path = "NSShadow+BXShadowExtensions.h"; sourceTree = "<group>"; };
		9F8F482413DC74CA00C7E022 /* NSShadow+BXShadowExtensions.m */ = {isa = PBXFileReference; fileEncoding = 4; lastKnownFileType = sourcecode.c.objc; path = "NSShadow+BXShadowExtensions.m"; sourceTree = "<group>"; };
		9F902C1F142E16C800843B01 /* BXMIDIDevice.h */ = {isa = PBXFileReference; fileEncoding = 4; lastKnownFileType = sourcecode.c.h; path = BXMIDIDevice.h; sourceTree = "<group>"; };
		9F902C22142E183500843B01 /* BXMIDISynth.h */ = {isa = PBXFileReference; fileEncoding = 4; lastKnownFileType = sourcecode.c.h; path = BXMIDISynth.h; sourceTree = "<group>"; };
		9F902C23142E183500843B01 /* BXMIDISynth.m */ = {isa = PBXFileReference; fileEncoding = 4; lastKnownFileType = sourcecode.c.objc; path = BXMIDISynth.m; sourceTree = "<group>"; };
		9F902C25142E198100843B01 /* BXEmulatedMT32.h */ = {isa = PBXFileReference; fileEncoding = 4; lastKnownFileType = sourcecode.c.h; path = BXEmulatedMT32.h; sourceTree = "<group>"; };
		9F902C26142E198100843B01 /* BXEmulatedMT32.mm */ = {isa = PBXFileReference; fileEncoding = 4; lastKnownFileType = sourcecode.cpp.objcpp; path = BXEmulatedMT32.mm; sourceTree = "<group>"; };
		9F902C28142E199100843B01 /* BXExternalMIDIDevice.h */ = {isa = PBXFileReference; fileEncoding = 4; lastKnownFileType = sourcecode.c.h; path = BXExternalMIDIDevice.h; sourceTree = "<group>"; };
		9F902C29142E199100843B01 /* BXExternalMIDIDevice.m */ = {isa = PBXFileReference; fileEncoding = 4; lastKnownFileType = sourcecode.c.objc; path = BXExternalMIDIDevice.m; sourceTree = "<group>"; };
		9F955B5E141A05990068EF71 /* InsertFreestandingTemplate.pdf */ = {isa = PBXFileReference; lastKnownFileType = image.pdf; path = InsertFreestandingTemplate.pdf; sourceTree = "<group>"; };
		9F955B5F141A05990068EF71 /* EjectFreestandingTemplate.pdf */ = {isa = PBXFileReference; lastKnownFileType = image.pdf; path = EjectFreestandingTemplate.pdf; sourceTree = "<group>"; };
		9F960C7E12AAAB2900568AFD /* BlankShelves.png */ = {isa = PBXFileReference; lastKnownFileType = image.png; path = BlankShelves.png; sourceTree = "<group>"; };
		9F96969713E59CA100FB51EC /* NoJoystickTemplate.pdf */ = {isa = PBXFileReference; lastKnownFileType = image.pdf; path = NoJoystickTemplate.pdf; sourceTree = "<group>"; };
		9F98410015BEE64400B50CDA /* BXShadowedFilesystem.h */ = {isa = PBXFileReference; fileEncoding = 4; lastKnownFileType = sourcecode.c.h; path = BXShadowedFilesystem.h; sourceTree = "<group>"; };
		9F98410115BEE64400B50CDA /* BXShadowedFilesystem.m */ = {isa = PBXFileReference; fileEncoding = 4; lastKnownFileType = sourcecode.c.objc; path = BXShadowedFilesystem.m; sourceTree = "<group>"; };
		9F98410415BF10B700B50CDA /* BXFilesystem.h */ = {isa = PBXFileReference; lastKnownFileType = sourcecode.c.h; path = BXFilesystem.h; sourceTree = "<group>"; };
		9F98589513EF71F600E66877 /* BXBinCueImage.h */ = {isa = PBXFileReference; fileEncoding = 4; lastKnownFileType = sourcecode.c.h; path = BXBinCueImage.h; sourceTree = "<group>"; };
		9F98589613EF71F600E66877 /* BXBinCueImage.m */ = {isa = PBXFileReference; fileEncoding = 4; lastKnownFileType = sourcecode.c.objc; path = BXBinCueImage.m; sourceTree = "<group>"; };
		9F98EF5814E80A0900095248 /* English */ = {isa = PBXFileReference; fileEncoding = 10; lastKnownFileType = text.plist.strings; name = English; path = English.lproj/Localizable.strings; sourceTree = "<group>"; };
		9F9A4C9010F67A1F00E61965 /* GalleryOriginal.png */ = {isa = PBXFileReference; lastKnownFileType = image.png; path = GalleryOriginal.png; sourceTree = "<group>"; };
		9F9A4C9110F67A1F00E61965 /* GalleryHQx.png */ = {isa = PBXFileReference; lastKnownFileType = image.png; path = GalleryHQx.png; sourceTree = "<group>"; };
		9F9A4C9210F67A1F00E61965 /* GalleryMAME.png */ = {isa = PBXFileReference; lastKnownFileType = image.png; path = GalleryMAME.png; sourceTree = "<group>"; };
		9F9A4C9310F67A1F00E61965 /* GallerySpotlight.png */ = {isa = PBXFileReference; lastKnownFileType = image.png; path = GallerySpotlight.png; sourceTree = "<group>"; };
		9F9A4C9410F67A1F00E61965 /* GalleryBkg.jpg */ = {isa = PBXFileReference; lastKnownFileType = image.jpeg; path = GalleryBkg.jpg; sourceTree = "<group>"; };
		9F9A4C9510F67A1F00E61965 /* GalleryTVScanlines.png */ = {isa = PBXFileReference; lastKnownFileType = image.png; path = GalleryTVScanlines.png; sourceTree = "<group>"; };
		9F9A4C9F10F67D2C00E61965 /* BXPreferencesController.h */ = {isa = PBXFileReference; fileEncoding = 4; lastKnownFileType = sourcecode.c.h; path = BXPreferencesController.h; sourceTree = "<group>"; };
		9F9A4CA010F67D2C00E61965 /* BXPreferencesController.m */ = {isa = PBXFileReference; fileEncoding = 4; lastKnownFileType = sourcecode.c.objc; path = BXPreferencesController.m; sourceTree = "<group>"; };
		9F9A4CA510F67DD800E61965 /* English */ = {isa = PBXFileReference; lastKnownFileType = file.xib; name = English; path = Resources/English.lproj/Preferences.xib; sourceTree = "<group>"; };
		9F9A4CA710F6824B00E61965 /* BXFilterGallery.h */ = {isa = PBXFileReference; fileEncoding = 4; lastKnownFileType = sourcecode.c.h; path = BXFilterGallery.h; sourceTree = "<group>"; };
		9F9A4CA810F6824B00E61965 /* BXFilterGallery.m */ = {isa = PBXFileReference; fileEncoding = 4; lastKnownFileType = sourcecode.c.objc; path = BXFilterGallery.m; sourceTree = "<group>"; };
		9F9AEE8714CB4AEA00728641 /* BXAppKitVersionHelpers.h */ = {isa = PBXFileReference; fileEncoding = 4; lastKnownFileType = sourcecode.c.h; path = BXAppKitVersionHelpers.h; sourceTree = "<group>"; };
		9F9AEE8814CB4AEA00728641 /* BXAppKitVersionHelpers.m */ = {isa = PBXFileReference; fileEncoding = 4; lastKnownFileType = sourcecode.c.objc; path = BXAppKitVersionHelpers.m; sourceTree = "<group>"; };
		9F9DF413153B058200233968 /* BXKeyBuffer.h */ = {isa = PBXFileReference; fileEncoding = 4; lastKnownFileType = sourcecode.c.h; path = BXKeyBuffer.h; sourceTree = "<group>"; };
		9F9DF414153B058200233968 /* BXKeyBuffer.mm */ = {isa = PBXFileReference; fileEncoding = 4; lastKnownFileType = sourcecode.cpp.objcpp; path = BXKeyBuffer.mm; sourceTree = "<group>"; };
		9F9E27C311F8C003003EE8F3 /* BXThemedSegmentedCell.h */ = {isa = PBXFileReference; fileEncoding = 4; lastKnownFileType = sourcecode.c.h; path = BXThemedSegmentedCell.h; sourceTree = "<group>"; };
		9F9E27C411F8C003003EE8F3 /* BXThemedSegmentedCell.m */ = {isa = PBXFileReference; fileEncoding = 4; lastKnownFileType = sourcecode.c.objc; path = BXThemedSegmentedCell.m; sourceTree = "<group>"; };
		9F9E27D411F8C173003EE8F3 /* BXDrivePanelController.h */ = {isa = PBXFileReference; fileEncoding = 4; lastKnownFileType = sourcecode.c.h; path = BXDrivePanelController.h; sourceTree = "<group>"; };
		9F9E27D511F8C173003EE8F3 /* BXDrivePanelController.m */ = {isa = PBXFileReference; fileEncoding = 4; lastKnownFileType = sourcecode.c.objc; path = BXDrivePanelController.m; sourceTree = "<group>"; };
		9F9FE70210FA5F5800E3944B /* NSWorkspace+BXIcons.h */ = {isa = PBXFileReference; fileEncoding = 4; lastKnownFileType = sourcecode.c.h; path = "NSWorkspace+BXIcons.h"; sourceTree = "<group>"; };
		9F9FE70310FA5F5800E3944B /* NSWorkspace+BXIcons.m */ = {isa = PBXFileReference; fileEncoding = 4; lastKnownFileType = sourcecode.c.objc; path = "NSWorkspace+BXIcons.m"; sourceTree = "<group>"; };
		9FA0C9E113D24FF3000F6FCB /* DDHidUsage+BXUsageExtensions.h */ = {isa = PBXFileReference; fileEncoding = 4; lastKnownFileType = sourcecode.c.h; path = "DDHidUsage+BXUsageExtensions.h"; sourceTree = "<group>"; };
		9FA0C9E213D24FF3000F6FCB /* DDHidUsage+BXUsageExtensions.m */ = {isa = PBXFileReference; fileEncoding = 4; lastKnownFileType = sourcecode.c.objc; path = "DDHidUsage+BXUsageExtensions.m"; sourceTree = "<group>"; };
		9FA1CF6713E5B43F00416D74 /* BXMOMORacingControllerProfile.m */ = {isa = PBXFileReference; fileEncoding = 4; lastKnownFileType = sourcecode.c.objc; path = BXMOMORacingControllerProfile.m; sourceTree = "<group>"; };
<<<<<<< HEAD
		9FA2C09015C8409000380261 /* BXDOSWindowBackgroundView.h */ = {isa = PBXFileReference; fileEncoding = 4; lastKnownFileType = sourcecode.c.h; path = BXDOSWindowBackgroundView.h; sourceTree = "<group>"; };
		9FA2C09115C8409000380261 /* BXDOSWindowBackgroundView.m */ = {isa = PBXFileReference; fileEncoding = 4; lastKnownFileType = sourcecode.c.objc; path = BXDOSWindowBackgroundView.m; sourceTree = "<group>"; };
=======
>>>>>>> bf2502e4
		9FA54098139E85D800999940 /* 4ButtonJoystick.png */ = {isa = PBXFileReference; lastKnownFileType = image.png; path = 4ButtonJoystick.png; sourceTree = "<group>"; };
		9FA5D68111EB6CCC0012DFA5 /* BXLineEnumerator.h */ = {isa = PBXFileReference; fileEncoding = 4; lastKnownFileType = sourcecode.c.h; path = BXLineEnumerator.h; sourceTree = "<group>"; };
		9FA5D68211EB6CCC0012DFA5 /* BXLineEnumerator.m */ = {isa = PBXFileReference; fileEncoding = 4; lastKnownFileType = sourcecode.c.objc; path = BXLineEnumerator.m; sourceTree = "<group>"; };
		9FA85CD310A357A600E6457F /* BXSession+BXFileManager.h */ = {isa = PBXFileReference; fileEncoding = 4; lastKnownFileType = sourcecode.c.h; path = "BXSession+BXFileManager.h"; sourceTree = "<group>"; };
		9FA85CD410A357A600E6457F /* BXSession+BXFileManager.m */ = {isa = PBXFileReference; fileEncoding = 4; lastKnownFileType = sourcecode.c.objc; path = "BXSession+BXFileManager.m"; sourceTree = "<group>"; };
		9FA9E255121FD5BA006E20C4 /* DropzoneTemplate.pdf */ = {isa = PBXFileReference; lastKnownFileType = image.pdf; path = DropzoneTemplate.pdf; sourceTree = "<group>"; };
		9FA9E27F121FD874006E20C4 /* PanelExpandTemplate.pdf */ = {isa = PBXFileReference; lastKnownFileType = image.pdf; path = PanelExpandTemplate.pdf; sourceTree = "<group>"; };
		9FA9E280121FD874006E20C4 /* PanelCollapseTemplate.pdf */ = {isa = PBXFileReference; lastKnownFileType = image.pdf; path = PanelCollapseTemplate.pdf; sourceTree = "<group>"; };
		9FAA445511EB1CC40042B986 /* English */ = {isa = PBXFileReference; fileEncoding = 10; lastKnownFileType = text.plist.strings; name = English; path = English.lproj/Configuration.strings; sourceTree = "<group>"; };
		9FAA44A511EB24A90042B986 /* NSString+BXStringFormatting.h */ = {isa = PBXFileReference; fileEncoding = 4; lastKnownFileType = sourcecode.c.h; path = "NSString+BXStringFormatting.h"; sourceTree = "<group>"; };
		9FAA44A611EB24A90042B986 /* NSString+BXStringFormatting.m */ = {isa = PBXFileReference; fileEncoding = 4; lastKnownFileType = sourcecode.c.objc; path = "NSString+BXStringFormatting.m"; sourceTree = "<group>"; };
		9FAD1DFB14641ECD00C3074E /* BXContinuousThread.h */ = {isa = PBXFileReference; fileEncoding = 4; lastKnownFileType = sourcecode.c.h; path = BXContinuousThread.h; sourceTree = "<group>"; };
		9FAD1DFC14641ECD00C3074E /* BXContinuousThread.m */ = {isa = PBXFileReference; fileEncoding = 4; lastKnownFileType = sourcecode.c.objc; path = BXContinuousThread.m; sourceTree = "<group>"; };
		9FAD43B710A341F6007E8C0D /* UKFileWatcher.h */ = {isa = PBXFileReference; fileEncoding = 4; lastKnownFileType = sourcecode.c.h; path = UKFileWatcher.h; sourceTree = "<group>"; };
		9FAD43B810A341F6007E8C0D /* UKFileWatcher.m */ = {isa = PBXFileReference; fileEncoding = 4; lastKnownFileType = sourcecode.c.objc; path = UKFileWatcher.m; sourceTree = "<group>"; };
		9FAD43B910A341F6007E8C0D /* UKFNSubscribeFileWatcher.h */ = {isa = PBXFileReference; fileEncoding = 4; lastKnownFileType = sourcecode.c.h; path = UKFNSubscribeFileWatcher.h; sourceTree = "<group>"; };
		9FAD43BA10A341F6007E8C0D /* UKFNSubscribeFileWatcher.m */ = {isa = PBXFileReference; fileEncoding = 4; lastKnownFileType = sourcecode.c.objc; path = UKFNSubscribeFileWatcher.m; sourceTree = "<group>"; };
		9FAD43BC10A341F6007E8C0D /* UKKQueue.h */ = {isa = PBXFileReference; fileEncoding = 4; lastKnownFileType = sourcecode.c.h; path = UKKQueue.h; sourceTree = "<group>"; };
		9FAD43BD10A341F6007E8C0D /* UKKQueue.m */ = {isa = PBXFileReference; fileEncoding = 4; lastKnownFileType = sourcecode.c.objc; path = UKKQueue.m; sourceTree = "<group>"; };
		9FAD43BE10A341F6007E8C0D /* UKMainThreadProxy.h */ = {isa = PBXFileReference; fileEncoding = 4; lastKnownFileType = sourcecode.c.h; path = UKMainThreadProxy.h; sourceTree = "<group>"; };
		9FAD43BF10A341F6007E8C0D /* UKMainThreadProxy.m */ = {isa = PBXFileReference; fileEncoding = 4; lastKnownFileType = sourcecode.c.objc; path = UKMainThreadProxy.m; sourceTree = "<group>"; };
		9FADFE5311EC7E1700990E91 /* BXDigest.h */ = {isa = PBXFileReference; fileEncoding = 4; lastKnownFileType = sourcecode.c.h; path = BXDigest.h; sourceTree = "<group>"; };
		9FADFE5411EC7E1700990E91 /* BXDigest.m */ = {isa = PBXFileReference; fileEncoding = 4; lastKnownFileType = sourcecode.c.objc; path = BXDigest.m; sourceTree = "<group>"; };
		9FADFE9511EC932800990E91 /* NSData+HexStrings.h */ = {isa = PBXFileReference; fileEncoding = 4; lastKnownFileType = sourcecode.c.h; name = "NSData+HexStrings.h"; path = "../NSData+HexStrings.h"; sourceTree = "<group>"; };
		9FADFE9611EC932800990E91 /* NSData+HexStrings.m */ = {isa = PBXFileReference; fileEncoding = 4; lastKnownFileType = sourcecode.c.objc; name = "NSData+HexStrings.m"; path = "../NSData+HexStrings.m"; sourceTree = "<group>"; };
		9FAE9B8A11F1D7CF000363F7 /* GameDefaults.plist */ = {isa = PBXFileReference; fileEncoding = 4; lastKnownFileType = text.plist.xml; path = GameDefaults.plist; sourceTree = "<group>"; };
		9FAEBE4D15D669AF00C9AC5F /* BXLaunchPanelButtonCell.h */ = {isa = PBXFileReference; fileEncoding = 4; lastKnownFileType = sourcecode.c.h; path = BXLaunchPanelButtonCell.h; sourceTree = "<group>"; };
		9FAEBE4E15D669AF00C9AC5F /* BXLaunchPanelButtonCell.m */ = {isa = PBXFileReference; fileEncoding = 4; lastKnownFileType = sourcecode.c.objc; path = BXLaunchPanelButtonCell.m; sourceTree = "<group>"; };
		9FAEBE5115D678C800C9AC5F /* DOSWindowBackground.png */ = {isa = PBXFileReference; lastKnownFileType = image.png; path = DOSWindowBackground.png; sourceTree = "<group>"; };
		9FAEBE5415D67C3A00C9AC5F /* DOSWindowGrille.png */ = {isa = PBXFileReference; lastKnownFileType = image.png; path = DOSWindowGrille.png; sourceTree = "<group>"; };
		9FB446EA13D23BD900E69AF5 /* BXG25ControllerProfile.m */ = {isa = PBXFileReference; fileEncoding = 4; lastKnownFileType = sourcecode.c.objc; path = BXG25ControllerProfile.m; sourceTree = "<group>"; };
		9FB4F9E211957B55006C8AC9 /* BXVideoFrame.h */ = {isa = PBXFileReference; fileEncoding = 4; lastKnownFileType = sourcecode.c.h; path = BXVideoFrame.h; sourceTree = "<group>"; };
		9FB4F9E311957B55006C8AC9 /* BXVideoFrame.m */ = {isa = PBXFileReference; fileEncoding = 4; lastKnownFileType = sourcecode.c.objc; path = BXVideoFrame.m; sourceTree = "<group>"; };
		9FB553DF0F6EA30900A33017 /* BXCloseAlert.h */ = {isa = PBXFileReference; fileEncoding = 4; lastKnownFileType = sourcecode.c.h; path = BXCloseAlert.h; sourceTree = "<group>"; };
		9FB553E00F6EA30900A33017 /* BXCloseAlert.m */ = {isa = PBXFileReference; fileEncoding = 4; lastKnownFileType = sourcecode.c.objc; path = BXCloseAlert.m; sourceTree = "<group>"; };
		9FB554200F6EAC5F00A33017 /* NSAlert+BXAlert.h */ = {isa = PBXFileReference; fileEncoding = 4; lastKnownFileType = sourcecode.c.h; path = "NSAlert+BXAlert.h"; sourceTree = "<group>"; };
		9FB554210F6EAC5F00A33017 /* NSAlert+BXAlert.m */ = {isa = PBXFileReference; fileEncoding = 4; lastKnownFileType = sourcecode.c.objc; path = "NSAlert+BXAlert.m"; sourceTree = "<group>"; };
		9FB60E8C15C5552F00CD0D63 /* NSURL+BXFilePaths.h */ = {isa = PBXFileReference; fileEncoding = 4; lastKnownFileType = sourcecode.c.h; path = "NSURL+BXFilePaths.h"; sourceTree = "<group>"; };
		9FB60E8D15C5552F00CD0D63 /* NSURL+BXFilePaths.m */ = {isa = PBXFileReference; fileEncoding = 4; lastKnownFileType = sourcecode.c.objc; path = "NSURL+BXFilePaths.m"; sourceTree = "<group>"; };
		9FB60E9015C5643200CD0D63 /* NSError+BXErrorHelpers.h */ = {isa = PBXFileReference; fileEncoding = 4; lastKnownFileType = sourcecode.c.h; path = "NSError+BXErrorHelpers.h"; sourceTree = "<group>"; };
		9FB60E9115C5643200CD0D63 /* NSError+BXErrorHelpers.m */ = {isa = PBXFileReference; fileEncoding = 4; lastKnownFileType = sourcecode.c.objc; path = "NSError+BXErrorHelpers.m"; sourceTree = "<group>"; };
		9FBA48BF1450B73900F9BBDE /* Keyboard.png */ = {isa = PBXFileReference; lastKnownFileType = image.png; path = Keyboard.png; sourceTree = "<group>"; };
		9FBAA6BB134A1A430092BF95 /* BXCDImageImport.h */ = {isa = PBXFileReference; fileEncoding = 4; lastKnownFileType = sourcecode.c.h; path = BXCDImageImport.h; sourceTree = "<group>"; };
		9FBAA6BC134A1A430092BF95 /* BXCDImageImport.m */ = {isa = PBXFileReference; fileEncoding = 4; lastKnownFileType = sourcecode.c.objc; path = BXCDImageImport.m; sourceTree = "<group>"; };
		9FBAA6E0134A21A50092BF95 /* BXDriveImport.m */ = {isa = PBXFileReference; fileEncoding = 4; lastKnownFileType = sourcecode.c.objc; path = BXDriveImport.m; sourceTree = "<group>"; };
		9FBAA876134A66C80092BF95 /* BXBinCueImageImport.h */ = {isa = PBXFileReference; fileEncoding = 4; lastKnownFileType = sourcecode.c.h; path = BXBinCueImageImport.h; sourceTree = "<group>"; };
		9FBAA877134A66C80092BF95 /* BXBinCueImageImport.m */ = {isa = PBXFileReference; fileEncoding = 4; lastKnownFileType = sourcecode.c.objc; path = BXBinCueImageImport.m; sourceTree = "<group>"; };
		9FBAA8F3134AFABD0092BF95 /* DiskArbitration.framework */ = {isa = PBXFileReference; lastKnownFileType = wrapper.framework; name = DiskArbitration.framework; path = System/Library/Frameworks/DiskArbitration.framework; sourceTree = SDKROOT; };
		9FBC31D10F56C370001811F2 /* AboutBackground.png */ = {isa = PBXFileReference; lastKnownFileType = image.png; path = AboutBackground.png; sourceTree = "<group>"; };
		9FBC31DD0F56C383001811F2 /* LockClosing.aiff */ = {isa = PBXFileReference; lastKnownFileType = audio.aiff; path = LockClosing.aiff; sourceTree = "<group>"; };
		9FBC31DE0F56C383001811F2 /* LockOpening.aiff */ = {isa = PBXFileReference; lastKnownFileType = audio.aiff; path = LockOpening.aiff; sourceTree = "<group>"; };
		9FBC32110F56C3E9001811F2 /* Carbon.framework */ = {isa = PBXFileReference; lastKnownFileType = wrapper.framework; name = Carbon.framework; path = /System/Library/Frameworks/Carbon.framework; sourceTree = "<absolute>"; };
		9FBC34490F56C5D1001811F2 /* English */ = {isa = PBXFileReference; fileEncoding = 10; lastKnownFileType = text.plist.strings; name = English; path = English.lproj/DOSBox.strings; sourceTree = "<group>"; };
		9FBC344B0F56C5D1001811F2 /* English */ = {isa = PBXFileReference; fileEncoding = 10; lastKnownFileType = text.plist.strings; name = English; path = English.lproj/Shell.strings; sourceTree = "<group>"; };
		9FBC345C0F56C64D001811F2 /* English */ = {isa = PBXFileReference; fileEncoding = 10; lastKnownFileType = text.plist.strings; name = English; path = English.lproj/InfoPlist.strings; sourceTree = "<group>"; };
		9FBC35100F56C7B7001811F2 /* BXAboutController.h */ = {isa = PBXFileReference; explicitFileType = sourcecode.c.h; fileEncoding = 4; path = BXAboutController.h; sourceTree = "<group>"; };
		9FBC35110F56C7B7001811F2 /* BXAppController.h */ = {isa = PBXFileReference; explicitFileType = sourcecode.c.h; fileEncoding = 4; path = BXAppController.h; sourceTree = "<group>"; };
		9FBC35140F56C7B7001811F2 /* BXSession.h */ = {isa = PBXFileReference; explicitFileType = sourcecode.c.h; fileEncoding = 4; path = BXSession.h; sourceTree = "<group>"; };
		9FBC35160F56C7B7001811F2 /* BXEmulator+BXShell.h */ = {isa = PBXFileReference; fileEncoding = 4; lastKnownFileType = sourcecode.c.h; path = "BXEmulator+BXShell.h"; sourceTree = "<group>"; };
		9FBC35170F56C7B7001811F2 /* BXDOSWindow.h */ = {isa = PBXFileReference; explicitFileType = sourcecode.c.h; fileEncoding = 4; path = BXDOSWindow.h; sourceTree = "<group>"; };
		9FBC35180F56C7B7001811F2 /* BXDOSWindowController.h */ = {isa = PBXFileReference; explicitFileType = sourcecode.c.h; fileEncoding = 4; path = BXDOSWindowController.h; sourceTree = "<group>"; };
		9FBC35190F56C7B7001811F2 /* NSWindow+BXWindowDimensions.h */ = {isa = PBXFileReference; explicitFileType = sourcecode.c.h; fileEncoding = 4; path = "NSWindow+BXWindowDimensions.h"; sourceTree = "<group>"; };
		9FBC351B0F56C7B7001811F2 /* BXGeometry.h */ = {isa = PBXFileReference; explicitFileType = sourcecode.c.h; fileEncoding = 4; path = BXGeometry.h; sourceTree = "<group>"; };
		9FBC351D0F56C7B7001811F2 /* BXAboutController.m */ = {isa = PBXFileReference; explicitFileType = sourcecode.c.objc; fileEncoding = 4; path = BXAboutController.m; sourceTree = "<group>"; };
		9FBC351E0F56C7B7001811F2 /* BXAppController.m */ = {isa = PBXFileReference; explicitFileType = sourcecode.c.objc; fileEncoding = 4; path = BXAppController.m; sourceTree = "<group>"; };
		9FBC35210F56C7B7001811F2 /* BXSession.m */ = {isa = PBXFileReference; explicitFileType = sourcecode.c.objc; fileEncoding = 4; path = BXSession.m; sourceTree = "<group>"; };
		9FBC35230F56C7B7001811F2 /* BXEmulator+BXShell.mm */ = {isa = PBXFileReference; fileEncoding = 4; lastKnownFileType = sourcecode.cpp.objcpp; path = "BXEmulator+BXShell.mm"; sourceTree = "<group>"; };
		9FBC35240F56C7B7001811F2 /* BXDOSWindow.m */ = {isa = PBXFileReference; explicitFileType = sourcecode.c.objc; fileEncoding = 4; path = BXDOSWindow.m; sourceTree = "<group>"; };
		9FBC35250F56C7B7001811F2 /* BXDOSWindowController.m */ = {isa = PBXFileReference; explicitFileType = sourcecode.c.objc; fileEncoding = 4; path = BXDOSWindowController.m; sourceTree = "<group>"; };
		9FBC35260F56C7B7001811F2 /* NSWindow+BXWindowDimensions.m */ = {isa = PBXFileReference; explicitFileType = sourcecode.c.objc; fileEncoding = 4; path = "NSWindow+BXWindowDimensions.m"; sourceTree = "<group>"; };
		9FBC35280F56C7B7001811F2 /* BXGeometry.m */ = {isa = PBXFileReference; explicitFileType = sourcecode.c.objc; fileEncoding = 4; path = BXGeometry.m; sourceTree = "<group>"; };
		9FBC3A7F0F56CEA2001811F2 /* config.h */ = {isa = PBXFileReference; fileEncoding = 4; lastKnownFileType = sourcecode.c.h; path = config.h; sourceTree = "<group>"; };
		9FBC3C140F56D6E8001811F2 /* SDL.framework */ = {isa = PBXFileReference; comments = "This is the stock SDL 1.2.14 framework, downloaded from http://www.libsdl.org/"; lastKnownFileType = wrapper.framework; path = SDL.framework; sourceTree = "<group>"; };
		9FBC3C150F56D6E8001811F2 /* SDL_net.framework */ = {isa = PBXFileReference; comments = "This is the stock SDL_Net 1.2.7 framework, downloaded from http://www.libsdl.org/projects/SDL_net/"; lastKnownFileType = wrapper.framework; path = SDL_net.framework; sourceTree = "<group>"; };
		9FBC3C710F56E0AE001811F2 /* OpenGL.framework */ = {isa = PBXFileReference; lastKnownFileType = wrapper.framework; name = OpenGL.framework; path = /System/Library/Frameworks/OpenGL.framework; sourceTree = "<absolute>"; };
		9FBC3C760F56E0D7001811F2 /* AudioUnit.framework */ = {isa = PBXFileReference; lastKnownFileType = wrapper.framework; name = AudioUnit.framework; path = /System/Library/Frameworks/AudioUnit.framework; sourceTree = "<absolute>"; };
		9FBC3C770F56E0D7001811F2 /* CoreMIDI.framework */ = {isa = PBXFileReference; lastKnownFileType = wrapper.framework; name = CoreMIDI.framework; path = /System/Library/Frameworks/CoreMIDI.framework; sourceTree = "<absolute>"; };
		9FBC3CB10F56E32C001811F2 /* Info.plist */ = {isa = PBXFileReference; fileEncoding = 4; lastKnownFileType = text.plist.xml; name = Info.plist; path = ../Info.plist; sourceTree = "<group>"; };
		9FBD321610E5144C00031CB6 /* Brand.png */ = {isa = PBXFileReference; lastKnownFileType = image.png; path = Brand.png; sourceTree = "<group>"; };
		9FBDC590141A0E5D00171176 /* BundleFreestandingTemplate.pdf */ = {isa = PBXFileReference; lastKnownFileType = image.pdf; path = BundleFreestandingTemplate.pdf; sourceTree = "<group>"; };
		9FBEC4EE142CE8300016964A /* BXMT32LCDDisplay.h */ = {isa = PBXFileReference; fileEncoding = 4; lastKnownFileType = sourcecode.c.h; path = BXMT32LCDDisplay.h; sourceTree = "<group>"; };
		9FBEC4EF142CE8300016964A /* BXMT32LCDDisplay.m */ = {isa = PBXFileReference; fileEncoding = 4; lastKnownFileType = sourcecode.c.objc; path = BXMT32LCDDisplay.m; sourceTree = "<group>"; };
		9FBEC4F2142CEB770016964A /* MT32LCDFontTemplate.png */ = {isa = PBXFileReference; lastKnownFileType = image.png; path = MT32LCDFontTemplate.png; sourceTree = "<group>"; };
		9FBEC4F3142CEB770016964A /* MT32LCDGridTemplate.png */ = {isa = PBXFileReference; lastKnownFileType = image.png; path = MT32LCDGridTemplate.png; sourceTree = "<group>"; };
		9FBF66AD11F35ADD00DAAB9A /* BXSingleFileTransfer.h */ = {isa = PBXFileReference; fileEncoding = 4; lastKnownFileType = sourcecode.c.h; path = BXSingleFileTransfer.h; sourceTree = "<group>"; };
		9FBF66AE11F35ADD00DAAB9A /* BXSingleFileTransfer.m */ = {isa = PBXFileReference; fileEncoding = 4; lastKnownFileType = sourcecode.c.objc; path = BXSingleFileTransfer.m; sourceTree = "<group>"; };
		9FBF66FC11F376B900DAAB9A /* BXOperationDelegate.h */ = {isa = PBXFileReference; fileEncoding = 4; lastKnownFileType = sourcecode.c.h; path = BXOperationDelegate.h; sourceTree = "<group>"; };
		9FC1620C119E9AD700705EA5 /* BXCursorFadeAnimation.h */ = {isa = PBXFileReference; fileEncoding = 4; lastKnownFileType = sourcecode.c.h; path = BXCursorFadeAnimation.h; sourceTree = "<group>"; };
		9FC1620D119E9AD700705EA5 /* BXCursorFadeAnimation.m */ = {isa = PBXFileReference; fileEncoding = 4; lastKnownFileType = sourcecode.c.objc; path = BXCursorFadeAnimation.m; sourceTree = "<group>"; };
		9FC2F83F13D60FBD00BD4F6B /* BXDualActionControllerProfile.m */ = {isa = PBXFileReference; fileEncoding = 4; lastKnownFileType = sourcecode.c.objc; path = BXDualActionControllerProfile.m; sourceTree = "<group>"; };
		9FC3B2530F62D9CE006DE439 /* BXSession+BXEmulatorControls.h */ = {isa = PBXFileReference; fileEncoding = 4; lastKnownFileType = sourcecode.c.h; path = "BXSession+BXEmulatorControls.h"; sourceTree = "<group>"; };
		9FC3B2540F62D9CE006DE439 /* BXSession+BXEmulatorControls.m */ = {isa = PBXFileReference; fileEncoding = 4; lastKnownFileType = sourcecode.c.objc; path = "BXSession+BXEmulatorControls.m"; sourceTree = "<group>"; };
		9FC5353412F489F8005E7670 /* 35DisketteShine.icns */ = {isa = PBXFileReference; lastKnownFileType = image.icns; path = 35DisketteShine.icns; sourceTree = "<group>"; };
		9FC637FC13C09B10004478A3 /* CoreServices.framework */ = {isa = PBXFileReference; lastKnownFileType = wrapper.framework; name = CoreServices.framework; path = System/Library/Frameworks/CoreServices.framework; sourceTree = SDKROOT; };
		9FC637FE13C09B79004478A3 /* BXJoypadController.h */ = {isa = PBXFileReference; fileEncoding = 4; lastKnownFileType = sourcecode.c.h; path = BXJoypadController.h; sourceTree = "<group>"; };
		9FC637FF13C09B79004478A3 /* BXJoypadController.m */ = {isa = PBXFileReference; fileEncoding = 4; lastKnownFileType = sourcecode.c.objc; path = BXJoypadController.m; sourceTree = "<group>"; };
		9FC6380213C09C13004478A3 /* JoypadConstants.h */ = {isa = PBXFileReference; fileEncoding = 4; lastKnownFileType = sourcecode.c.h; path = JoypadConstants.h; sourceTree = "<group>"; };
		9FC6380313C09C13004478A3 /* JoypadControllerLayout.h */ = {isa = PBXFileReference; fileEncoding = 4; lastKnownFileType = sourcecode.c.h; path = JoypadControllerLayout.h; sourceTree = "<group>"; };
		9FC6380413C09C13004478A3 /* JoypadDevice.h */ = {isa = PBXFileReference; fileEncoding = 4; lastKnownFileType = sourcecode.c.h; path = JoypadDevice.h; sourceTree = "<group>"; };
		9FC6380513C09C13004478A3 /* JoypadManager.h */ = {isa = PBXFileReference; fileEncoding = 4; lastKnownFileType = sourcecode.c.h; path = JoypadManager.h; sourceTree = "<group>"; };
		9FC6380613C09C13004478A3 /* JoypadSDK.h */ = {isa = PBXFileReference; fileEncoding = 4; lastKnownFileType = sourcecode.c.h; path = JoypadSDK.h; sourceTree = "<group>"; };
		9FC6380913C09C5B004478A3 /* libJoypadCocoa.a */ = {isa = PBXFileReference; lastKnownFileType = archive.ar; name = libJoypadCocoa.a; path = "Other Sources/JoypadCocoaSDK/libJoypadCocoa.a"; sourceTree = "<group>"; };
		9FC6380B13C0A10E004478A3 /* BXInputController+BXJoypadInput.h */ = {isa = PBXFileReference; fileEncoding = 4; lastKnownFileType = sourcecode.c.h; path = "BXInputController+BXJoypadInput.h"; sourceTree = "<group>"; };
		9FC6380C13C0A10E004478A3 /* BXInputController+BXJoypadInput.m */ = {isa = PBXFileReference; fileEncoding = 4; lastKnownFileType = sourcecode.c.objc; path = "BXInputController+BXJoypadInput.m"; sourceTree = "<group>"; };
		9FC6382013C0D54C004478A3 /* BX2ButtonJoystickLayout.h */ = {isa = PBXFileReference; fileEncoding = 4; lastKnownFileType = sourcecode.c.h; path = BX2ButtonJoystickLayout.h; sourceTree = "<group>"; };
		9FC6382113C0D54C004478A3 /* BX2ButtonJoystickLayout.m */ = {isa = PBXFileReference; fileEncoding = 4; lastKnownFileType = sourcecode.c.objc; path = BX2ButtonJoystickLayout.m; sourceTree = "<group>"; };
		9FC6382313C0D636004478A3 /* BXJoypadLayout.h */ = {isa = PBXFileReference; fileEncoding = 4; lastKnownFileType = sourcecode.c.h; path = BXJoypadLayout.h; sourceTree = "<group>"; };
		9FC6382413C0D637004478A3 /* BXJoypadLayout.m */ = {isa = PBXFileReference; fileEncoding = 4; lastKnownFileType = sourcecode.c.objc; path = BXJoypadLayout.m; sourceTree = "<group>"; };
		9FC6382713C0DB4F004478A3 /* BX4ButtonJoystickLayout.h */ = {isa = PBXFileReference; fileEncoding = 4; lastKnownFileType = sourcecode.c.h; path = BX4ButtonJoystickLayout.h; sourceTree = "<group>"; };
		9FC6382813C0DB4F004478A3 /* BX4ButtonJoystickLayout.m */ = {isa = PBXFileReference; fileEncoding = 4; lastKnownFileType = sourcecode.c.objc; path = BX4ButtonJoystickLayout.m; sourceTree = "<group>"; };
		9FC6382A13C0DC48004478A3 /* BXFlightstickLayout.h */ = {isa = PBXFileReference; fileEncoding = 4; lastKnownFileType = sourcecode.c.h; path = BXFlightstickLayout.h; sourceTree = "<group>"; };
		9FC6382B13C0DC48004478A3 /* BXFlightstickLayout.m */ = {isa = PBXFileReference; fileEncoding = 4; lastKnownFileType = sourcecode.c.objc; path = BXFlightstickLayout.m; sourceTree = "<group>"; };
		9FC6382D13C0E01A004478A3 /* BX4ButtonWheelLayout.h */ = {isa = PBXFileReference; fileEncoding = 4; lastKnownFileType = sourcecode.c.h; path = BX4ButtonWheelLayout.h; sourceTree = "<group>"; };
		9FC6382E13C0E01B004478A3 /* BX4ButtonWheelLayout.m */ = {isa = PBXFileReference; fileEncoding = 4; lastKnownFileType = sourcecode.c.objc; path = BX4ButtonWheelLayout.m; sourceTree = "<group>"; };
		9FC6383013C0E244004478A3 /* BX2ButtonWheelLayout.h */ = {isa = PBXFileReference; fileEncoding = 4; lastKnownFileType = sourcecode.c.h; path = BX2ButtonWheelLayout.h; sourceTree = "<group>"; };
		9FC6383113C0E244004478A3 /* BX2ButtonWheelLayout.m */ = {isa = PBXFileReference; fileEncoding = 4; lastKnownFileType = sourcecode.c.objc; path = BX2ButtonWheelLayout.m; sourceTree = "<group>"; };
		9FC7481F122A7C8B00E86E6A /* BXPathEnumerator.h */ = {isa = PBXFileReference; fileEncoding = 4; lastKnownFileType = sourcecode.c.h; path = BXPathEnumerator.h; sourceTree = "<group>"; };
		9FC74820122A7C8B00E86E6A /* BXPathEnumerator.m */ = {isa = PBXFileReference; fileEncoding = 4; lastKnownFileType = sourcecode.c.objc; path = BXPathEnumerator.m; sourceTree = "<group>"; };
		9FC8B071121807AD004F6DA2 /* NSView+BXDrawing.h */ = {isa = PBXFileReference; fileEncoding = 4; lastKnownFileType = sourcecode.c.h; path = "NSView+BXDrawing.h"; sourceTree = "<group>"; };
		9FC8B072121807AD004F6DA2 /* NSView+BXDrawing.m */ = {isa = PBXFileReference; fileEncoding = 4; lastKnownFileType = sourcecode.c.objc; path = "NSView+BXDrawing.m"; sourceTree = "<group>"; };
		9FC8B16912182586004F6DA2 /* BXImportFinalizingPanelController.h */ = {isa = PBXFileReference; fileEncoding = 4; lastKnownFileType = sourcecode.c.h; path = BXImportFinalizingPanelController.h; sourceTree = "<group>"; };
		9FC8B16A12182586004F6DA2 /* BXImportFinalizingPanelController.m */ = {isa = PBXFileReference; fileEncoding = 4; lastKnownFileType = sourcecode.c.objc; path = BXImportFinalizingPanelController.m; sourceTree = "<group>"; };
		9FC8B2E612186171004F6DA2 /* BXImportFinishedPanelController.h */ = {isa = PBXFileReference; fileEncoding = 4; lastKnownFileType = sourcecode.c.h; path = BXImportFinishedPanelController.h; sourceTree = "<group>"; };
		9FC8B2E712186171004F6DA2 /* BXImportFinishedPanelController.m */ = {isa = PBXFileReference; fileEncoding = 4; lastKnownFileType = sourcecode.c.objc; path = BXImportFinishedPanelController.m; sourceTree = "<group>"; };
		9FC8F50A10934F3400AD6307 /* NSString+BXPaths.h */ = {isa = PBXFileReference; fileEncoding = 4; lastKnownFileType = sourcecode.c.h; path = "NSString+BXPaths.h"; sourceTree = "<group>"; };
		9FC8F50B10934F3400AD6307 /* NSString+BXPaths.m */ = {isa = PBXFileReference; fileEncoding = 4; lastKnownFileType = sourcecode.c.objc; path = "NSString+BXPaths.m"; sourceTree = "<group>"; };
		9FC9E4DF136725190095DCDE /* BXEmulatedJoystick.h */ = {isa = PBXFileReference; fileEncoding = 4; lastKnownFileType = sourcecode.c.h; path = BXEmulatedJoystick.h; sourceTree = "<group>"; };
		9FC9E4E0136725190095DCDE /* BXEmulatedJoystick.mm */ = {isa = PBXFileReference; fileEncoding = 4; lastKnownFileType = sourcecode.cpp.objcpp; path = BXEmulatedJoystick.mm; sourceTree = "<group>"; };
		9FC9E58E1367514C0095DCDE /* BXCHFlightstick.mm */ = {isa = PBXFileReference; fileEncoding = 4; lastKnownFileType = sourcecode.cpp.objcpp; path = BXCHFlightstick.mm; sourceTree = "<group>"; };
		9FC9E59A13675A8B0095DCDE /* BXEmulatedJoystickPrivate.h */ = {isa = PBXFileReference; fileEncoding = 4; lastKnownFileType = sourcecode.c.h; path = BXEmulatedJoystickPrivate.h; sourceTree = "<group>"; };
		9FC9E59B13675A8B0095DCDE /* BXEmulatedJoystickPrivate.h */ = {isa = PBXFileReference; fileEncoding = 4; lastKnownFileType = sourcecode.c.h; path = BXEmulatedJoystickPrivate.h; sourceTree = "<group>"; };
		9FCA156F15970C5500C42D10 /* CM32L@2x.png */ = {isa = PBXFileReference; lastKnownFileType = image.png; path = "CM32L@2x.png"; sourceTree = "<group>"; };
		9FCA157015970C5500C42D10 /* MT32@2x.png */ = {isa = PBXFileReference; lastKnownFileType = image.png; path = "MT32@2x.png"; sourceTree = "<group>"; };
		9FCA157115970C5500C42D10 /* MT32Shelf@2x.jpg */ = {isa = PBXFileReference; lastKnownFileType = image.jpeg; path = "MT32Shelf@2x.jpg"; sourceTree = "<group>"; };
		9FCA157215970C5500C42D10 /* MT32ShelfHighlight@2x.png */ = {isa = PBXFileReference; lastKnownFileType = image.png; path = "MT32ShelfHighlight@2x.png"; sourceTree = "<group>"; };
		9FCA157815970DF000C42D10 /* Blueprint@2x.jpg */ = {isa = PBXFileReference; lastKnownFileType = image.jpeg; path = "Blueprint@2x.jpg"; sourceTree = "<group>"; };
		9FCA157A159721A300C42D10 /* AboutBackground@2x.png */ = {isa = PBXFileReference; lastKnownFileType = image.png; path = "AboutBackground@2x.png"; sourceTree = "<group>"; };
		9FCA157C1597222D00C42D10 /* WelcomeSpotlight@2x.png */ = {isa = PBXFileReference; lastKnownFileType = image.png; path = "WelcomeSpotlight@2x.png"; sourceTree = "<group>"; };
		9FCA157E1597223C00C42D10 /* Grille@2x.png */ = {isa = PBXFileReference; lastKnownFileType = image.png; path = "Grille@2x.png"; sourceTree = "<group>"; };
		9FCA1581159729C400C42D10 /* English */ = {isa = PBXFileReference; lastKnownFileType = image.png; name = English; path = "English.lproj/ImportCoverArtTip@2x.png"; sourceTree = "<group>"; };
		9FCA1583159729C400C42D10 /* English */ = {isa = PBXFileReference; lastKnownFileType = image.png; name = English; path = "English.lproj/ImportRenameTip@2x.png"; sourceTree = "<group>"; };
		9FCA1586159732F300C42D10 /* import@2x.png */ = {isa = PBXFileReference; lastKnownFileType = image.png; path = "import@2x.png"; sourceTree = "<group>"; };
		9FCA15881597377B00C42D10 /* Audio@2x.png */ = {isa = PBXFileReference; lastKnownFileType = image.png; path = "Audio@2x.png"; sourceTree = "<group>"; };
		9FCA15891597377B00C42D10 /* Keyboard@2x.png */ = {isa = PBXFileReference; lastKnownFileType = image.png; path = "Keyboard@2x.png"; sourceTree = "<group>"; };
		9FCA158C15973A6D00C42D10 /* Display@2x.png */ = {isa = PBXFileReference; lastKnownFileType = image.png; path = "Display@2x.png"; sourceTree = "<group>"; };
		9FCA6D9415C85D8500E1650C /* BXLaunchPanelController.h */ = {isa = PBXFileReference; fileEncoding = 4; lastKnownFileType = sourcecode.c.h; path = BXLaunchPanelController.h; sourceTree = "<group>"; };
		9FCA6D9515C85D8500E1650C /* BXLaunchPanelController.m */ = {isa = PBXFileReference; fileEncoding = 4; lastKnownFileType = sourcecode.c.objc; path = BXLaunchPanelController.m; sourceTree = "<group>"; };
		9FCA702013DAE6B1006C5DF8 /* BXCoalfaceDrives.h */ = {isa = PBXFileReference; fileEncoding = 4; lastKnownFileType = sourcecode.c.h; path = BXCoalfaceDrives.h; sourceTree = "<group>"; };
		9FCA702113DAE6F5006C5DF8 /* BXCoalfaceDrives.mm */ = {isa = PBXFileReference; fileEncoding = 4; lastKnownFileType = sourcecode.cpp.objcpp; path = BXCoalfaceDrives.mm; sourceTree = "<group>"; };
		9FCB7B0915B8422000CC7CC7 /* DOS Toolkit */ = {isa = PBXFileReference; lastKnownFileType = folder; path = "DOS Toolkit"; sourceTree = "<group>"; };
		9FCB7B0B15B842E000CC7CC7 /* BXStandaloneAppController.h */ = {isa = PBXFileReference; fileEncoding = 4; lastKnownFileType = sourcecode.c.h; path = BXStandaloneAppController.h; sourceTree = "<group>"; };
		9FCB7B0C15B842E000CC7CC7 /* BXStandaloneAppController.m */ = {isa = PBXFileReference; fileEncoding = 4; lastKnownFileType = sourcecode.c.objc; path = BXStandaloneAppController.m; sourceTree = "<group>"; };
		9FCB7B0E15B844AA00CC7CC7 /* BXBaseAppController.h */ = {isa = PBXFileReference; fileEncoding = 4; lastKnownFileType = sourcecode.c.h; path = BXBaseAppController.h; sourceTree = "<group>"; };
		9FCB7B0F15B844AA00CC7CC7 /* BXBaseAppController.m */ = {isa = PBXFileReference; fileEncoding = 4; lastKnownFileType = sourcecode.c.objc; path = BXBaseAppController.m; sourceTree = "<group>"; };
		9FCBB2CD10A61CA800C28B09 /* boxer.icns */ = {isa = PBXFileReference; lastKnownFileType = image.icns; path = boxer.icns; sourceTree = "<group>"; };
		9FCBB2CE10A61CA800C28B09 /* executable.icns */ = {isa = PBXFileReference; lastKnownFileType = image.icns; path = executable.icns; sourceTree = "<group>"; };
		9FCBB2CF10A61CA800C28B09 /* package.icns */ = {isa = PBXFileReference; lastKnownFileType = image.icns; path = package.icns; sourceTree = "<group>"; };
		9FCBB5FE10A6DDBD00C28B09 /* DOS Toolkit */ = {isa = PBXFileReference; lastKnownFileType = folder; path = "DOS Toolkit"; sourceTree = "<group>"; };
		9FCC2F981366EF170013F083 /* BXEmulatedKeyboard.h */ = {isa = PBXFileReference; fileEncoding = 4; lastKnownFileType = sourcecode.c.h; path = BXEmulatedKeyboard.h; sourceTree = "<group>"; };
		9FCC2F991366EF170013F083 /* BXEmulatedKeyboard.mm */ = {isa = PBXFileReference; fileEncoding = 4; lastKnownFileType = sourcecode.cpp.objcpp; path = BXEmulatedKeyboard.mm; sourceTree = "<group>"; };
		9FCC2FF21366FA820013F083 /* BXInputController+BXKeyboardInput.h */ = {isa = PBXFileReference; fileEncoding = 4; lastKnownFileType = sourcecode.c.h; path = "BXInputController+BXKeyboardInput.h"; sourceTree = "<group>"; };
		9FCC2FF31366FA820013F083 /* BXInputController+BXKeyboardInput.m */ = {isa = PBXFileReference; fileEncoding = 4; lastKnownFileType = sourcecode.c.objc; path = "BXInputController+BXKeyboardInput.m"; sourceTree = "<group>"; };
		9FCC2FF81366FB840013F083 /* BXInputControllerPrivate.h */ = {isa = PBXFileReference; fileEncoding = 4; lastKnownFileType = sourcecode.c.h; path = BXInputControllerPrivate.h; sourceTree = "<group>"; };
		9FCC303B13670F680013F083 /* KeyboardLayouts.plist */ = {isa = PBXFileReference; fileEncoding = 4; lastKnownFileType = text.plist.xml; path = KeyboardLayouts.plist; sourceTree = "<group>"; };
		9FCEDF3212B3DFFC00E856A4 /* SDL_sound.framework */ = {isa = PBXFileReference; comments = "This is a fork of the standard BGHUDAppkit framework built with CoreAudio and OGG support. The sourcecode for this framework is available at http://bitbucket.org/alunbestor/sdl_sound-boxer/"; lastKnownFileType = wrapper.framework; path = SDL_sound.framework; sourceTree = "<group>"; };
		9FD011BB10C2A02F00670CE1 /* BXGameboxPanelController.h */ = {isa = PBXFileReference; fileEncoding = 4; lastKnownFileType = sourcecode.c.h; path = BXGameboxPanelController.h; sourceTree = "<group>"; };
		9FD011BC10C2A02F00670CE1 /* BXGameboxPanelController.m */ = {isa = PBXFileReference; fileEncoding = 4; lastKnownFileType = sourcecode.c.objc; path = BXGameboxPanelController.m; sourceTree = "<group>"; };
		9FD012E213AB845200AF6FE8 /* GamepadTemplate.pdf */ = {isa = PBXFileReference; lastKnownFileType = image.pdf; path = GamepadTemplate.pdf; sourceTree = "<group>"; };
		9FD012F913AB87E500AF6FE8 /* BXTemplateImageCell.h */ = {isa = PBXFileReference; fileEncoding = 4; lastKnownFileType = sourcecode.c.h; path = BXTemplateImageCell.h; sourceTree = "<group>"; };
		9FD012FA13AB87E500AF6FE8 /* BXTemplateImageCell.m */ = {isa = PBXFileReference; fileEncoding = 4; lastKnownFileType = sourcecode.c.objc; path = BXTemplateImageCell.m; sourceTree = "<group>"; };
		9FD1D6231364291600792011 /* DDHidDevice+BXDeviceExtensions.h */ = {isa = PBXFileReference; fileEncoding = 4; lastKnownFileType = sourcecode.c.h; path = "DDHidDevice+BXDeviceExtensions.h"; sourceTree = "<group>"; };
		9FD1D6241364291600792011 /* DDHidDevice+BXDeviceExtensions.m */ = {isa = PBXFileReference; fileEncoding = 4; lastKnownFileType = sourcecode.c.objc; path = "DDHidDevice+BXDeviceExtensions.m"; sourceTree = "<group>"; };
		9FD1D6FF1364819E00792011 /* BXJoystickController.h */ = {isa = PBXFileReference; fileEncoding = 4; lastKnownFileType = sourcecode.c.h; path = BXJoystickController.h; sourceTree = "<group>"; };
		9FD1D7001364819E00792011 /* BXJoystickController.m */ = {isa = PBXFileReference; fileEncoding = 4; lastKnownFileType = sourcecode.c.objc; path = BXJoystickController.m; sourceTree = "<group>"; };
		9FD1D7881364991100792011 /* BXHIDEvent.h */ = {isa = PBXFileReference; fileEncoding = 4; lastKnownFileType = sourcecode.c.h; path = BXHIDEvent.h; sourceTree = "<group>"; };
		9FD1D7891364991100792011 /* BXHIDEvent.m */ = {isa = PBXFileReference; fileEncoding = 4; lastKnownFileType = sourcecode.c.objc; path = BXHIDEvent.m; sourceTree = "<group>"; };
		9FD23D53129AE3B600B2100B /* NSWindow+BXWindowEffects.h */ = {isa = PBXFileReference; fileEncoding = 4; lastKnownFileType = sourcecode.c.h; path = "NSWindow+BXWindowEffects.h"; sourceTree = "<group>"; };
		9FD23D54129AE3B600B2100B /* NSWindow+BXWindowEffects.m */ = {isa = PBXFileReference; fileEncoding = 4; lastKnownFileType = sourcecode.c.objc; path = "NSWindow+BXWindowEffects.m"; sourceTree = "<group>"; };
		9FD3A1E3139A358C00D0918E /* BX360ControllerProfile.m */ = {isa = PBXFileReference; fileEncoding = 4; lastKnownFileType = sourcecode.c.objc; path = BX360ControllerProfile.m; sourceTree = "<group>"; };
		9FD3A1ED139A37AF00D0918E /* BXHIDControllerProfilePrivate.h */ = {isa = PBXFileReference; fileEncoding = 4; lastKnownFileType = sourcecode.c.h; path = BXHIDControllerProfilePrivate.h; sourceTree = "<group>"; };
		9FD3A27E139A839600D0918E /* BXSixaxisControllerProfile.m */ = {isa = PBXFileReference; fileEncoding = 4; lastKnownFileType = sourcecode.c.objc; path = BXSixaxisControllerProfile.m; sourceTree = "<group>"; };
		9FD5481211047E420041E1E7 /* BXDrivesInUseAlert.h */ = {isa = PBXFileReference; fileEncoding = 4; lastKnownFileType = sourcecode.c.h; path = BXDrivesInUseAlert.h; sourceTree = "<group>"; };
		9FD5481311047E420041E1E7 /* BXDrivesInUseAlert.m */ = {isa = PBXFileReference; fileEncoding = 4; lastKnownFileType = sourcecode.c.objc; path = BXDrivesInUseAlert.m; sourceTree = "<group>"; };
		9FD54A5914DE96B800FE350F /* NumpadActiveTemplate.pdf */ = {isa = PBXFileReference; lastKnownFileType = image.pdf; path = NumpadActiveTemplate.pdf; sourceTree = "<group>"; };
		9FD54A5C14DE979B00FE350F /* NumpadInactiveTemplate.pdf */ = {isa = PBXFileReference; lastKnownFileType = image.pdf; path = NumpadInactiveTemplate.pdf; sourceTree = "<group>"; };
		9FD668EF1215CDD6009E0118 /* BXBottomBar.h */ = {isa = PBXFileReference; fileEncoding = 4; lastKnownFileType = sourcecode.c.h; path = BXBottomBar.h; sourceTree = "<group>"; };
		9FD668F01215CDD6009E0118 /* BXBottomBar.m */ = {isa = PBXFileReference; fileEncoding = 4; lastKnownFileType = sourcecode.c.objc; path = BXBottomBar.m; sourceTree = "<group>"; };
		9FD7B6AE145745D800565CEB /* BXThemedPopUpButtonCell.h */ = {isa = PBXFileReference; fileEncoding = 4; lastKnownFileType = sourcecode.c.h; path = BXThemedPopUpButtonCell.h; sourceTree = "<group>"; };
		9FD7B6AF145745D800565CEB /* BXThemedPopUpButtonCell.m */ = {isa = PBXFileReference; fileEncoding = 4; lastKnownFileType = sourcecode.c.objc; path = BXThemedPopUpButtonCell.m; sourceTree = "<group>"; };
		9FD7B6B1145746CC00565CEB /* BXThemedButtonCell.h */ = {isa = PBXFileReference; fileEncoding = 4; lastKnownFileType = sourcecode.c.h; path = BXThemedButtonCell.h; sourceTree = "<group>"; };
		9FD7B6B2145746CC00565CEB /* BXThemedButtonCell.m */ = {isa = PBXFileReference; fileEncoding = 4; lastKnownFileType = sourcecode.c.objc; path = BXThemedButtonCell.m; sourceTree = "<group>"; };
		9FD8BEE214FFF7660073B4EC /* BXExternalMIDIDevice+BXGeneralMIDISysexes.h */ = {isa = PBXFileReference; fileEncoding = 4; lastKnownFileType = sourcecode.c.h; path = "BXExternalMIDIDevice+BXGeneralMIDISysexes.h"; sourceTree = "<group>"; };
		9FD8BEE314FFF7660073B4EC /* BXExternalMIDIDevice+BXGeneralMIDISysexes.m */ = {isa = PBXFileReference; fileEncoding = 4; lastKnownFileType = sourcecode.c.objc; path = "BXExternalMIDIDevice+BXGeneralMIDISysexes.m"; sourceTree = "<group>"; };
		9FD95D6813E2A45C005EF2C0 /* BXFullScreenCapableWindow.h */ = {isa = PBXFileReference; fileEncoding = 4; lastKnownFileType = sourcecode.c.h; path = BXFullScreenCapableWindow.h; sourceTree = "<group>"; };
		9FD95D6913E2A45C005EF2C0 /* BXFullScreenCapableWindow.m */ = {isa = PBXFileReference; fileEncoding = 4; lastKnownFileType = sourcecode.c.objc; path = BXFullScreenCapableWindow.m; sourceTree = "<group>"; };
		9FDAD87D10C182B3004EA7D0 /* BXCoverArtWell.h */ = {isa = PBXFileReference; fileEncoding = 4; lastKnownFileType = sourcecode.c.h; path = BXCoverArtWell.h; sourceTree = "<group>"; };
		9FDAD87E10C182B3004EA7D0 /* BXCoverArtWell.m */ = {isa = PBXFileReference; fileEncoding = 4; lastKnownFileType = sourcecode.c.objc; path = BXCoverArtWell.m; sourceTree = "<group>"; };
		9FDB601510C0707F00C15CF4 /* BXDockTileController.h */ = {isa = PBXFileReference; fileEncoding = 4; lastKnownFileType = sourcecode.c.h; path = BXDockTileController.h; sourceTree = "<group>"; };
		9FDB601610C0707F00C15CF4 /* BXDockTileController.m */ = {isa = PBXFileReference; fileEncoding = 4; lastKnownFileType = sourcecode.c.objc; path = BXDockTileController.m; sourceTree = "<group>"; };
		9FDC544C120EBFE70063B33D /* BXImportDropzonePanelController.h */ = {isa = PBXFileReference; fileEncoding = 4; lastKnownFileType = sourcecode.c.h; path = BXImportDropzonePanelController.h; sourceTree = "<group>"; };
		9FDC544D120EBFE70063B33D /* BXImportDropzonePanelController.m */ = {isa = PBXFileReference; fileEncoding = 4; lastKnownFileType = sourcecode.c.objc; path = BXImportDropzonePanelController.m; sourceTree = "<group>"; };
		9FDC5474120EC8B40063B33D /* BXImportInstallerPanelController.h */ = {isa = PBXFileReference; fileEncoding = 4; lastKnownFileType = sourcecode.c.h; path = BXImportInstallerPanelController.h; sourceTree = "<group>"; };
		9FDC5475120EC8B40063B33D /* BXImportInstallerPanelController.m */ = {isa = PBXFileReference; fileEncoding = 4; lastKnownFileType = sourcecode.c.objc; path = BXImportInstallerPanelController.m; sourceTree = "<group>"; };
		9FDCA78E118F2B7900E2FD74 /* BXCoalface.h */ = {isa = PBXFileReference; fileEncoding = 4; lastKnownFileType = sourcecode.c.h; path = BXCoalface.h; sourceTree = "<group>"; };
		9FDCA78F118F2B7900E2FD74 /* BXCoalface.mm */ = {isa = PBXFileReference; fileEncoding = 4; lastKnownFileType = sourcecode.cpp.objcpp; path = BXCoalface.mm; sourceTree = "<group>"; };
		9FDCDEFC11B5B83B0032DA4E /* dsa_pub.pem */ = {isa = PBXFileReference; fileEncoding = 4; lastKnownFileType = text; path = dsa_pub.pem; sourceTree = "<group>"; };
		9FDD4CB411E619D50035BA9E /* CGSPrivate.h */ = {isa = PBXFileReference; fileEncoding = 4; lastKnownFileType = sourcecode.c.h; path = CGSPrivate.h; sourceTree = "<group>"; };
		9FDE34121351DCDB000DCE44 /* English */ = {isa = PBXFileReference; lastKnownFileType = file.xib; name = English; path = English.lproj/DOSImportWindow.xib; sourceTree = "<group>"; };
		9FDE341D1351DE26000DCE44 /* BXBlueprintBackgroundView.h */ = {isa = PBXFileReference; fileEncoding = 4; lastKnownFileType = sourcecode.c.h; path = BXBlueprintBackgroundView.h; sourceTree = "<group>"; };
		9FDE341E1351DE26000DCE44 /* BXBlueprintBackgroundView.m */ = {isa = PBXFileReference; fileEncoding = 4; lastKnownFileType = sourcecode.c.objc; path = BXBlueprintBackgroundView.m; sourceTree = "<group>"; };
		9FDE34321351DFD4000DCE44 /* BXImportTipsPanelController.h */ = {isa = PBXFileReference; fileEncoding = 4; lastKnownFileType = sourcecode.c.h; path = BXImportTipsPanelController.h; sourceTree = "<group>"; };
		9FDE34331351DFD4000DCE44 /* BXImportTipsPanelController.m */ = {isa = PBXFileReference; fileEncoding = 4; lastKnownFileType = sourcecode.c.objc; path = BXImportTipsPanelController.m; sourceTree = "<group>"; };
		9FDE34391351E127000DCE44 /* English */ = {isa = PBXFileReference; lastKnownFileType = file.xib; name = English; path = English.lproj/ImportTipsPanel.xib; sourceTree = "<group>"; };
		9FDFB46C15DBA38E004EA615 /* BXStandaloneAboutController.h */ = {isa = PBXFileReference; fileEncoding = 4; lastKnownFileType = sourcecode.c.h; path = BXStandaloneAboutController.h; sourceTree = "<group>"; };
		9FDFB46D15DBA38E004EA615 /* BXStandaloneAboutController.m */ = {isa = PBXFileReference; fileEncoding = 4; lastKnownFileType = sourcecode.c.objc; path = BXStandaloneAboutController.m; sourceTree = "<group>"; };
		9FDFB47115DBA3BE004EA615 /* English */ = {isa = PBXFileReference; lastKnownFileType = file.xib; name = English; path = Standalone/Resources/English.lproj/StandaloneAbout.xib; sourceTree = SOURCE_ROOT; };
		9FDFB47D15DBBABC004EA615 /* English */ = {isa = PBXFileReference; lastKnownFileType = text.html; name = English; path = English.lproj/Credits.html; sourceTree = "<group>"; };
		9FDFB48115DBC73D004EA615 /* Help.help */ = {isa = PBXFileReference; lastKnownFileType = folder; path = Help.help; sourceTree = "<group>"; };
		9FE1B61113FFBE430001640C /* NSImage+BXImageEffects.h */ = {isa = PBXFileReference; fileEncoding = 4; lastKnownFileType = sourcecode.c.h; path = "NSImage+BXImageEffects.h"; sourceTree = "<group>"; };
		9FE1B61213FFBE430001640C /* NSImage+BXImageEffects.m */ = {isa = PBXFileReference; fileEncoding = 4; lastKnownFileType = sourcecode.c.objc; path = "NSImage+BXImageEffects.m"; sourceTree = "<group>"; };
		9FE202470F6D749500B3A38C /* Snapshot.aiff */ = {isa = PBXFileReference; lastKnownFileType = audio.aiff; path = Snapshot.aiff; sourceTree = "<group>"; };
		9FE2172B121EED1E001452E3 /* English */ = {isa = PBXFileReference; lastKnownFileType = image.png; name = English; path = English.lproj/ImportCoverArtTip.png; sourceTree = "<group>"; };
		9FE2172D121EED1E001452E3 /* English */ = {isa = PBXFileReference; lastKnownFileType = image.png; name = English; path = English.lproj/ImportRenameTip.png; sourceTree = "<group>"; };
		9FE3237C157A42B3004492E8 /* BXShader.h */ = {isa = PBXFileReference; fileEncoding = 4; lastKnownFileType = sourcecode.c.h; path = BXShader.h; sourceTree = "<group>"; };
		9FE3237D157A42B3004492E8 /* BXShader.m */ = {isa = PBXFileReference; fileEncoding = 4; lastKnownFileType = sourcecode.c.objc; path = BXShader.m; sourceTree = "<group>"; };
		9FE32380157A7498004492E8 /* BXBSNESShader.h */ = {isa = PBXFileReference; fileEncoding = 4; lastKnownFileType = sourcecode.c.h; path = BXBSNESShader.h; sourceTree = "<group>"; };
		9FE32381157A7498004492E8 /* BXBSNESShader.m */ = {isa = PBXFileReference; fileEncoding = 4; lastKnownFileType = sourcecode.c.objc; path = BXBSNESShader.m; sourceTree = "<group>"; };
		9FE50B571365845200495EBE /* BXInputController+BXJoystickInput.h */ = {isa = PBXFileReference; fileEncoding = 4; lastKnownFileType = sourcecode.c.h; path = "BXInputController+BXJoystickInput.h"; sourceTree = "<group>"; };
		9FE50B581365845200495EBE /* BXInputController+BXJoystickInput.m */ = {isa = PBXFileReference; fileEncoding = 4; lastKnownFileType = sourcecode.c.objc; path = "BXInputController+BXJoystickInput.m"; sourceTree = "<group>"; };
		9FE90BF511F8D1DC003CFFFF /* BXDelegatedView.h */ = {isa = PBXFileReference; fileEncoding = 4; lastKnownFileType = sourcecode.c.h; path = BXDelegatedView.h; sourceTree = "<group>"; };
		9FE90BF611F8D1DC003CFFFF /* BXDelegatedView.m */ = {isa = PBXFileReference; fileEncoding = 4; lastKnownFileType = sourcecode.c.objc; path = BXDelegatedView.m; sourceTree = "<group>"; };
		9FEA1831144BFD8F00E39ACD /* BXAudioSource.h */ = {isa = PBXFileReference; fileEncoding = 4; lastKnownFileType = sourcecode.c.h; path = BXAudioSource.h; sourceTree = "<group>"; };
		9FEAA3EA1204595B0085F008 /* BXOperation.h */ = {isa = PBXFileReference; fileEncoding = 4; lastKnownFileType = sourcecode.c.h; path = BXOperation.h; sourceTree = "<group>"; };
		9FEAA3EB1204595B0085F008 /* BXOperation.m */ = {isa = PBXFileReference; fileEncoding = 4; lastKnownFileType = sourcecode.c.objc; path = BXOperation.m; sourceTree = "<group>"; };
		9FEBB70E11DF9BB50055933F /* BXEmulatorDelegate.h */ = {isa = PBXFileReference; fileEncoding = 4; lastKnownFileType = sourcecode.c.h; path = BXEmulatorDelegate.h; sourceTree = "<group>"; };
		9FECE18E11A31B8B00E0EBB6 /* BXBasicRenderer.h */ = {isa = PBXFileReference; fileEncoding = 4; lastKnownFileType = sourcecode.c.h; path = BXBasicRenderer.h; sourceTree = "<group>"; };
		9FECE18F11A31B8B00E0EBB6 /* BXBasicRenderer.m */ = {isa = PBXFileReference; fileEncoding = 4; lastKnownFileType = sourcecode.c.objc; path = BXBasicRenderer.m; sourceTree = "<group>"; };
		9FECE1C011A3244500E0EBB6 /* BXGLRenderingView.h */ = {isa = PBXFileReference; fileEncoding = 4; lastKnownFileType = sourcecode.c.h; path = BXGLRenderingView.h; sourceTree = "<group>"; };
		9FECE1C111A3244500E0EBB6 /* BXGLRenderingView.m */ = {isa = PBXFileReference; fileEncoding = 4; lastKnownFileType = sourcecode.c.objc; path = BXGLRenderingView.m; sourceTree = "<group>"; };
		9FEF97FF1191E1EF002024DF /* BXEmulatedMouse.h */ = {isa = PBXFileReference; fileEncoding = 4; lastKnownFileType = sourcecode.c.h; path = BXEmulatedMouse.h; sourceTree = "<group>"; };
		9FEF98001191E1EF002024DF /* BXEmulatedMouse.mm */ = {isa = PBXFileReference; fileEncoding = 4; lastKnownFileType = sourcecode.cpp.objcpp; path = BXEmulatedMouse.mm; sourceTree = "<group>"; };
		9FF01AF615A4CC2C0087D63D /* NSKeyedArchiver+BXArchivingAdditions.h */ = {isa = PBXFileReference; fileEncoding = 4; lastKnownFileType = sourcecode.c.h; path = "NSKeyedArchiver+BXArchivingAdditions.h"; sourceTree = "<group>"; };
		9FF01AF715A4CC2C0087D63D /* NSKeyedArchiver+BXArchivingAdditions.m */ = {isa = PBXFileReference; fileEncoding = 4; lastKnownFileType = sourcecode.c.objc; path = "NSKeyedArchiver+BXArchivingAdditions.m"; sourceTree = "<group>"; };
		9FF1562714506DBA00545317 /* BXHUDProgressIndicator.h */ = {isa = PBXFileReference; fileEncoding = 4; lastKnownFileType = sourcecode.c.h; path = BXHUDProgressIndicator.h; sourceTree = "<group>"; };
		9FF1562814506DBA00545317 /* BXHUDProgressIndicator.m */ = {isa = PBXFileReference; fileEncoding = 4; lastKnownFileType = sourcecode.c.objc; path = BXHUDProgressIndicator.m; sourceTree = "<group>"; };
		9FF1562B14506E7200545317 /* BXHUDLevelIndicatorCell.h */ = {isa = PBXFileReference; fileEncoding = 4; lastKnownFileType = sourcecode.c.h; path = BXHUDLevelIndicatorCell.h; sourceTree = "<group>"; };
		9FF1562C14506E7200545317 /* BXHUDLevelIndicatorCell.m */ = {isa = PBXFileReference; fileEncoding = 4; lastKnownFileType = sourcecode.c.objc; path = BXHUDLevelIndicatorCell.m; sourceTree = "<group>"; };
		9FF1562E14506F5C00545317 /* BXKeyboardEventTap.h */ = {isa = PBXFileReference; fileEncoding = 4; lastKnownFileType = sourcecode.c.h; path = BXKeyboardEventTap.h; sourceTree = "<group>"; };
		9FF1562F14506F5C00545317 /* BXKeyboardEventTap.m */ = {isa = PBXFileReference; fileEncoding = 4; lastKnownFileType = sourcecode.c.objc; path = BXKeyboardEventTap.m; sourceTree = "<group>"; };
		9FF1756B11B25F4E00D0FCDC /* BXInputView.h */ = {isa = PBXFileReference; fileEncoding = 4; lastKnownFileType = sourcecode.c.h; path = BXInputView.h; sourceTree = "<group>"; };
		9FF1756C11B25F4E00D0FCDC /* BXInputView.m */ = {isa = PBXFileReference; fileEncoding = 4; lastKnownFileType = sourcecode.c.objc; path = BXInputView.m; sourceTree = "<group>"; };
		9FF175E511B279F500D0FCDC /* BXVideoHandler.h */ = {isa = PBXFileReference; fileEncoding = 4; lastKnownFileType = sourcecode.c.h; path = BXVideoHandler.h; sourceTree = "<group>"; };
		9FF175E611B279F500D0FCDC /* BXVideoHandler.mm */ = {isa = PBXFileReference; fileEncoding = 4; lastKnownFileType = sourcecode.cpp.objcpp; path = BXVideoHandler.mm; sourceTree = "<group>"; };
		9FF2E9BB11E6F4950051E485 /* BXEmulatorConfiguration.h */ = {isa = PBXFileReference; fileEncoding = 4; lastKnownFileType = sourcecode.c.h; path = BXEmulatorConfiguration.h; sourceTree = "<group>"; };
		9FF2E9BC11E6F4950051E485 /* BXEmulatorConfiguration.m */ = {isa = PBXFileReference; fileEncoding = 4; lastKnownFileType = sourcecode.c.objc; path = BXEmulatorConfiguration.m; sourceTree = "<group>"; };
		9FF68FF6157B9C6600F8B5BC /* BXTexture2D.h */ = {isa = PBXFileReference; fileEncoding = 4; lastKnownFileType = sourcecode.c.h; path = BXTexture2D.h; sourceTree = "<group>"; };
		9FF68FF7157B9C6600F8B5BC /* BXTexture2D.m */ = {isa = PBXFileReference; fileEncoding = 4; lastKnownFileType = sourcecode.c.objc; path = BXTexture2D.m; sourceTree = "<group>"; };
		9FF68FFE157BE82B00F8B5BC /* BXTexture2D+BXVideoFrameExtensions.h */ = {isa = PBXFileReference; fileEncoding = 4; lastKnownFileType = sourcecode.c.h; path = "BXTexture2D+BXVideoFrameExtensions.h"; sourceTree = "<group>"; };
		9FF68FFF157BE82B00F8B5BC /* BXTexture2D+BXVideoFrameExtensions.m */ = {isa = PBXFileReference; fileEncoding = 4; lastKnownFileType = sourcecode.c.objc; path = "BXTexture2D+BXVideoFrameExtensions.m"; sourceTree = "<group>"; };
		9FF865CD134DAB5A001CE857 /* BXTaskOperation.h */ = {isa = PBXFileReference; fileEncoding = 4; lastKnownFileType = sourcecode.c.h; path = BXTaskOperation.h; sourceTree = "<group>"; };
		9FF865CE134DAB5A001CE857 /* BXTaskOperation.m */ = {isa = PBXFileReference; fileEncoding = 4; lastKnownFileType = sourcecode.c.objc; path = BXTaskOperation.m; sourceTree = "<group>"; };
		9FF86676134DCA16001CE857 /* cdrdao */ = {isa = PBXFileReference; lastKnownFileType = "compiled.mach-o.executable"; path = cdrdao; sourceTree = "<group>"; };
		9FF86677134DCA16001CE857 /* toc2cue */ = {isa = PBXFileReference; lastKnownFileType = "compiled.mach-o.executable"; path = toc2cue; sourceTree = "<group>"; };
		9FFAFE2C10DE33FB00728BAC /* GameProfiles.plist */ = {isa = PBXFileReference; fileEncoding = 4; lastKnownFileType = text.plist.xml; path = GameProfiles.plist; sourceTree = "<group>"; };
		9FFAFE2E10DE343F00728BAC /* Configurations */ = {isa = PBXFileReference; lastKnownFileType = folder; path = Configurations; sourceTree = "<group>"; };
		9FFBF67011A7F8F4000A1863 /* BXFrameRenderingView.h */ = {isa = PBXFileReference; fileEncoding = 4; lastKnownFileType = sourcecode.c.h; path = BXFrameRenderingView.h; sourceTree = "<group>"; };
		9FFBF6AA11A811F7000A1863 /* BXEventConstants.h */ = {isa = PBXFileReference; fileEncoding = 4; lastKnownFileType = sourcecode.c.h; path = BXEventConstants.h; sourceTree = "<group>"; };
		9FFC2ABF12A19CCC008C2B3B /* Sample Game Icons */ = {isa = PBXFileReference; lastKnownFileType = folder; path = "Sample Game Icons"; sourceTree = "<group>"; };
		9FFE1F821390F70C005C438A /* BXThrustmasterFCS.mm */ = {isa = PBXFileReference; fileEncoding = 4; lastKnownFileType = sourcecode.cpp.objcpp; path = BXThrustmasterFCS.mm; sourceTree = "<group>"; };
		9FFF635914013F4D007E8B47 /* HardDiskTemplate.pdf */ = {isa = PBXFileReference; lastKnownFileType = image.pdf; path = HardDiskTemplate.pdf; sourceTree = "<group>"; };
		9FFF635A14013F4D007E8B47 /* CDROMTemplate.pdf */ = {isa = PBXFileReference; lastKnownFileType = image.pdf; path = CDROMTemplate.pdf; sourceTree = "<group>"; };
		9FFF635B14013F4D007E8B47 /* PauseTemplate.pdf */ = {isa = PBXFileReference; lastKnownFileType = image.pdf; path = PauseTemplate.pdf; sourceTree = "<group>"; };
		9FFF635C14013F4D007E8B47 /* PlayTemplate.pdf */ = {isa = PBXFileReference; lastKnownFileType = image.pdf; path = PlayTemplate.pdf; sourceTree = "<group>"; };
		9FFF635D14013F4D007E8B47 /* EjectTemplate.pdf */ = {isa = PBXFileReference; lastKnownFileType = image.pdf; path = EjectTemplate.pdf; sourceTree = "<group>"; };
		9FFF635E14013F4D007E8B47 /* InsertTemplate.pdf */ = {isa = PBXFileReference; lastKnownFileType = image.pdf; path = InsertTemplate.pdf; sourceTree = "<group>"; };
		9FFF636B140150C3007E8B47 /* DisketteTemplate.pdf */ = {isa = PBXFileReference; lastKnownFileType = image.pdf; path = DisketteTemplate.pdf; sourceTree = "<group>"; };
		9FFF9715123269D1009B5EE5 /* NDAlias+AliasFile.h */ = {isa = PBXFileReference; fileEncoding = 4; lastKnownFileType = sourcecode.c.h; path = "NDAlias+AliasFile.h"; sourceTree = "<group>"; };
		9FFF9716123269D1009B5EE5 /* NDAlias+AliasFile.m */ = {isa = PBXFileReference; fileEncoding = 4; lastKnownFileType = sourcecode.c.objc; path = "NDAlias+AliasFile.m"; sourceTree = "<group>"; };
		9FFF9717123269D1009B5EE5 /* NDAlias.h */ = {isa = PBXFileReference; fileEncoding = 4; lastKnownFileType = sourcecode.c.h; path = NDAlias.h; sourceTree = "<group>"; };
		9FFF9718123269D1009B5EE5 /* NDAlias.m */ = {isa = PBXFileReference; fileEncoding = 4; lastKnownFileType = sourcecode.c.objc; path = NDAlias.m; sourceTree = "<group>"; };
		9FFF9719123269D1009B5EE5 /* NDResourceFork+OtherSorces.h */ = {isa = PBXFileReference; fileEncoding = 4; lastKnownFileType = sourcecode.c.h; path = "NDResourceFork+OtherSorces.h"; sourceTree = "<group>"; };
		9FFF971A123269D1009B5EE5 /* NDResourceFork+OtherSorces.m */ = {isa = PBXFileReference; fileEncoding = 4; lastKnownFileType = sourcecode.c.objc; path = "NDResourceFork+OtherSorces.m"; sourceTree = "<group>"; };
		9FFF971B123269D1009B5EE5 /* NDResourceFork.h */ = {isa = PBXFileReference; fileEncoding = 4; lastKnownFileType = sourcecode.c.h; path = NDResourceFork.h; sourceTree = "<group>"; };
		9FFF971C123269D1009B5EE5 /* NDResourceFork.m */ = {isa = PBXFileReference; fileEncoding = 4; lastKnownFileType = sourcecode.c.objc; path = NDResourceFork.m; sourceTree = "<group>"; };
		9FFF971D123269D1009B5EE5 /* NDSDKCompatibility.h */ = {isa = PBXFileReference; fileEncoding = 4; lastKnownFileType = sourcecode.c.h; path = NDSDKCompatibility.h; sourceTree = "<group>"; };
		9FFF971E123269D1009B5EE5 /* NSOpenPanel+NDAlias.h */ = {isa = PBXFileReference; fileEncoding = 4; lastKnownFileType = sourcecode.c.h; path = "NSOpenPanel+NDAlias.h"; sourceTree = "<group>"; };
		9FFF971F123269D1009B5EE5 /* NSOpenPanel+NDAlias.m */ = {isa = PBXFileReference; fileEncoding = 4; lastKnownFileType = sourcecode.c.objc; path = "NSOpenPanel+NDAlias.m"; sourceTree = "<group>"; };
		9FFF9720123269D1009B5EE5 /* NSPathControl+NDAlias.h */ = {isa = PBXFileReference; fileEncoding = 4; lastKnownFileType = sourcecode.c.h; path = "NSPathControl+NDAlias.h"; sourceTree = "<group>"; };
		9FFF9721123269D1009B5EE5 /* NSPathControl+NDAlias.m */ = {isa = PBXFileReference; fileEncoding = 4; lastKnownFileType = sourcecode.c.objc; path = "NSPathControl+NDAlias.m"; sourceTree = "<group>"; };
		9FFF9722123269D1009B5EE5 /* NSSavePanel+NDAlias.h */ = {isa = PBXFileReference; fileEncoding = 4; lastKnownFileType = sourcecode.c.h; path = "NSSavePanel+NDAlias.h"; sourceTree = "<group>"; };
		9FFF9723123269D1009B5EE5 /* NSSavePanel+NDAlias.m */ = {isa = PBXFileReference; fileEncoding = 4; lastKnownFileType = sourcecode.c.objc; path = "NSSavePanel+NDAlias.m"; sourceTree = "<group>"; };
		9FFF9724123269D1009B5EE5 /* NSString+NDCarbonUtilities.h */ = {isa = PBXFileReference; fileEncoding = 4; lastKnownFileType = sourcecode.c.h; path = "NSString+NDCarbonUtilities.h"; sourceTree = "<group>"; };
		9FFF9725123269D1009B5EE5 /* NSString+NDCarbonUtilities.m */ = {isa = PBXFileReference; fileEncoding = 4; lastKnownFileType = sourcecode.c.objc; path = "NSString+NDCarbonUtilities.m"; sourceTree = "<group>"; };
		9FFF9726123269D1009B5EE5 /* NSURL+NDCarbonUtilities.h */ = {isa = PBXFileReference; fileEncoding = 4; lastKnownFileType = sourcecode.c.h; path = "NSURL+NDCarbonUtilities.h"; sourceTree = "<group>"; };
		9FFF9727123269D1009B5EE5 /* NSURL+NDCarbonUtilities.m */ = {isa = PBXFileReference; fileEncoding = 4; lastKnownFileType = sourcecode.c.objc; path = "NSURL+NDCarbonUtilities.m"; sourceTree = "<group>"; };
		9FFF97931232B718009B5EE5 /* BXMultiPanelWindowController.h */ = {isa = PBXFileReference; fileEncoding = 4; lastKnownFileType = sourcecode.c.h; path = BXMultiPanelWindowController.h; sourceTree = "<group>"; };
		9FFF97941232B718009B5EE5 /* BXMultiPanelWindowController.m */ = {isa = PBXFileReference; fileEncoding = 4; lastKnownFileType = sourcecode.c.objc; path = BXMultiPanelWindowController.m; sourceTree = "<group>"; };
		B7900B3D13E47D9E00B37913 /* BXPrecisionProControllerProfile.m */ = {isa = PBXFileReference; fileEncoding = 4; lastKnownFileType = sourcecode.c.objc; path = BXPrecisionProControllerProfile.m; sourceTree = "<group>"; };
		E5CF183F128F81AF0065844A /* PhysFS.framework */ = {isa = PBXFileReference; comments = "This is a fork of the standard PhysFS 2.0.1 library built with ZIP support. The sourcecode for this framework is available at http://bitbucket.org/alunbestor/physfs-boxer/"; lastKnownFileType = wrapper.framework; path = PhysFS.framework; sourceTree = "<group>"; };
/* End PBXFileReference section */

/* Begin PBXFrameworksBuildPhase section */
		8D11072E0486CEB800E47090 /* Frameworks */ = {
			isa = PBXFrameworksBuildPhase;
			buildActionMask = 2147483647;
			files = (
				9F77EE0215DCC9DC00B75835 /* WebKit.framework in Frameworks */,
				9FC6380A13C09C5B004478A3 /* libJoypadCocoa.a in Frameworks */,
				9FC637FD13C09B11004478A3 /* CoreServices.framework in Frameworks */,
				8D11072F0486CEB800E47090 /* Cocoa.framework in Frameworks */,
				9FBC32120F56C3E9001811F2 /* Carbon.framework in Frameworks */,
				9FBC3C160F56D6E8001811F2 /* SDL.framework in Frameworks */,
				9FBC3C170F56D6E9001811F2 /* SDL_net.framework in Frameworks */,
				9FBC3C720F56E0AE001811F2 /* OpenGL.framework in Frameworks */,
				9FBC3C780F56E0D7001811F2 /* AudioUnit.framework in Frameworks */,
				9FBC3C790F56E0D7001811F2 /* CoreMIDI.framework in Frameworks */,
				9F2140FF0F59F28000A5A183 /* QuartzCore.framework in Frameworks */,
				9F4E042C0F67E72300427D50 /* AudioToolbox.framework in Frameworks */,
				9F8A976010E7EDDE00A4B72A /* libicucore.dylib in Frameworks */,
				9F20C28B11E5D848005AF541 /* Sparkle.framework in Frameworks */,
				9F20C28E11E5D8B4005AF541 /* QTKit.framework in Frameworks */,
				9F61942412340F5400F35AB4 /* ScriptingBridge.framework in Frameworks */,
				9FCEDF3312B3DFFC00E856A4 /* SDL_sound.framework in Frameworks */,
				9FBAA8F4134AFABD0092BF95 /* DiskArbitration.framework in Frameworks */,
				9F731AF513630820005E564F /* DDHidLib.framework in Frameworks */,
				9F731B52136331A9005E564F /* IOKit.framework in Frameworks */,
				9F34BE5B142B76D800A69FAF /* MT32Emu.framework in Frameworks */,
				9F44C75315A0A38800F6A9ED /* BGHUDAppKit.framework in Frameworks */,
<<<<<<< HEAD
			);
			runOnlyForDeploymentPostprocessing = 0;
		};
		9F2D314E15B8233800FAE848 /* Frameworks */ = {
			isa = PBXFrameworksBuildPhase;
			buildActionMask = 2147483647;
			files = (
				9F77EE0115DCC9BF00B75835 /* WebKit.framework in Frameworks */,
				9F2D314F15B8233800FAE848 /* libJoypadCocoa.a in Frameworks */,
				9F2D315015B8233800FAE848 /* CoreServices.framework in Frameworks */,
				9F2D315115B8233800FAE848 /* Cocoa.framework in Frameworks */,
				9F2D315215B8233800FAE848 /* Carbon.framework in Frameworks */,
				9F2D315315B8233800FAE848 /* SDL.framework in Frameworks */,
				9F2D315415B8233800FAE848 /* SDL_net.framework in Frameworks */,
				9F2D315515B8233800FAE848 /* OpenGL.framework in Frameworks */,
				9F2D315615B8233800FAE848 /* AudioUnit.framework in Frameworks */,
				9F2D315715B8233800FAE848 /* CoreMIDI.framework in Frameworks */,
				9F2D315815B8233800FAE848 /* QuartzCore.framework in Frameworks */,
				9F2D315915B8233800FAE848 /* AudioToolbox.framework in Frameworks */,
				9F2D315A15B8233800FAE848 /* libicucore.dylib in Frameworks */,
				9F2D315C15B8233800FAE848 /* QTKit.framework in Frameworks */,
				9F2D315D15B8233800FAE848 /* ScriptingBridge.framework in Frameworks */,
				9F2D315F15B8233800FAE848 /* SDL_sound.framework in Frameworks */,
				9F2D316015B8233800FAE848 /* DiskArbitration.framework in Frameworks */,
				9F2D316115B8233800FAE848 /* DDHidLib.framework in Frameworks */,
				9F2D316215B8233800FAE848 /* IOKit.framework in Frameworks */,
				9F2D316315B8233800FAE848 /* MT32Emu.framework in Frameworks */,
				9F2D316415B8233800FAE848 /* BGHUDAppKit.framework in Frameworks */,
=======
>>>>>>> bf2502e4
			);
			runOnlyForDeploymentPostprocessing = 0;
		};
/* End PBXFrameworksBuildPhase section */

/* Begin PBXGroup section */
		080E96DDFE201D6D7F000001 /* Boxer */ = {
			isa = PBXGroup;
			children = (
				9FBC3CB10F56E32C001811F2 /* Info.plist */,
				9F5114FF129055DE00BEC0B9 /* Scripting */,
				9F160E6E1236B28900F8768E /* Application Delegate */,
				29B97316FDCFA39411CA2CEA /* main.m */,
				9F573D370F8E69AF0089D8B7 /* BXGamebox.h */,
				9F573D380F8E69AF0089D8B7 /* BXGamebox.m */,
				9F69133110A2F62A00EA78CD /* BXDrive.h */,
				9F69133210A2F62A00EA78CD /* BXDrive.m */,
				9F61FC8310DE3F7F00F3896C /* BXGameProfile.h */,
				9F61FC8410DE3F7F00F3896C /* BXGameProfile.m */,
				9F53411612059E7900BCBF24 /* NSWorkspace+BXExecutableTypes.h */,
				9F53411712059E7900BCBF24 /* NSWorkspace+BXExecutableTypes.m */,
				9F887103156F85F8006CDB5F /* BXFileTypes.h */,
				9F887104156F85F8006CDB5F /* BXFileTypes.m */,
				9F902C1D142E169800843B01 /* MIDI */,
				9F1D50280F5C0ACD009F0AB9 /* Emulator */,
				9F496E3D108EEB0700282261 /* DOS session */,
				9F1CBA55120C783800C5E926 /* Game import session */,
				9FDE33FF1351DA0B000DCE44 /* Drive importing */,
				9F23EB0111390A2600DC5AB6 /* Rendering */,
				9FC6381213C0B5C0004478A3 /* Input */,
				9F27133610C1253E0003CB58 /* DOS window */,
				9F1CBA94120C7D4300C5E926 /* Game import window */,
				9F27136610C127F90003CB58 /* Inspector panel */,
				9F9A4C9E10F67CEA00E61965 /* Preferences panel */,
				9F24D2491224394D009C1817 /* Welcome wagon */,
				9F496E3E108EEB9800282261 /* Alerts */,
				9F496E3F108EEBB200282261 /* UI helpers */,
				9F496E3C108EEAD700282261 /* UI controllers */,
				9F2AC6DB10EFFE2C00CFFF72 /* Artwork */,
			);
			path = Boxer;
			sourceTree = "<group>";
		};
		1058C7A0FEA54F0111CA2CBB /* Linked Frameworks */ = {
			isa = PBXGroup;
			children = (
				9F77EE0015DCC9BF00B75835 /* WebKit.framework */,
				9FC637FC13C09B10004478A3 /* CoreServices.framework */,
				9F20C28D11E5D8B4005AF541 /* QTKit.framework */,
				9F4E042B0F67E72300427D50 /* AudioToolbox.framework */,
				9F2140FE0F59F28000A5A183 /* QuartzCore.framework */,
				9FBC3C760F56E0D7001811F2 /* AudioUnit.framework */,
				9FBC3C770F56E0D7001811F2 /* CoreMIDI.framework */,
				9FBC3C710F56E0AE001811F2 /* OpenGL.framework */,
				9FBC32110F56C3E9001811F2 /* Carbon.framework */,
				1058C7A1FEA54F0111CA2CBB /* Cocoa.framework */,
				9F61942312340F5400F35AB4 /* ScriptingBridge.framework */,
				9FBAA8F3134AFABD0092BF95 /* DiskArbitration.framework */,
				9F731B51136331A9005E564F /* IOKit.framework */,
			);
			name = "Linked Frameworks";
			sourceTree = "<group>";
		};
		1058C7A2FEA54F0111CA2CBB /* Other Frameworks */ = {
			isa = PBXGroup;
			children = (
				9F1920DF144B2BCB00B0617A /* CoreFoundation.framework */,
				29B97324FDCFA39411CA2CEA /* AppKit.framework */,
				13E42FB307B3F0F600E4EEF1 /* CoreData.framework */,
				29B97325FDCFA39411CA2CEA /* Foundation.framework */,
			);
			name = "Other Frameworks";
			sourceTree = "<group>";
		};
		19C28FACFE9D520D11CA2CBB /* Products */ = {
			isa = PBXGroup;
			children = (
				8D1107320486CEB800E47090 /* Boxer.app */,
				9F2D317215B8233800FAE848 /* Boxer Standalone.app */,
			);
			name = Products;
			sourceTree = "<group>";
		};
		29B97314FDCFA39411CA2CEA /* Boxer */ = {
			isa = PBXGroup;
			children = (
				080E96DDFE201D6D7F000001 /* Boxer */,
				9F2D317915B823D300FAE848 /* Standalone */,
				9FBC3A7A0F56CEA2001811F2 /* DOSBox */,
				9FFF978412327D58009B5EE5 /* Other Sources */,
				29B97317FDCFA39411CA2CEA /* Resources */,
				29B97323FDCFA39411CA2CEA /* Frameworks */,
				19C28FACFE9D520D11CA2CBB /* Products */,
			);
			name = Boxer;
			sourceTree = "<group>";
		};
		29B97317FDCFA39411CA2CEA /* Resources */ = {
			isa = PBXGroup;
			children = (
				9F84C86D157800DD00CCBCA7 /* Shaders */,
				9F0102E3144078E300942713 /* BoxerHelp */,
				9FF86676134DCA16001CE857 /* cdrdao */,
				9FF86677134DCA16001CE857 /* toc2cue */,
				9F12F97B144875F400FC9645 /* DummyCD.iso */,
				9F70C19B129036C900A3627F /* Boxer.sdef */,
				9FDCDEFC11B5B83B0032DA4E /* dsa_pub.pem */,
				9F466AFB11A92C4B00C50965 /* UserDefaults.plist */,
				9FAE9B8A11F1D7CF000363F7 /* GameDefaults.plist */,
				9FFAFE2C10DE33FB00728BAC /* GameProfiles.plist */,
				9FCC303B13670F680013F083 /* KeyboardLayouts.plist */,
				9F8A9CD1143E120B00C37A93 /* MT32ROMTypes.plist */,
				9F160BD91236952400F8768E /* Sample Games */,
				9FFAFE2E10DE343F00728BAC /* Configurations */,
				9FCBB5FE10A6DDBD00C28B09 /* DOS Toolkit */,
				9FBC34390F56C5AC001811F2 /* Images */,
				9FCBB2CB10A61C6D00C28B09 /* Sounds */,
				9F496E4C108EEDF700282261 /* XIBs */,
				9F496E4D108EEE0700282261 /* Strings */,
			);
			path = Resources;
			sourceTree = "<group>";
		};
		29B97323FDCFA39411CA2CEA /* Frameworks */ = {
			isa = PBXGroup;
			children = (
				9FC6380913C09C5B004478A3 /* libJoypadCocoa.a */,
				9F8A975F10E7EDDE00A4B72A /* libicucore.dylib */,
				9FBC3C130F56D6E8001811F2 /* Bundled Frameworks */,
				1058C7A0FEA54F0111CA2CBB /* Linked Frameworks */,
				1058C7A2FEA54F0111CA2CBB /* Other Frameworks */,
			);
			name = Frameworks;
			sourceTree = "<group>";
		};
		9F0F2B9712AD464800CD7078 /* Operations */ = {
			isa = PBXGroup;
			children = (
				9FAD1DFB14641ECD00C3074E /* BXContinuousThread.h */,
				9FAD1DFC14641ECD00C3074E /* BXContinuousThread.m */,
				9FEAA3EA1204595B0085F008 /* BXOperation.h */,
				9FEAA3EB1204595B0085F008 /* BXOperation.m */,
				9FBF66FC11F376B900DAAB9A /* BXOperationDelegate.h */,
				9FBF66AD11F35ADD00DAAB9A /* BXSingleFileTransfer.h */,
				9FBF66AE11F35ADD00DAAB9A /* BXSingleFileTransfer.m */,
				9F0F2B9312AD3C8500CD7078 /* BXFileTransferSet.h */,
				9F0F2B9412AD3C8500CD7078 /* BXFileTransferSet.m */,
				9F444FCA12AEA28700A2D405 /* BXOperationSet.h */,
				9F444FCB12AEA28700A2D405 /* BXOperationSet.m */,
				9F44501012AEC71100A2D405 /* BXFileTransfer.h */,
				9FF865CD134DAB5A001CE857 /* BXTaskOperation.h */,
				9FF865CE134DAB5A001CE857 /* BXTaskOperation.m */,
				9F58BB4F13DD975F00358512 /* BXFileScan.h */,
				9F58BB5013DD975F00358512 /* BXFileScan.m */,
				9F61F78113EC2D5100505436 /* BXImageAwareFileScan.h */,
				9F61F78213EC2D5100505436 /* BXImageAwareFileScan.m */,
			);
			name = Operations;
			sourceTree = "<group>";
		};
		9F160E6E1236B28900F8768E /* Application Delegate */ = {
			isa = PBXGroup;
			children = (
				9FCB7B0E15B844AA00CC7CC7 /* BXBaseAppController.h */,
				9FCB7B0F15B844AA00CC7CC7 /* BXBaseAppController.m */,
				9FBC35110F56C7B7001811F2 /* BXAppController.h */,
				9FBC351E0F56C7B7001811F2 /* BXAppController.m */,
				9F160E6F1236B2A600F8768E /* BXAppController+BXGamesFolder.h */,
				9F160E701236B2A600F8768E /* BXAppController+BXGamesFolder.m */,
				9F34BE60142B917100A69FAF /* BXBaseAppController+BXSupportFiles.h */,
				9F34BE61142B917100A69FAF /* BXBaseAppController+BXSupportFiles.m */,
				9F8F374D14F9442D00E482FB /* BXBaseAppController+BXHotKeys.h */,
				9F8F374E14F9442D00E482FB /* BXBaseAppController+BXHotKeys.m */,
				9F2122E81301BDE1002AB1B7 /* BXShelfAppearanceOperation.h */,
				9F2122E91301BDE1002AB1B7 /* BXShelfAppearanceOperation.m */,
				9F2122ED1301BE6E002AB1B7 /* BXSampleGamesCopy.h */,
				9F2122EE1301BE6E002AB1B7 /* BXSampleGamesCopy.m */,
				9F8F374714F91FEB00E482FB /* BXApplication.h */,
				9F8F374814F91FEB00E482FB /* BXApplication.m */,
			);
			path = "Application Delegate";
			sourceTree = "<group>";
		};
		9F1812B812996308009BC4B2 /* YRKSpinningProgressIndicator */ = {
			isa = PBXGroup;
			children = (
				9F1812BC12996337009BC4B2 /* YRKSpinningProgressIndicator.h */,
				9F1812BD12996337009BC4B2 /* YRKSpinningProgressIndicator.m */,
			);
			path = YRKSpinningProgressIndicator;
			sourceTree = "<group>";
		};
		9F1CBA55120C783800C5E926 /* Game import session */ = {
			isa = PBXGroup;
			children = (
				9F1CBA56120C796C00C5E926 /* BXImportSession.h */,
				9F1CBA57120C796C00C5E926 /* BXImportSession.m */,
				9F1CBAA9120C830600C5E926 /* BXImportSession+BXImportPolicies.h */,
				9F1CBAAA120C830600C5E926 /* BXImportSession+BXImportPolicies.m */,
				9F18BE9313EB07190047C217 /* BXInstallerScan.h */,
				9F18BE9413EB07190047C217 /* BXInstallerScan.m */,
			);
			name = "Game import session";
			sourceTree = "<group>";
		};
		9F1CBA94120C7D4300C5E926 /* Game import window */ = {
			isa = PBXGroup;
			children = (
				9F1CBA95120C7D9000C5E926 /* BXImportWindowController.h */,
				9F1CBA96120C7D9000C5E926 /* BXImportWindowController.m */,
				9F1CBB57120CAA5500C5E926 /* BXBlueprintPanel.h */,
				9F1CBB58120CAA5500C5E926 /* BXBlueprintPanel.m */,
				9F1CBBA6120CB99D00C5E926 /* BXImportDropzone.h */,
				9F1CBBA7120CB99D00C5E926 /* BXImportDropzone.m */,
				9FDC544C120EBFE70063B33D /* BXImportDropzonePanelController.h */,
				9FDC544D120EBFE70063B33D /* BXImportDropzonePanelController.m */,
				9FDC5474120EC8B40063B33D /* BXImportInstallerPanelController.h */,
				9FDC5475120EC8B40063B33D /* BXImportInstallerPanelController.m */,
				9FC8B16912182586004F6DA2 /* BXImportFinalizingPanelController.h */,
				9FC8B16A12182586004F6DA2 /* BXImportFinalizingPanelController.m */,
				9FC8B2E612186171004F6DA2 /* BXImportFinishedPanelController.h */,
				9FC8B2E712186171004F6DA2 /* BXImportFinishedPanelController.m */,
				9FDE341D1351DE26000DCE44 /* BXBlueprintBackgroundView.h */,
				9FDE341E1351DE26000DCE44 /* BXBlueprintBackgroundView.m */,
				9FDE34321351DFD4000DCE44 /* BXImportTipsPanelController.h */,
				9FDE34331351DFD4000DCE44 /* BXImportTipsPanelController.m */,
			);
			name = "Game import window";
			sourceTree = "<group>";
		};
		9F1D50280F5C0ACD009F0AB9 /* Emulator */ = {
			isa = PBXGroup;
			children = (
				9FCC2F971366EF030013F083 /* Input devices */,
				9F1D4FFF0F5C0966009F0AB9 /* BXEmulator.h */,
				9F4037B912CB6CA300DAA66C /* BXEmulatorPrivate.h */,
				9F1D50000F5C0966009F0AB9 /* BXEmulator.mm */,
				9FBC35160F56C7B7001811F2 /* BXEmulator+BXShell.h */,
				9FBC35230F56C7B7001811F2 /* BXEmulator+BXShell.mm */,
				9F675DE30F8F4D49001FCE5F /* BXEmulator+BXDOSFileSystem.h */,
				9F675DE40F8F4D49001FCE5F /* BXEmulator+BXDOSFileSystem.mm */,
				9F44E5E210D17A4C0081B8D2 /* BXEmulator+BXPaste.h */,
				9F44E5E310D17A4C0081B8D2 /* BXEmulator+BXPaste.mm */,
				9F34BE5D142B851700A69FAF /* BXEmulator+BXAudio.h */,
				9F34BE5E142B851700A69FAF /* BXEmulator+BXAudio.mm */,
				9FEA1831144BFD8F00E39ACD /* BXAudioSource.h */,
				9FF175E511B279F500D0FCDC /* BXVideoHandler.h */,
				9FF175E611B279F500D0FCDC /* BXVideoHandler.mm */,
				9FEBB70E11DF9BB50055933F /* BXEmulatorDelegate.h */,
				9FF2E9BB11E6F4950051E485 /* BXEmulatorConfiguration.h */,
				9FF2E9BC11E6F4950051E485 /* BXEmulatorConfiguration.m */,
				9FDCA78E118F2B7900E2FD74 /* BXCoalface.h */,
				9FDCA78F118F2B7900E2FD74 /* BXCoalface.mm */,
				9FCA702013DAE6B1006C5DF8 /* BXCoalfaceDrives.h */,
				9FCA702113DAE6F5006C5DF8 /* BXCoalfaceDrives.mm */,
				9F34BE3F142B700100A69FAF /* BXCoalfaceAudio.h */,
				9F34BE3E142B700100A69FAF /* BXCoalfaceAudio.mm */,
				9F3E57A313F694B40070A14D /* BXEmulatorErrors.h */,
				9F3E57A413F694B40070A14D /* BXEmulatorErrors.m */,
				9F9DF413153B058200233968 /* BXKeyBuffer.h */,
				9F9DF414153B058200233968 /* BXKeyBuffer.mm */,
			);
			comments = "The sourcefiles in this group interface directly with DOSBox's internals. For this reason, they need to be compiled as Objective C++ rather than Objective C.";
			name = Emulator;
			sourceTree = "<group>";
		};
		9F23EB0111390A2600DC5AB6 /* Rendering */ = {
			isa = PBXGroup;
			children = (
				9FECE1C011A3244500E0EBB6 /* BXGLRenderingView.h */,
				9FECE1C111A3244500E0EBB6 /* BXGLRenderingView.m */,
				9FFBF67011A7F8F4000A1863 /* BXFrameRenderingView.h */,
				9F4175EF119DCF7E00646B15 /* BXFrameRateCounterLayer.h */,
				9F4175F0119DCF7E00646B15 /* BXFrameRateCounterLayer.m */,
				9F4175A9119DBFDD00646B15 /* BXRenderingLayer.h */,
				9F4175AA119DBFDD00646B15 /* BXRenderingLayer.m */,
				9FB4F9E211957B55006C8AC9 /* BXVideoFrame.h */,
				9FB4F9E311957B55006C8AC9 /* BXVideoFrame.m */,
				9FF68FFE157BE82B00F8B5BC /* BXTexture2D+BXVideoFrameExtensions.h */,
				9FF68FFF157BE82B00F8B5BC /* BXTexture2D+BXVideoFrameExtensions.m */,
				9FECE18E11A31B8B00E0EBB6 /* BXBasicRenderer.h */,
				9FECE18F11A31B8B00E0EBB6 /* BXBasicRenderer.m */,
				9F4FC1191592588600319428 /* BXBasicRendererPrivate.h */,
				9F4FC1131592508100319428 /* BXSupersamplingRenderer.h */,
				9F4FC1141592508100319428 /* BXSupersamplingRenderer.m */,
				9F4FC116159253DA00319428 /* BXShaderRenderer.h */,
				9F4FC117159253DA00319428 /* BXShaderRenderer.m */,
				9F5DD13515E544710096D0E8 /* BXRippleShader.h */,
				9F5DD13615E544710096D0E8 /* BXRippleShader.m */,
			);
			path = Rendering;
			sourceTree = "<group>";
		};
		9F24D2491224394D009C1817 /* Welcome wagon */ = {
			isa = PBXGroup;
			children = (
				9F24D24B122439E0009C1817 /* BXWelcomeWindowController.h */,
				9F24D24C122439E0009C1817 /* BXWelcomeWindowController.m */,
				9F24D24E12243C9A009C1817 /* BXWelcomeView.h */,
				9F24D24F12243C9A009C1817 /* BXWelcomeView.m */,
				9F348A9D128F004A0034E780 /* BXWelcomeButtonDraggingDelegate.h */,
				9F2C28A0129D906600B172C8 /* BXFirstRunWindowController.h */,
				9F2C28A1129D906600B172C8 /* BXFirstRunWindowController.m */,
			);
			name = "Welcome wagon";
			sourceTree = "<group>";
		};
		9F27133610C1253E0003CB58 /* DOS window */ = {
			isa = PBXGroup;
			children = (
				9FCC2FF71366FB6E0013F083 /* Input handling */,
				9FBC35170F56C7B7001811F2 /* BXDOSWindow.h */,
				9FBC35240F56C7B7001811F2 /* BXDOSWindow.m */,
				9F59DAD310AF1042008DBBC1 /* BXProgramPanel.h */,
				9F59DAD410AF1042008DBBC1 /* BXProgramPanel.m */,
				9F59DED810B0159A008DBBC1 /* BXProgramPanelController.h */,
				9F59DED910B0159A008DBBC1 /* BXProgramPanelController.m */,
				9FD668EF1215CDD6009E0118 /* BXBottomBar.h */,
				9FD668F01215CDD6009E0118 /* BXBottomBar.m */,
				9F42D9DD1172481800AC6F1F /* BXStatusBarController.h */,
				9F42D9DE1172481800AC6F1F /* BXStatusBarController.m */,
				9FBC35180F56C7B7001811F2 /* BXDOSWindowController.h */,
				9F0C0BF213E17C0E0039C081 /* BXDOSWindowControllerPrivate.h */,
				9FBC35250F56C7B7001811F2 /* BXDOSWindowController.m */,
				9F0C0BD513E1751E0039C081 /* BXDOSWindowControllerLion.h */,
				9F0C0BD613E1751E0039C081 /* BXDOSWindowControllerLion.m */,
				9FA2C09015C8409000380261 /* BXDOSWindowBackgroundView.h */,
				9FA2C09115C8409000380261 /* BXDOSWindowBackgroundView.m */,
				9FCA6D9415C85D8500E1650C /* BXLaunchPanelController.h */,
				9FCA6D9515C85D8500E1650C /* BXLaunchPanelController.m */,
				9FAEBE4D15D669AF00C9AC5F /* BXLaunchPanelButtonCell.h */,
				9FAEBE4E15D669AF00C9AC5F /* BXLaunchPanelButtonCell.m */,
				9F57684715DA27A300B50500 /* BXDOSWindowLoadingSpinner.h */,
				9F57684815DA27A300B50500 /* BXDOSWindowLoadingSpinner.m */,
			);
			path = "DOS window";
			sourceTree = "<group>";
		};
		9F27136610C127F90003CB58 /* Inspector panel */ = {
			isa = PBXGroup;
			children = (
				9F424205109D03F500111D28 /* BXInspectorController.h */,
				9F424206109D03F500111D28 /* BXInspectorController.m */,
				9F687002109F83ED003C26E4 /* BXDriveList.h */,
				9F687003109F83ED003C26E4 /* BXDriveList.m */,
				9FDAD87D10C182B3004EA7D0 /* BXCoverArtWell.h */,
				9FDAD87E10C182B3004EA7D0 /* BXCoverArtWell.m */,
				9FD011BB10C2A02F00670CE1 /* BXGameboxPanelController.h */,
				9FD011BC10C2A02F00670CE1 /* BXGameboxPanelController.m */,
				9F9E27D411F8C173003EE8F3 /* BXDrivePanelController.h */,
				9F9E27D511F8C173003EE8F3 /* BXDrivePanelController.m */,
			);
			name = "Inspector panel";
			sourceTree = "<group>";
		};
		9F27BD1114FAA4EE008EB0A1 /* Volume */ = {
			isa = PBXGroup;
			children = (
				9F27BD1314FAA4F5008EB0A1 /* Volume33PercentTemplate.pdf */,
				9F27BD1414FAA4F5008EB0A1 /* Volume66PercentTemplate.pdf */,
				9F27BD1514FAA4F5008EB0A1 /* Volume100PercentTemplate.pdf */,
				9F27BD1614FAA4F5008EB0A1 /* Volume0PercentCroppedTemplate.pdf */,
				9F27BD1714FAA4F5008EB0A1 /* Volume0PercentTemplate.pdf */,
			);
			name = Volume;
			sourceTree = "<group>";
		};
		9F2AC6DB10EFFE2C00CFFF72 /* Artwork */ = {
			isa = PBXGroup;
			children = (
				9F59DA9D10AEF9E0008DBBC1 /* BXCoverArt.h */,
				9F59DA9E10AEF9E0008DBBC1 /* BXCoverArt.m */,
				9F2AC6E210EFFE8600CFFF72 /* BXBootlegCoverArt.h */,
				9F2AC6E310EFFE8600CFFF72 /* BXBootlegCoverArt.m */,
				9F2120F613015653002AB1B7 /* BXShelfArt.h */,
				9F2120F713015653002AB1B7 /* BXShelfArt.m */,
			);
			name = Artwork;
			sourceTree = "<group>";
		};
		9F2C458315DB7DC3009F4477 /* OpenGL */ = {
			isa = PBXGroup;
			children = (
				9F2C458515DB7E77009F4477 /* BXGLHelpers.h */,
				9F2C458615DB7E77009F4477 /* BXGLHelpers.m */,
				9FE3237C157A42B3004492E8 /* BXShader.h */,
				9FE3237D157A42B3004492E8 /* BXShader.m */,
				9FE32380157A7498004492E8 /* BXBSNESShader.h */,
				9FE32381157A7498004492E8 /* BXBSNESShader.m */,
				9FF68FF6157B9C6600F8B5BC /* BXTexture2D.h */,
				9FF68FF7157B9C6600F8B5BC /* BXTexture2D.m */,
			);
			path = OpenGL;
			sourceTree = "<group>";
		};
		9F2D317915B823D300FAE848 /* Standalone */ = {
			isa = PBXGroup;
			children = (
				9F2D317A15B8240400FAE848 /* Resources */,
				9F2D317415B8233900FAE848 /* Boxer Standalone-Info.plist */,
				9FCB7B0B15B842E000CC7CC7 /* BXStandaloneAppController.h */,
				9FCB7B0C15B842E000CC7CC7 /* BXStandaloneAppController.m */,
				9FDFB46C15DBA38E004EA615 /* BXStandaloneAboutController.h */,
				9FDFB46D15DBA38E004EA615 /* BXStandaloneAboutController.m */,
			);
			path = Standalone;
			sourceTree = "<group>";
		};
		9F2D317A15B8240400FAE848 /* Resources */ = {
			isa = PBXGroup;
			children = (
				9FDFB48115DBC73D004EA615 /* Help.help */,
				9FDFB47C15DBBABC004EA615 /* Credits.html */,
				9F57685815DA3DDE00B50500 /* Images */,
				9F1E959B15BD899500C3C6A0 /* GameDefaults.plist */,
				9F1E959915BD88D700C3C6A0 /* UserDefaults.plist */,
				9FCB7B0915B8422000CC7CC7 /* DOS Toolkit */,
				9FCB7ACC15B8420800CC7CC7 /* XIBs */,
			);
			path = Resources;
			sourceTree = "<group>";
		};
		9F496E3C108EEAD700282261 /* UI controllers */ = {
			isa = PBXGroup;
			children = (
				9FDB601510C0707F00C15CF4 /* BXDockTileController.h */,
				9FDB601610C0707F00C15CF4 /* BXDockTileController.m */,
				9F45A422109C867E00593456 /* BXMountPanelController.h */,
				9F45A423109C867E00593456 /* BXMountPanelController.m */,
				9F6311070F70F54300AB1155 /* BXHelpMenuController.h */,
				9F6311080F70F54300AB1155 /* BXHelpMenuController.m */,
				9FBC35100F56C7B7001811F2 /* BXAboutController.h */,
				9FBC351D0F56C7B7001811F2 /* BXAboutController.m */,
				9F181339129990D5009BC4B2 /* BXGamesFolderPanelController.h */,
				9F18133A129990D5009BC4B2 /* BXGamesFolderPanelController.m */,
				9F70277913D706CC00606B4C /* BXBezelController.h */,
				9F70277A13D706CC00606B4C /* BXBezelController.m */,
			);
			name = "UI controllers";
			sourceTree = "<group>";
		};
		9F496E3D108EEB0700282261 /* DOS session */ = {
			isa = PBXGroup;
			children = (
				9F25C1FD1212BB450025CB2C /* BXSessionPrivate.h */,
				9FBC35140F56C7B7001811F2 /* BXSession.h */,
				9FBC35210F56C7B7001811F2 /* BXSession.m */,
				9FA85CD310A357A600E6457F /* BXSession+BXFileManager.h */,
				9FA85CD410A357A600E6457F /* BXSession+BXFileManager.m */,
				9FC3B2530F62D9CE006DE439 /* BXSession+BXEmulatorControls.h */,
				9FC3B2540F62D9CE006DE439 /* BXSession+BXEmulatorControls.m */,
				9F3EDA151434A6E4009BFBA2 /* BXSession+BXAudioControls.h */,
				9F3EDA161434A6E4009BFBA2 /* BXSession+BXAudioControls.m */,
				9F76D45410CBE5C500C3B081 /* BXSession+BXDragDrop.h */,
				9F76D45510CBE5C500C3B081 /* BXSession+BXDragDrop.m */,
				9F58BB5213DDAC3A00358512 /* BXExecutableScan.h */,
				9F58BB5313DDAC3A00358512 /* BXExecutableScan.m */,
				9F0F9ED812108A9000ED7A64 /* BXSessionError.h */,
				9F0F9ED912108A9000ED7A64 /* BXSessionError.m */,
			);
			name = "DOS session";
			sourceTree = "<group>";
		};
		9F496E3E108EEB9800282261 /* Alerts */ = {
			isa = PBXGroup;
			children = (
				9FB554200F6EAC5F00A33017 /* NSAlert+BXAlert.h */,
				9FB554210F6EAC5F00A33017 /* NSAlert+BXAlert.m */,
				9FB553DF0F6EA30900A33017 /* BXCloseAlert.h */,
				9FB553E00F6EA30900A33017 /* BXCloseAlert.m */,
				9FD5481211047E420041E1E7 /* BXDrivesInUseAlert.h */,
				9FD5481311047E420041E1E7 /* BXDrivesInUseAlert.m */,
			);
			name = Alerts;
			sourceTree = "<group>";
		};
		9F496E3F108EEBB200282261 /* UI helpers */ = {
			isa = PBXGroup;
			children = (
				9FD7B6AC1457459D00565CEB /* Themes */,
				9F69128A10A2DF8D00EA78CD /* BXValueTransformers.h */,
				9F69128B10A2DF8D00EA78CD /* BXValueTransformers.m */,
				9F438C5610E3D8C8007D30AD /* BXScroller.h */,
				9F438C5710E3D8C8007D30AD /* BXScroller.m */,
				9F39A4391452CE9100942D0F /* BXBezelView.h */,
				9F39A43A1452CE9100942D0F /* BXBezelView.m */,
				9FF1562B14506E7200545317 /* BXHUDLevelIndicatorCell.h */,
				9FF1562C14506E7200545317 /* BXHUDLevelIndicatorCell.m */,
				9FF1562714506DBA00545317 /* BXHUDProgressIndicator.h */,
				9FF1562814506DBA00545317 /* BXHUDProgressIndicator.m */,
				9FD012F913AB87E500AF6FE8 /* BXTemplateImageCell.h */,
				9FD012FA13AB87E500AF6FE8 /* BXTemplateImageCell.m */,
				9F60B0DA13AA418300F06BB1 /* BXCollectionItemView.h */,
				9F60B0DB13AA418300F06BB1 /* BXCollectionItemView.m */,
				9FBEC4EE142CE8300016964A /* BXMT32LCDDisplay.h */,
				9FBEC4EF142CE8300016964A /* BXMT32LCDDisplay.m */,
				9FC1620C119E9AD700705EA5 /* BXCursorFadeAnimation.h */,
				9FC1620D119E9AD700705EA5 /* BXCursorFadeAnimation.m */,
			);
			name = "UI helpers";
			sourceTree = "<group>";
		};
		9F496E4C108EEDF700282261 /* XIBs */ = {
			isa = PBXGroup;
			children = (
				9F18137A12999E39009BC4B2 /* GamesFolderPanelOptions.xib */,
				9F2C28B6129D924E00B172C8 /* FirstRunWindow.xib */,
				9F45A1CB109C3D3400593456 /* MainMenu.xib */,
				9F45A1C7109C3D1100593456 /* DOSWindow.xib */,
				9FDE34111351DCDB000DCE44 /* DOSImportWindow.xib */,
				9F1CBB5C120CABBB00C5E926 /* ImportWindow.xib */,
				9F45A1C5109C3CB400593456 /* InspectorPanel.xib */,
				9F9A4CA410F67DD800E61965 /* Preferences.xib */,
				9F45A1BB109C3C3900593456 /* About.xib */,
				9F59DEDD10B01743008DBBC1 /* ProgramPanel.xib */,
				9FDE34381351E127000DCE44 /* ImportTipsPanel.xib */,
				9F45A46A109C9A0400593456 /* MountPanelOptions.xib */,
				9FDE34361351E0F5000DCE44 /* Welcome.xib */,
				9F886FDD144CB6C30033CCD3 /* Bezel.xib */,
			);
			name = XIBs;
			sourceTree = "<group>";
		};
		9F496E4D108EEE0700282261 /* Strings */ = {
			isa = PBXGroup;
			children = (
				9F98EF5714E80A0900095248 /* Localizable.strings */,
				9FBC345B0F56C64D001811F2 /* InfoPlist.strings */,
				9FBC34480F56C5D1001811F2 /* DOSBox.strings */,
				9FBC344A0F56C5D1001811F2 /* Shell.strings */,
				9FAA451411EB40180042B986 /* Configuration.strings */,
			);
			name = Strings;
			sourceTree = "<group>";
		};
		9F5114FF129055DE00BEC0B9 /* Scripting */ = {
			isa = PBXGroup;
			children = (
				9F511500129055FE00BEC0B9 /* BXImportCommand.h */,
				9F511501129055FE00BEC0B9 /* BXImportCommand.m */,
				9F3FB1AD1306F88800DB8FBE /* BXScriptablePreferences.h */,
				9F3FB1AE1306F88800DB8FBE /* BXScriptablePreferences.m */,
				9F3FB1B41306F9FB00DB8FBE /* NSApplication+BXScripting.h */,
				9F3FB1B51306F9FB00DB8FBE /* NSApplication+BXScripting.m */,
				9F3FB24C130714D700DB8FBE /* BXScriptableWindow.h */,
				9F3FB24D130714D700DB8FBE /* BXScriptableWindow.m */,
			);
			name = Scripting;
			sourceTree = "<group>";
		};
		9F57685815DA3DDE00B50500 /* Images */ = {
			isa = PBXGroup;
			children = (
				9F57685915DA3DFC00B50500 /* StandaloneLogo.png */,
				9F57685A15DA3DFC00B50500 /* StandaloneLogo@2x.png */,
			);
			name = Images;
			sourceTree = "<group>";
		};
		9F59DA1410AE22B9008DBBC1 /* MCAdditions */ = {
			isa = PBXGroup;
			children = (
				9F59DA1610AE22D8008DBBC1 /* NSBezierPath+MCAdditions.h */,
				9F59DA1710AE22D8008DBBC1 /* NSBezierPath+MCAdditions.m */,
			);
			path = MCAdditions;
			sourceTree = "<group>";
		};
		9F77207312B38C4400072AE8 /* include */ = {
			isa = PBXGroup;
			children = (
				9F77207412B38C4400072AE8 /* bios.h */,
				9F77207512B38C4400072AE8 /* bios_disk.h */,
				9F77207612B38C4400072AE8 /* callback.h */,
				9F77207712B38C4400072AE8 /* control.h */,
				9F77207812B38C4400072AE8 /* cpu.h */,
				9F77207912B38C4400072AE8 /* cross.h */,
				9F77207A12B38C4400072AE8 /* debug.h */,
				9F77207B12B38C4400072AE8 /* dma.h */,
				9F77207C12B38C4400072AE8 /* dos_inc.h */,
				9F77207D12B38C4400072AE8 /* dos_system.h */,
				9F77207E12B38C4400072AE8 /* dosbox.h */,
				9F77207F12B38C4400072AE8 /* fpu.h */,
				9F77208012B38C4400072AE8 /* hardware.h */,
				9F77208112B38C4400072AE8 /* inout.h */,
				9F77208212B38C4400072AE8 /* ipx.h */,
				9F77208312B38C4400072AE8 /* ipxserver.h */,
				9F77208412B38C4400072AE8 /* joystick.h */,
				9F77208512B38C4400072AE8 /* keyboard.h */,
				9F77208612B38C4400072AE8 /* logging.h */,
				9F77208712B38C4400072AE8 /* mapper.h */,
				9F77208812B38C4400072AE8 /* mem.h */,
				9F77208912B38C4400072AE8 /* mixer.h */,
				9F77208A12B38C4400072AE8 /* modules.h */,
				9F77208B12B38C4400072AE8 /* mouse.h */,
				9F77208C12B38C4400072AE8 /* paging.h */,
				9F77208D12B38C4400072AE8 /* pic.h */,
				9F77208E12B38C4400072AE8 /* programs.h */,
				9F77208F12B38C4400072AE8 /* regs.h */,
				9F77209012B38C4400072AE8 /* render.h */,
				9F77209112B38C4400072AE8 /* SDL.h */,
				9F77209212B38C4400072AE8 /* SDL_endian.h */,
				9F77209312B38C4400072AE8 /* SDL_net.h */,
				9F77209412B38C4400072AE8 /* SDL_sound.h */,
				9F77209512B38C4400072AE8 /* SDL_thread.h */,
				9F77209612B38C4400072AE8 /* serialport.h */,
				9F77209712B38C4400072AE8 /* setup.h */,
				9F77209812B38C4400072AE8 /* shell.h */,
				9F77209912B38C4400072AE8 /* support.h */,
				9F77209A12B38C4400072AE8 /* timer.h */,
				9F77209B12B38C4400072AE8 /* vga.h */,
				9F77209C12B38C4400072AE8 /* video.h */,
			);
			path = include;
			sourceTree = "<group>";
		};
		9F77209D12B38C4400072AE8 /* src */ = {
			isa = PBXGroup;
			children = (
				9F77209E12B38C4400072AE8 /* cpu */,
				9F7720D812B38C4400072AE8 /* debug */,
				9F7720DF12B38C4400072AE8 /* dos */,
				9F77210012B38C4400072AE8 /* dosbox.cpp */,
				9F77210112B38C4400072AE8 /* fpu */,
				9F77210512B38C4400072AE8 /* gui */,
				9F77211B12B38C4400072AE8 /* hardware */,
				9F77216412B38C4400072AE8 /* libs */,
				9F77216B12B38C4400072AE8 /* misc */,
				9F77217112B38C4400072AE8 /* shell */,
			);
			path = src;
			sourceTree = "<group>";
		};
		9F77209E12B38C4400072AE8 /* cpu */ = {
			isa = PBXGroup;
			children = (
				9F77215112B38C4400072AE8 /* ints */,
				9F77209F12B38C4400072AE8 /* callback.cpp */,
				9F7720A012B38C4400072AE8 /* core_dyn_x86 */,
				9F7720A812B38C4400072AE8 /* core_dyn_x86.cpp */,
				9F7720A912B38C4400072AE8 /* core_dynrec */,
				9F7720BA12B38C4400072AE8 /* core_dynrec.cpp */,
				9F7720BB12B38C4400072AE8 /* core_full */,
				9F7720C412B38C4400072AE8 /* core_full.cpp */,
				9F7720C512B38C4400072AE8 /* core_normal */,
				9F7720CE12B38C4400072AE8 /* core_normal.cpp */,
				9F7720CF12B38C4400072AE8 /* core_prefetch.cpp */,
				9F7720D012B38C4400072AE8 /* core_simple.cpp */,
				9F7720D112B38C4400072AE8 /* cpu.cpp */,
				9F7720D212B38C4400072AE8 /* flags.cpp */,
				9F7720D312B38C4400072AE8 /* instructions.h */,
				9F7720D412B38C4400072AE8 /* lazyflags.h */,
				9F7720D512B38C4400072AE8 /* modrm.cpp */,
				9F7720D612B38C4400072AE8 /* modrm.h */,
				9F7720D712B38C4400072AE8 /* paging.cpp */,
			);
			path = cpu;
			sourceTree = "<group>";
		};
		9F7720A012B38C4400072AE8 /* core_dyn_x86 */ = {
			isa = PBXGroup;
			children = (
				9F7720A112B38C4400072AE8 /* cache.h */,
				9F7720A212B38C4400072AE8 /* decoder.h */,
				9F7720A312B38C4400072AE8 /* dyn_fpu.h */,
				9F7720A412B38C4400072AE8 /* dyn_fpu_dh.h */,
				9F7720A512B38C4400072AE8 /* helpers.h */,
				9F7720A612B38C4400072AE8 /* risc_x86.h */,
				9F7720A712B38C4400072AE8 /* string.h */,
			);
			path = core_dyn_x86;
			sourceTree = "<group>";
		};
		9F7720A912B38C4400072AE8 /* core_dynrec */ = {
			isa = PBXGroup;
			children = (
				9F7720AA12B38C4400072AE8 /* cache.h */,
				9F7720AB12B38C4400072AE8 /* decoder.h */,
				9F7720AC12B38C4400072AE8 /* decoder_basic.h */,
				9F7720AD12B38C4400072AE8 /* decoder_opcodes.h */,
				9F7720AE12B38C4400072AE8 /* dyn_fpu.h */,
				9F7720AF12B38C4400072AE8 /* operators.h */,
				9F7720B012B38C4400072AE8 /* risc_armv4le-common.h */,
				9F7720B112B38C4400072AE8 /* risc_armv4le-o3.h */,
				9F7720B212B38C4400072AE8 /* risc_armv4le-s3.h */,
				9F7720B312B38C4400072AE8 /* risc_armv4le-thumb-iw.h */,
				9F7720B412B38C4400072AE8 /* risc_armv4le-thumb-niw.h */,
				9F7720B512B38C4400072AE8 /* risc_armv4le-thumb.h */,
				9F7720B612B38C4400072AE8 /* risc_armv4le.h */,
				9F7720B712B38C4400072AE8 /* risc_mipsel32.h */,
				9F7720B812B38C4400072AE8 /* risc_x64.h */,
				9F7720B912B38C4400072AE8 /* risc_x86.h */,
			);
			path = core_dynrec;
			sourceTree = "<group>";
		};
		9F7720BB12B38C4400072AE8 /* core_full */ = {
			isa = PBXGroup;
			children = (
				9F7720BC12B38C4400072AE8 /* ea_lookup.h */,
				9F7720BD12B38C4400072AE8 /* load.h */,
				9F7720BE12B38C4400072AE8 /* loadwrite.h */,
				9F7720BF12B38C4400072AE8 /* op.h */,
				9F7720C012B38C4400072AE8 /* optable.h */,
				9F7720C112B38C4400072AE8 /* save.h */,
				9F7720C212B38C4400072AE8 /* string.h */,
				9F7720C312B38C4400072AE8 /* support.h */,
			);
			path = core_full;
			sourceTree = "<group>";
		};
		9F7720C512B38C4400072AE8 /* core_normal */ = {
			isa = PBXGroup;
			children = (
				9F7720C612B38C4400072AE8 /* helpers.h */,
				9F7720C712B38C4400072AE8 /* prefix_0f.h */,
				9F7720C812B38C4400072AE8 /* prefix_66.h */,
				9F7720C912B38C4400072AE8 /* prefix_66_0f.h */,
				9F7720CA12B38C4400072AE8 /* prefix_none.h */,
				9F7720CB12B38C4400072AE8 /* string.h */,
				9F7720CC12B38C4400072AE8 /* support.h */,
				9F7720CD12B38C4400072AE8 /* table_ea.h */,
			);
			path = core_normal;
			sourceTree = "<group>";
		};
		9F7720D812B38C4400072AE8 /* debug */ = {
			isa = PBXGroup;
			children = (
				9F7720D912B38C4400072AE8 /* debug.cpp */,
				9F7720DA12B38C4400072AE8 /* debug_disasm.cpp */,
				9F7720DB12B38C4400072AE8 /* debug_gui.cpp */,
				9F7720DC12B38C4400072AE8 /* debug_inc.h */,
				9F7720DD12B38C4400072AE8 /* debug_win32.cpp */,
				9F7720DE12B38C4400072AE8 /* disasm_tables.h */,
			);
			path = debug;
			sourceTree = "<group>";
		};
		9F7720DF12B38C4400072AE8 /* dos */ = {
			isa = PBXGroup;
			children = (
				9F7720E012B38C4400072AE8 /* cdrom.cpp */,
				9F7720E112B38C4400072AE8 /* cdrom.h */,
				9F7720E212B38C4400072AE8 /* cdrom_aspi_win32.cpp */,
				9F7720E312B38C4400072AE8 /* cdrom_image.cpp */,
				9F7720E412B38C4400072AE8 /* cdrom_ioctl_linux.cpp */,
				9F7720E512B38C4400072AE8 /* cdrom_ioctl_os2.cpp */,
				9F7720E612B38C4400072AE8 /* cdrom_ioctl_win32.cpp */,
				9F7720E712B38C4400072AE8 /* dev_con.h */,
				9F7720E812B38C4400072AE8 /* dos.cpp */,
				9F7720E912B38C4400072AE8 /* dos_classes.cpp */,
				9F7720EA12B38C4400072AE8 /* dos_codepages.h */,
				9F7720EB12B38C4400072AE8 /* dos_devices.cpp */,
				9F7720EC12B38C4400072AE8 /* dos_execute.cpp */,
				9F7720ED12B38C4400072AE8 /* dos_files.cpp */,
				9F7720EE12B38C4400072AE8 /* dos_ioctl.cpp */,
				9F7720EF12B38C4400072AE8 /* dos_keyboard_layout.cpp */,
				9F7720F012B38C4400072AE8 /* dos_keyboard_layout_data.h */,
				9F7720F112B38C4400072AE8 /* dos_memory.cpp */,
				9F7720F212B38C4400072AE8 /* dos_misc.cpp */,
				9F7720F312B38C4400072AE8 /* dos_mscdex.cpp */,
				9F7720F412B38C4400072AE8 /* dos_programs.cpp */,
				9F7720F512B38C4400072AE8 /* dos_tables.cpp */,
				9F7720F612B38C4400072AE8 /* drive_cache.cpp */,
				9F7720F712B38C4400072AE8 /* drive_fat.cpp */,
				9F7720F812B38C4400072AE8 /* drive_iso.cpp */,
				9F7720F912B38C4400072AE8 /* drive_local.cpp */,
				9F7720FA12B38C4400072AE8 /* drive_physfs.cpp */,
				9F7720FB12B38C4400072AE8 /* drive_virtual.cpp */,
				9F7720FC12B38C4400072AE8 /* drives.cpp */,
				9F7720FD12B38C4400072AE8 /* drives.h */,
				9F7720FE12B38C4400072AE8 /* scsidefs.h */,
				9F7720FF12B38C4400072AE8 /* wnaspi32.h */,
			);
			path = dos;
			sourceTree = "<group>";
		};
		9F77210112B38C4400072AE8 /* fpu */ = {
			isa = PBXGroup;
			children = (
				9F77210212B38C4400072AE8 /* fpu.cpp */,
				9F77210312B38C4400072AE8 /* fpu_instructions.h */,
				9F77210412B38C4400072AE8 /* fpu_instructions_x86.h */,
			);
			path = fpu;
			sourceTree = "<group>";
		};
		9F77210512B38C4400072AE8 /* gui */ = {
			isa = PBXGroup;
			children = (
				9F77210612B38C4400072AE8 /* dosbox_logo.h */,
				9F77210712B38C4400072AE8 /* dosbox_splash.h */,
				9F77210812B38C4400072AE8 /* midi.cpp */,
				9F77210912B38C4400072AE8 /* midi_alsa.h */,
				9F77210A12B38C4400072AE8 /* midi_coreaudio.h */,
				9F77210B12B38C4400072AE8 /* midi_coremidi.h */,
				9F77210C12B38C4400072AE8 /* midi_oss.h */,
				9F77210D12B38C4400072AE8 /* midi_win32.h */,
				9F77210E12B38C4400072AE8 /* render.cpp */,
				9F77210F12B38C4400072AE8 /* render_loops.h */,
				9F77211012B38C4400072AE8 /* render_scalers.cpp */,
				9F77211112B38C4400072AE8 /* render_scalers.h */,
				9F77211212B38C4400072AE8 /* render_simple.h */,
				9F77211312B38C4400072AE8 /* render_templates.h */,
				9F77211412B38C4400072AE8 /* render_templates_hq.h */,
				9F77211512B38C4400072AE8 /* render_templates_hq2x.h */,
				9F77211612B38C4400072AE8 /* render_templates_hq3x.h */,
				9F77211712B38C4400072AE8 /* render_templates_sai.h */,
				9F77211A12B38C4400072AE8 /* sdlmain.cpp */,
				9F77211812B38C4400072AE8 /* sdl_gui.cpp */,
				9F77211912B38C4400072AE8 /* sdl_mapper.cpp */,
			);
			path = gui;
			sourceTree = "<group>";
		};
		9F77211B12B38C4400072AE8 /* hardware */ = {
			isa = PBXGroup;
			children = (
				9F77211C12B38C4400072AE8 /* adlib.cpp */,
				9F77211D12B38C4400072AE8 /* adlib.h */,
				9F77211E12B38C4400072AE8 /* cmos.cpp */,
				9F77211F12B38C4400072AE8 /* dbopl.cpp */,
				9F77212012B38C4400072AE8 /* dbopl.h */,
				9F77212112B38C4400072AE8 /* disney.cpp */,
				9F77212212B38C4400072AE8 /* dma.cpp */,
				9F77212312B38C4400072AE8 /* gameblaster.cpp */,
				9F77212412B38C4400072AE8 /* gus.cpp */,
				9F77212512B38C4400072AE8 /* hardware.cpp */,
				9F77212612B38C4400072AE8 /* iohandler.cpp */,
				9F77212712B38C4400072AE8 /* ipx.cpp */,
				9F77212812B38C4400072AE8 /* ipxserver.cpp */,
				9F77212912B38C4400072AE8 /* joystick.cpp */,
				9F77212A12B38C4400072AE8 /* keyboard.cpp */,
				9F77212B12B38C4400072AE8 /* memory.cpp */,
				9F77212C12B38C4400072AE8 /* mixer.cpp */,
				9F77212D12B38C4400072AE8 /* mpu401.cpp */,
				9F77212E12B38C4400072AE8 /* opl.cpp */,
				9F77212F12B38C4400072AE8 /* opl.h */,
				9F77213012B38C4400072AE8 /* pcspeaker.cpp */,
				9F77213112B38C4400072AE8 /* pic.cpp */,
				9F77213212B38C4400072AE8 /* sblaster.cpp */,
				9F77213312B38C4400072AE8 /* serialport */,
				9F77214112B38C4400072AE8 /* tandy_sound.cpp */,
				9F77214212B38C4400072AE8 /* timer.cpp */,
				9F77214312B38C4400072AE8 /* vga.cpp */,
				9F77214412B38C4400072AE8 /* vga_attr.cpp */,
				9F77214512B38C4400072AE8 /* vga_crtc.cpp */,
				9F77214612B38C4400072AE8 /* vga_dac.cpp */,
				9F77214712B38C4400072AE8 /* vga_draw.cpp */,
				9F77214812B38C4400072AE8 /* vga_gfx.cpp */,
				9F77214912B38C4400072AE8 /* vga_memory.cpp */,
				9F77214A12B38C4400072AE8 /* vga_misc.cpp */,
				9F77214B12B38C4400072AE8 /* vga_other.cpp */,
				9F77214C12B38C4400072AE8 /* vga_paradise.cpp */,
				9F77214D12B38C4400072AE8 /* vga_s3.cpp */,
				9F77214E12B38C4400072AE8 /* vga_seq.cpp */,
				9F77214F12B38C4400072AE8 /* vga_tseng.cpp */,
				9F77215012B38C4400072AE8 /* vga_xga.cpp */,
			);
			path = hardware;
			sourceTree = "<group>";
		};
		9F77213312B38C4400072AE8 /* serialport */ = {
			isa = PBXGroup;
			children = (
				9F77213412B38C4400072AE8 /* directserial.cpp */,
				9F77213512B38C4400072AE8 /* directserial.h */,
				9F77213612B38C4400072AE8 /* libserial.cpp */,
				9F77213712B38C4400072AE8 /* libserial.h */,
				9F77213812B38C4400072AE8 /* misc_util.cpp */,
				9F77213912B38C4400072AE8 /* misc_util.h */,
				9F77213A12B38C4400072AE8 /* nullmodem.cpp */,
				9F77213B12B38C4400072AE8 /* nullmodem.h */,
				9F77213C12B38C4400072AE8 /* serialdummy.cpp */,
				9F77213D12B38C4400072AE8 /* serialdummy.h */,
				9F77213E12B38C4400072AE8 /* serialport.cpp */,
				9F77213F12B38C4400072AE8 /* softmodem.cpp */,
				9F77214012B38C4400072AE8 /* softmodem.h */,
			);
			path = serialport;
			sourceTree = "<group>";
		};
		9F77215112B38C4400072AE8 /* ints */ = {
			isa = PBXGroup;
			children = (
				9F77215212B38C4400072AE8 /* bios.cpp */,
				9F77215312B38C4400072AE8 /* bios_disk.cpp */,
				9F77215412B38C4400072AE8 /* bios_keyboard.cpp */,
				9F77215512B38C4400072AE8 /* ems.cpp */,
				9F77215612B38C4400072AE8 /* int10.cpp */,
				9F77215712B38C4400072AE8 /* int10.h */,
				9F77215812B38C4400072AE8 /* int10_char.cpp */,
				9F77215912B38C4400072AE8 /* int10_memory.cpp */,
				9F77215A12B38C4400072AE8 /* int10_misc.cpp */,
				9F77215B12B38C4400072AE8 /* int10_modes.cpp */,
				9F77215C12B38C4400072AE8 /* int10_pal.cpp */,
				9F77215D12B38C4400072AE8 /* int10_put_pixel.cpp */,
				9F77215E12B38C4400072AE8 /* int10_vesa.cpp */,
				9F77215F12B38C4400072AE8 /* int10_video_state.cpp */,
				9F77216012B38C4400072AE8 /* int10_vptable.cpp */,
				9F77216112B38C4400072AE8 /* mouse.cpp */,
				9F77216212B38C4400072AE8 /* xms.cpp */,
				9F77216312B38C4400072AE8 /* xms.h */,
			);
			name = ints;
			path = ../ints;
			sourceTree = "<group>";
		};
		9F77216412B38C4400072AE8 /* libs */ = {
			isa = PBXGroup;
			children = (
				9F77216512B38C4400072AE8 /* gui_tk */,
				9F77216812B38C4400072AE8 /* zmbv */,
			);
			path = libs;
			sourceTree = "<group>";
		};
		9F77216512B38C4400072AE8 /* gui_tk */ = {
			isa = PBXGroup;
			children = (
				9F77216612B38C4400072AE8 /* gui_tk.cpp */,
				9F77216712B38C4400072AE8 /* gui_tk.h */,
			);
			path = gui_tk;
			sourceTree = "<group>";
		};
		9F77216812B38C4400072AE8 /* zmbv */ = {
			isa = PBXGroup;
			children = (
				9F77216912B38C4400072AE8 /* zmbv.cpp */,
				9F77216A12B38C4400072AE8 /* zmbv.h */,
			);
			path = zmbv;
			sourceTree = "<group>";
		};
		9F77216B12B38C4400072AE8 /* misc */ = {
			isa = PBXGroup;
			children = (
				9F77216C12B38C4400072AE8 /* cross.cpp */,
				9F77216D12B38C4400072AE8 /* messages.cpp */,
				9F77216E12B38C4400072AE8 /* programs.cpp */,
				9F77216F12B38C4400072AE8 /* setup.cpp */,
				9F77217012B38C4400072AE8 /* support.cpp */,
			);
			path = misc;
			sourceTree = "<group>";
		};
		9F77217112B38C4400072AE8 /* shell */ = {
			isa = PBXGroup;
			children = (
				9F77217212B38C4400072AE8 /* shell.cpp */,
				9F77217312B38C4400072AE8 /* shell_batch.cpp */,
				9F77217412B38C4400072AE8 /* shell_cmds.cpp */,
				9F77217512B38C4400072AE8 /* shell_misc.cpp */,
			);
			path = shell;
			sourceTree = "<group>";
		};
		9F7A8F230F8E705100D1AAD5 /* BXToolkit */ = {
			isa = PBXGroup;
			children = (
				9FAB449615DEADE000900A4C /* Drawing */,
				9F2C458315DB7DC3009F4477 /* OpenGL */,
				9F9840FE15BEE5F700B50CDA /* Filesystem */,
				9F81CFB613EEA3D7008F0265 /* Disk Images */,
				9FD1D622136428F800792011 /* HID */,
				9F0F2B9712AD464800CD7078 /* Operations */,
				9F0497BE1334C5970001FEE4 /* BXPostLeopardAPIs.h */,
				9F0497BF1334C5970001FEE4 /* BXPostLeopardAPIs.m */,
				9FADFE9511EC932800990E91 /* NSData+HexStrings.h */,
				9FADFE9611EC932800990E91 /* NSData+HexStrings.m */,
				9FFF97931232B718009B5EE5 /* BXMultiPanelWindowController.h */,
				9FFF97941232B718009B5EE5 /* BXMultiPanelWindowController.m */,
				9FFBF6AA11A811F7000A1863 /* BXEventConstants.h */,
				9FA5D68111EB6CCC0012DFA5 /* BXLineEnumerator.h */,
				9FA5D68211EB6CCC0012DFA5 /* BXLineEnumerator.m */,
				9FADFE5311EC7E1700990E91 /* BXDigest.h */,
				9FADFE5411EC7E1700990E91 /* BXDigest.m */,
				9FE90BF511F8D1DC003CFFFF /* BXDelegatedView.h */,
				9FE90BF611F8D1DC003CFFFF /* BXDelegatedView.m */,
				9F0F9EED1210901800ED7A64 /* BXMountedVolumesError.h */,
				9F0F9EEE1210901800ED7A64 /* BXMountedVolumesError.m */,
				9FC7481F122A7C8B00E86E6A /* BXPathEnumerator.h */,
				9FC74820122A7C8B00E86E6A /* BXPathEnumerator.m */,
				9FC8F50A10934F3400AD6307 /* NSString+BXPaths.h */,
				9FC8F50B10934F3400AD6307 /* NSString+BXPaths.m */,
				9FB60E8C15C5552F00CD0D63 /* NSURL+BXFilePaths.h */,
				9FB60E8D15C5552F00CD0D63 /* NSURL+BXFilePaths.m */,
				9FAA44A511EB24A90042B986 /* NSString+BXStringFormatting.h */,
				9FAA44A611EB24A90042B986 /* NSString+BXStringFormatting.m */,
				9F13F9CE11F85E6F0069A02E /* NSFileManager+BXTemporaryFiles.h */,
				9F13F9CF11F85E6F0069A02E /* NSFileManager+BXTemporaryFiles.m */,
				9F573C580F8E18B10089D8B7 /* NSWorkspace+BXMountedVolumes.h */,
				9F573C590F8E18B10089D8B7 /* NSWorkspace+BXMountedVolumes.m */,
				9F76D1B710CA9DFB00C3B081 /* NSWorkspace+BXFileTypes.h */,
				9F76D1B810CA9DFB00C3B081 /* NSWorkspace+BXFileTypes.m */,
				9F9FE70210FA5F5800E3944B /* NSWorkspace+BXIcons.h */,
				9F9FE70310FA5F5800E3944B /* NSWorkspace+BXIcons.m */,
				9F6193191233D8F000F35AB4 /* BXTabbedWindowController.h */,
				9F61931A1233D8F000F35AB4 /* BXTabbedWindowController.m */,
				9FD95D6813E2A45C005EF2C0 /* BXFullScreenCapableWindow.h */,
				9FD95D6913E2A45C005EF2C0 /* BXFullScreenCapableWindow.m */,
				9F9AEE8714CB4AEA00728641 /* BXAppKitVersionHelpers.h */,
				9F9AEE8814CB4AEA00728641 /* BXAppKitVersionHelpers.m */,
				9F1DE9B014FB7F3800F9C91E /* NSObject+BXPerformExtensions.h */,
				9F1DE9B114FB7F3800F9C91E /* NSObject+BXPerformExtensions.m */,
<<<<<<< HEAD
				9F5F12C415ADCE74007A070F /* NSKeyedArchiver+BXArchivingAdditions.h */,
				9F5F12C515ADCE74007A070F /* NSKeyedArchiver+BXArchivingAdditions.m */,
				9FB60E9015C5643200CD0D63 /* NSError+BXErrorHelpers.h */,
				9FB60E9115C5643200CD0D63 /* NSError+BXErrorHelpers.m */,
=======
				9FF01AF615A4CC2C0087D63D /* NSKeyedArchiver+BXArchivingAdditions.h */,
				9FF01AF715A4CC2C0087D63D /* NSKeyedArchiver+BXArchivingAdditions.m */,
>>>>>>> bf2502e4
			);
			path = BXToolkit;
			sourceTree = "<group>";
		};
		9F81CFB613EEA3D7008F0265 /* Disk Images */ = {
			isa = PBXGroup;
			children = (
				9F81CFB713EEA3F4008F0265 /* BXISOImage.h */,
				9F81CFBA13EEAD6D008F0265 /* BXISOImagePrivate.h */,
				9F81CFB813EEA3F4008F0265 /* BXISOImage.m */,
				9F81CFBB13EED386008F0265 /* BXISOImageConstants.h */,
				9F98589513EF71F600E66877 /* BXBinCueImage.h */,
				9F98589613EF71F600E66877 /* BXBinCueImage.m */,
			);
			name = "Disk Images";
			sourceTree = "<group>";
		};
		9F8A974710E7DEF500A4B72A /* RegexKitLite */ = {
			isa = PBXGroup;
			children = (
				9F740BDC142A24A400BA66B4 /* RegexKitLite.h */,
				9F740BDD142A24A400BA66B4 /* RegexKitLite.m */,
			);
			comments = "http://regexkit.sourceforge.net/";
			path = RegexKitLite;
			sourceTree = "<group>";
		};
		9F902C1D142E169800843B01 /* MIDI */ = {
			isa = PBXGroup;
			children = (
				9F3EDA1C1434CB8C009BFBA2 /* BXMIDIConstants.h */,
				9F86DB3E1431EF5F00A2EFB6 /* BXMIDIDeviceMonitor.h */,
				9F86DB3F1431EF5F00A2EFB6 /* BXMIDIDeviceMonitor.m */,
				9F902C1F142E16C800843B01 /* BXMIDIDevice.h */,
				9F902C22142E183500843B01 /* BXMIDISynth.h */,
				9F902C23142E183500843B01 /* BXMIDISynth.m */,
				9F902C25142E198100843B01 /* BXEmulatedMT32.h */,
				9F902C26142E198100843B01 /* BXEmulatedMT32.mm */,
				9F165384142E8AFE00CAADBF /* BXEmulatedMT32Delegate.h */,
				9F902C28142E199100843B01 /* BXExternalMIDIDevice.h */,
				9F902C29142E199100843B01 /* BXExternalMIDIDevice.m */,
				9F3EDA191434B48D009BFBA2 /* BXExternalMT32.h */,
				9F3EDA1A1434B48D009BFBA2 /* BXExternalMT32.m */,
				9F7D9EFD1444BAA800B6AD50 /* BXExternalMT32+BXMT32Sysexes.h */,
				9F7D9EFE1444BAA800B6AD50 /* BXExternalMT32+BXMT32Sysexes.m */,
				9FD8BEE214FFF7660073B4EC /* BXExternalMIDIDevice+BXGeneralMIDISysexes.h */,
				9FD8BEE314FFF7660073B4EC /* BXExternalMIDIDevice+BXGeneralMIDISysexes.m */,
				9F6C1CD814373AF600601ACB /* BXDummyMIDIDevice.h */,
				9F6C1CD914373AF600601ACB /* BXDummyMIDIDevice.m */,
			);
			name = MIDI;
			sourceTree = "<group>";
		};
		9F9606E514F65A0B0072E90C /* Bezels */ = {
			isa = PBXGroup;
			children = (
				9F70278513D730D000606B4C /* BunnyTemplate.png */,
				9F70278613D730D000606B4C /* TurtleTemplate.png */,
				9FFF635B14013F4D007E8B47 /* PauseTemplate.pdf */,
				9FFF635C14013F4D007E8B47 /* PlayTemplate.pdf */,
				9F8F374B14F9366F00E482FB /* FastForwardTemplate.pdf */,
				9FFF635D14013F4D007E8B47 /* EjectTemplate.pdf */,
				9FFF635E14013F4D007E8B47 /* InsertTemplate.pdf */,
				9F839FB4150B81EF00337DD6 /* ScreenshotTemplate.pdf */,
				9F3034B714E2C3F600BC572E /* NumlockActiveTemplate.pdf */,
				9F3034B814E2C3F600BC572E /* NumlockInactiveTemplate.pdf */,
				9FD54A5C14DE979B00FE350F /* NumpadInactiveTemplate.pdf */,
				9FD54A5914DE96B800FE350F /* NumpadActiveTemplate.pdf */,
				9FBEC4F2142CEB770016964A /* MT32LCDFontTemplate.png */,
				9FBEC4F3142CEB770016964A /* MT32LCDGridTemplate.png */,
			);
			name = Bezels;
			sourceTree = "<group>";
		};
		9F9606E914F65A3A0072E90C /* Inspector */ = {
			isa = PBXGroup;
			children = (
				9F7FC94B139EB38300D60320 /* RacingWheel.png */,
				9FA54098139E85D800999940 /* 4ButtonJoystick.png */,
				9F0E610E139E1A05004A7A56 /* CHFlightstickPro.png */,
				9F0E610F139E1A05004A7A56 /* ThrustmasterFCS.png */,
				9F96969713E59CA100FB51EC /* NoJoystickTemplate.pdf */,
				9FD012E213AB845200AF6FE8 /* GamepadTemplate.pdf */,
				9FFF636B140150C3007E8B47 /* DisketteTemplate.pdf */,
				9FFF635914013F4D007E8B47 /* HardDiskTemplate.pdf */,
				9FFF635A14013F4D007E8B47 /* CDROMTemplate.pdf */,
				9FBDC590141A0E5D00171176 /* BundleFreestandingTemplate.pdf */,
				9F955B5E141A05990068EF71 /* InsertFreestandingTemplate.pdf */,
				9F955B5F141A05990068EF71 /* EjectFreestandingTemplate.pdf */,
			);
			name = Inspector;
			sourceTree = "<group>";
		};
		9F9606EA14F65AAF0072E90C /* Preferences */ = {
			isa = PBXGroup;
			children = (
				9F9A4C9010F67A1F00E61965 /* GalleryOriginal.png */,
				9F9A4C9110F67A1F00E61965 /* GalleryHQx.png */,
				9F9A4C9210F67A1F00E61965 /* GalleryMAME.png */,
				9F9A4C9310F67A1F00E61965 /* GallerySpotlight.png */,
				9F9A4C9410F67A1F00E61965 /* GalleryBkg.jpg */,
				9F9A4C9510F67A1F00E61965 /* GalleryTVScanlines.png */,
				9F676BEF1235451B00924B8C /* Display.png */,
				9FCA158C15973A6D00C42D10 /* Display@2x.png */,
				9F1F00AA143F091300FF163A /* Audio.png */,
				9FCA15881597377B00C42D10 /* Audio@2x.png */,
				9FBA48BF1450B73900F9BBDE /* Keyboard.png */,
				9FCA15891597377B00C42D10 /* Keyboard@2x.png */,
				9F0102E11440561E00942713 /* MT32Shelf.jpg */,
				9FCA157115970C5500C42D10 /* MT32Shelf@2x.jpg */,
				9F0102DF1440543500942713 /* MT32ShelfHighlight.png */,
				9FCA157215970C5500C42D10 /* MT32ShelfHighlight@2x.png */,
				9F586CEF143E51DD00E840C8 /* CM32L.png */,
				9FCA156F15970C5500C42D10 /* CM32L@2x.png */,
				9F586CF0143E51DD00E840C8 /* MT32.png */,
				9FCA157015970C5500C42D10 /* MT32@2x.png */,
			);
			name = Preferences;
			sourceTree = "<group>";
		};
		9F9606EB14F65AF10072E90C /* Shelves */ = {
			isa = PBXGroup;
			children = (
				9F2121E5130187A9002AB1B7 /* ShelfTemplateLeopard.jpg */,
				9F2121E6130187A9002AB1B7 /* ShelfTemplateSnowLeopard.jpg */,
				9F960C7E12AAAB2900568AFD /* BlankShelves.png */,
			);
			name = Shelves;
			sourceTree = "<group>";
		};
		9F9606EC14F65B030072E90C /* Importing */ = {
			isa = PBXGroup;
			children = (
				9F25C4E112130B5E0025CB2C /* BrandWatermark.png */,
				9F1CBCAC120CCF3900C5E926 /* Blueprint.jpg */,
				9FCA157815970DF000C42D10 /* Blueprint@2x.jpg */,
				9FA9E255121FD5BA006E20C4 /* DropzoneTemplate.pdf */,
				9FE2172A121EED1E001452E3 /* ImportCoverArtTip.png */,
				9FCA1580159729C400C42D10 /* ImportCoverArtTip@2x.png */,
				9FE2172C121EED1E001452E3 /* ImportRenameTip.png */,
				9FCA1582159729C400C42D10 /* ImportRenameTip@2x.png */,
			);
			name = Importing;
			sourceTree = "<group>";
		};
		9F9606ED14F65B1A0072E90C /* Cover art */ = {
			isa = PBXGroup;
			children = (
				9F59D99710AE0956008DBBC1 /* BoxArtShine.png */,
				9F550664121B057C0042614A /* 35Diskette.icns */,
				9FC5353412F489F8005E7670 /* 35DisketteShine.icns */,
				9F550665121B057C0042614A /* CDCase.icns */,
				9F18124312994474009BC4B2 /* CDCover.icns */,
				9F550666121B057C0042614A /* 525Diskette.icns */,
			);
			name = "Cover art";
			sourceTree = "<group>";
		};
		9F9606EE14F65B5F0072E90C /* Icons */ = {
			isa = PBXGroup;
			children = (
				9FCA1586159732F300C42D10 /* import@2x.png */,
				9F843FE01226EB1100FD37F1 /* import.png */,
				9F4B5283122591960055022A /* prompt.icns */,
				9FCBB2CD10A61CA800C28B09 /* boxer.icns */,
				9F6A79031203547800D2097D /* gamefolder.icns */,
				9FCBB2CE10A61CA800C28B09 /* executable.icns */,
				9FCBB2CF10A61CA800C28B09 /* package.icns */,
			);
			name = Icons;
			sourceTree = "<group>";
		};
		9F9840FE15BEE5F700B50CDA /* Filesystem */ = {
			isa = PBXGroup;
			children = (
				9F98410015BEE64400B50CDA /* BXShadowedFilesystem.h */,
				9F98410115BEE64400B50CDA /* BXShadowedFilesystem.m */,
				9F98410415BF10B700B50CDA /* BXFilesystem.h */,
			);
			name = Filesystem;
			sourceTree = "<group>";
		};
		9F9A4C9E10F67CEA00E61965 /* Preferences panel */ = {
			isa = PBXGroup;
			children = (
				9F9A4C9F10F67D2C00E61965 /* BXPreferencesController.h */,
				9F9A4CA010F67D2C00E61965 /* BXPreferencesController.m */,
				9F9A4CA710F6824B00E61965 /* BXFilterGallery.h */,
				9F9A4CA810F6824B00E61965 /* BXFilterGallery.m */,
				9F586CE9143E41C200E840C8 /* BXMT32ROMDropzone.h */,
				9F586CEA143E41C200E840C8 /* BXMT32ROMDropzone.m */,
			);
			name = "Preferences panel";
			sourceTree = "<group>";
		};
		9FAB449615DEADE000900A4C /* Drawing */ = {
			isa = PBXGroup;
			children = (
				9FBC351B0F56C7B7001811F2 /* BXGeometry.h */,
				9FBC35280F56C7B7001811F2 /* BXGeometry.m */,
				9FC8B071121807AD004F6DA2 /* NSView+BXDrawing.h */,
				9FC8B072121807AD004F6DA2 /* NSView+BXDrawing.m */,
				9F586CEC143E4A0100E840C8 /* CALayer+BXLayerAdditions.h */,
				9F586CED143E4A0100E840C8 /* CALayer+BXLayerAdditions.m */,
				9FBC35190F56C7B7001811F2 /* NSWindow+BXWindowDimensions.h */,
				9FBC35260F56C7B7001811F2 /* NSWindow+BXWindowDimensions.m */,
				9FD23D53129AE3B600B2100B /* NSWindow+BXWindowEffects.h */,
				9FD23D54129AE3B600B2100B /* NSWindow+BXWindowEffects.m */,
				9F8F482313DC74CA00C7E022 /* NSShadow+BXShadowExtensions.h */,
				9F8F482413DC74CA00C7E022 /* NSShadow+BXShadowExtensions.m */,
				9F2120FC1301597E002AB1B7 /* NSImage+BXSaveImages.h */,
				9F2120FD1301597E002AB1B7 /* NSImage+BXSaveImages.m */,
				9FE1B61113FFBE430001640C /* NSImage+BXImageEffects.h */,
				9FE1B61213FFBE430001640C /* NSImage+BXImageEffects.m */,
			);
			name = Drawing;
			sourceTree = "<group>";
		};
		9FAD43B610A341F6007E8C0D /* UKKQueue */ = {
			isa = PBXGroup;
			children = (
				9FAD43B710A341F6007E8C0D /* UKFileWatcher.h */,
				9FAD43B810A341F6007E8C0D /* UKFileWatcher.m */,
				9FAD43B910A341F6007E8C0D /* UKFNSubscribeFileWatcher.h */,
				9FAD43BA10A341F6007E8C0D /* UKFNSubscribeFileWatcher.m */,
				9FAD43BC10A341F6007E8C0D /* UKKQueue.h */,
				9FAD43BD10A341F6007E8C0D /* UKKQueue.m */,
				9FAD43BE10A341F6007E8C0D /* UKMainThreadProxy.h */,
				9FAD43BF10A341F6007E8C0D /* UKMainThreadProxy.m */,
			);
			path = UKKQueue;
			sourceTree = "<group>";
		};
		9FBC34390F56C5AC001811F2 /* Images */ = {
			isa = PBXGroup;
			children = (
				9F27BD1114FAA4EE008EB0A1 /* Volume */,
				9F9606EE14F65B5F0072E90C /* Icons */,
				9F9606EB14F65AF10072E90C /* Shelves */,
				9F9606EA14F65AAF0072E90C /* Preferences */,
				9F9606E914F65A3A0072E90C /* Inspector */,
				9F9606E514F65A0B0072E90C /* Bezels */,
				9F9606EC14F65B030072E90C /* Importing */,
				9F9606ED14F65B1A0072E90C /* Cover art */,
				9FFC2ABF12A19CCC008C2B3B /* Sample Game Icons */,
				9F2292621225848000ABC0B3 /* WelcomeSpotlight.png */,
				9FCA157C1597222D00C42D10 /* WelcomeSpotlight@2x.png */,
				9FA9E27F121FD874006E20C4 /* PanelExpandTemplate.pdf */,
				9FA9E280121FD874006E20C4 /* PanelCollapseTemplate.pdf */,
				9FAEBE5415D67C3A00C9AC5F /* DOSWindowGrille.png */,
				9F57684F15DA3DAF00B50500 /* DOSWindowGrille@2x.png */,
				9FAEBE5115D678C800C9AC5F /* DOSWindowBackground.png */,
				9F57684C15DA3DA600B50500 /* DOSWindowBackground@2x.png */,
				9FBD321610E5144C00031CB6 /* Brand.png */,
				9F59DD2210AF6129008DBBC1 /* Grille.png */,
				9FCA157E1597223C00C42D10 /* Grille@2x.png */,
				9FBC31D10F56C370001811F2 /* AboutBackground.png */,
				9FCA157A159721A300C42D10 /* AboutBackground@2x.png */,
			);
			name = Images;
			sourceTree = "<group>";
		};
		9FBC3A7A0F56CEA2001811F2 /* DOSBox */ = {
			isa = PBXGroup;
			children = (
				9F77207312B38C4400072AE8 /* include */,
				9F77209D12B38C4400072AE8 /* src */,
				9FBC3A7F0F56CEA2001811F2 /* config.h */,
			);
			path = DOSBox;
			sourceTree = "<group>";
		};
		9FBC3C130F56D6E8001811F2 /* Bundled Frameworks */ = {
			isa = PBXGroup;
			children = (
				9F44C75215A0A38800F6A9ED /* BGHUDAppKit.framework */,
				9F34BE5A142B76D800A69FAF /* MT32Emu.framework */,
				9F731AF413630820005E564F /* DDHidLib.framework */,
				E5CF183F128F81AF0065844A /* PhysFS.framework */,
				9F20C28A11E5D848005AF541 /* Sparkle.framework */,
				9FBC3C140F56D6E8001811F2 /* SDL.framework */,
				9FBC3C150F56D6E8001811F2 /* SDL_net.framework */,
				9FCEDF3212B3DFFC00E856A4 /* SDL_sound.framework */,
			);
			name = "Bundled Frameworks";
			path = Frameworks;
			sourceTree = "<group>";
		};
		9FC6380113C09C13004478A3 /* JoypadCocoaSDK */ = {
			isa = PBXGroup;
			children = (
				9FC6380213C09C13004478A3 /* JoypadConstants.h */,
				9FC6380313C09C13004478A3 /* JoypadControllerLayout.h */,
				9FC6380413C09C13004478A3 /* JoypadDevice.h */,
				9FC6380513C09C13004478A3 /* JoypadManager.h */,
				9FC6380613C09C13004478A3 /* JoypadSDK.h */,
			);
			path = JoypadCocoaSDK;
			sourceTree = "<group>";
		};
		9FC6381213C0B5C0004478A3 /* Input */ = {
			isa = PBXGroup;
			children = (
				9FC6382613C0DA0B004478A3 /* Controller profiles */,
				9FC6381F13C0C786004478A3 /* Joypad layouts */,
				9FD1D6FF1364819E00792011 /* BXJoystickController.h */,
				9FD1D7001364819E00792011 /* BXJoystickController.m */,
				9FC637FE13C09B79004478A3 /* BXJoypadController.h */,
				9FC637FF13C09B79004478A3 /* BXJoypadController.m */,
				9F06C6DF13993FB100B19DF1 /* BXHIDInputBinding.h */,
				9F06C6E013993FB100B19DF1 /* BXHIDInputBinding.m */,
				9FF1562E14506F5C00545317 /* BXKeyboardEventTap.h */,
				9FF1562F14506F5C00545317 /* BXKeyboardEventTap.m */,
			);
			name = Input;
			sourceTree = "<group>";
		};
		9FC6381F13C0C786004478A3 /* Joypad layouts */ = {
			isa = PBXGroup;
			children = (
				9FC6382313C0D636004478A3 /* BXJoypadLayout.h */,
				9FC6382413C0D637004478A3 /* BXJoypadLayout.m */,
				9FC6382013C0D54C004478A3 /* BX2ButtonJoystickLayout.h */,
				9FC6382113C0D54C004478A3 /* BX2ButtonJoystickLayout.m */,
				9FC6382713C0DB4F004478A3 /* BX4ButtonJoystickLayout.h */,
				9FC6382813C0DB4F004478A3 /* BX4ButtonJoystickLayout.m */,
				9FC6382A13C0DC48004478A3 /* BXFlightstickLayout.h */,
				9FC6382B13C0DC48004478A3 /* BXFlightstickLayout.m */,
				9F87EF7113C1B18900326608 /* BXFlightstickAccelerometerLayout.h */,
				9F87EF7213C1B18900326608 /* BXFlightstickAccelerometerLayout.m */,
				9FC6383013C0E244004478A3 /* BX2ButtonWheelLayout.h */,
				9FC6383113C0E244004478A3 /* BX2ButtonWheelLayout.m */,
				9FC6382D13C0E01A004478A3 /* BX4ButtonWheelLayout.h */,
				9FC6382E13C0E01B004478A3 /* BX4ButtonWheelLayout.m */,
			);
			name = "Joypad layouts";
			sourceTree = "<group>";
		};
		9FC6382613C0DA0B004478A3 /* Controller profiles */ = {
			isa = PBXGroup;
			children = (
				9F06C6D113992E1F00B19DF1 /* BXHIDControllerProfile.h */,
				9FD3A1ED139A37AF00D0918E /* BXHIDControllerProfilePrivate.h */,
				9F06C6D213992E1F00B19DF1 /* BXHIDControllerProfile.m */,
				9FD3A1E3139A358C00D0918E /* BX360ControllerProfile.m */,
				9FD3A27E139A839600D0918E /* BXSixaxisControllerProfile.m */,
				9FB446EA13D23BD900E69AF5 /* BXG25ControllerProfile.m */,
				9FC2F83F13D60FBD00BD4F6B /* BXDualActionControllerProfile.m */,
				B7900B3D13E47D9E00B37913 /* BXPrecisionProControllerProfile.m */,
				9FA1CF6713E5B43F00416D74 /* BXMOMORacingControllerProfile.m */,
				9F68919F14B0F6D800641C62 /* BXTFlightControllerProfile.m */,
			);
			name = "Controller profiles";
			sourceTree = "<group>";
		};
		9FCB7ACC15B8420800CC7CC7 /* XIBs */ = {
			isa = PBXGroup;
			children = (
				9FDFB47015DBA3BE004EA615 /* StandaloneAbout.xib */,
				9F2D317E15B826EF00FAE848 /* DOSWindow.xib */,
				9F2D318215B826EF00FAE848 /* MainMenu.xib */,
			);
			name = XIBs;
			sourceTree = "<group>";
		};
		9FCBB2CB10A61C6D00C28B09 /* Sounds */ = {
			isa = PBXGroup;
			children = (
				9FE202470F6D749500B3A38C /* Snapshot.aiff */,
				9FBC31DD0F56C383001811F2 /* LockClosing.aiff */,
				9FBC31DE0F56C383001811F2 /* LockOpening.aiff */,
			);
			name = Sounds;
			sourceTree = "<group>";
		};
		9FCC2F971366EF030013F083 /* Input devices */ = {
			isa = PBXGroup;
			children = (
				9FEF97FF1191E1EF002024DF /* BXEmulatedMouse.h */,
				9FEF98001191E1EF002024DF /* BXEmulatedMouse.mm */,
				9FCC2F981366EF170013F083 /* BXEmulatedKeyboard.h */,
				9FCC2F991366EF170013F083 /* BXEmulatedKeyboard.mm */,
				9FC9E4DF136725190095DCDE /* BXEmulatedJoystick.h */,
				9FC9E4E0136725190095DCDE /* BXEmulatedJoystick.mm */,
				9FC9E59A13675A8B0095DCDE /* BXEmulatedJoystickPrivate.h */,
				9FC9E59B13675A8B0095DCDE /* BXEmulatedJoystickPrivate.h */,
				9FC9E58E1367514C0095DCDE /* BXCHFlightstick.mm */,
				9FFE1F821390F70C005C438A /* BXThrustmasterFCS.mm */,
			);
			name = "Input devices";
			sourceTree = "<group>";
		};
		9FCC2FF71366FB6E0013F083 /* Input handling */ = {
			isa = PBXGroup;
			children = (
				9FF1756B11B25F4E00D0FCDC /* BXInputView.h */,
				9FF1756C11B25F4E00D0FCDC /* BXInputView.m */,
				9F765647119403520082A06A /* BXInputController.h */,
				9F765648119403520082A06A /* BXInputController.m */,
				9FE50B571365845200495EBE /* BXInputController+BXJoystickInput.h */,
				9FE50B581365845200495EBE /* BXInputController+BXJoystickInput.m */,
				9FCC2FF21366FA820013F083 /* BXInputController+BXKeyboardInput.h */,
				9FCC2FF31366FA820013F083 /* BXInputController+BXKeyboardInput.m */,
				9FC6380B13C0A10E004478A3 /* BXInputController+BXJoypadInput.h */,
				9FC6380C13C0A10E004478A3 /* BXInputController+BXJoypadInput.m */,
				9FCC2FF81366FB840013F083 /* BXInputControllerPrivate.h */,
			);
			name = "Input handling";
			sourceTree = "<group>";
		};
		9FD1D622136428F800792011 /* HID */ = {
			isa = PBXGroup;
			children = (
				9F731B2C136323D2005E564F /* BXHIDMonitor.h */,
				9F731B2D136323D2005E564F /* BXHIDMonitor.m */,
				9FD1D7881364991100792011 /* BXHIDEvent.h */,
				9FD1D7891364991100792011 /* BXHIDEvent.m */,
				9FD1D6231364291600792011 /* DDHidDevice+BXDeviceExtensions.h */,
				9FD1D6241364291600792011 /* DDHidDevice+BXDeviceExtensions.m */,
				9FA0C9E113D24FF3000F6FCB /* DDHidUsage+BXUsageExtensions.h */,
				9FA0C9E213D24FF3000F6FCB /* DDHidUsage+BXUsageExtensions.m */,
			);
			name = HID;
			sourceTree = "<group>";
		};
		9FD7B6AC1457459D00565CEB /* Themes */ = {
			isa = PBXGroup;
			children = (
				9F544A7E10AB44C40030FED5 /* BXThemes.h */,
				9F544A7F10AB44C40030FED5 /* BXThemes.m */,
				9F70278213D72D8100606B4C /* BXThemedControls.h */,
				9F70278313D72D8100606B4C /* BXThemedControls.m */,
				9F9E27C311F8C003003EE8F3 /* BXThemedSegmentedCell.h */,
				9F9E27C411F8C003003EE8F3 /* BXThemedSegmentedCell.m */,
				9FD7B6AE145745D800565CEB /* BXThemedPopUpButtonCell.h */,
				9FD7B6AF145745D800565CEB /* BXThemedPopUpButtonCell.m */,
				9FD7B6B1145746CC00565CEB /* BXThemedButtonCell.h */,
				9FD7B6B2145746CC00565CEB /* BXThemedButtonCell.m */,
				9F26A9AB1458678B000184D1 /* BXThemedSliderCell.h */,
				9F26A9AC1458678B000184D1 /* BXThemedSliderCell.m */,
			);
			name = Themes;
			sourceTree = "<group>";
		};
		9FDE33FF1351DA0B000DCE44 /* Drive importing */ = {
			isa = PBXGroup;
			children = (
				9FBAA6E0134A21A50092BF95 /* BXDriveImport.m */,
				9F44509F12AECC4700A2D405 /* BXDriveImport.h */,
				9F44500012AEC0FC00A2D405 /* BXSimpleDriveImport.h */,
				9F44500112AEC0FC00A2D405 /* BXSimpleDriveImport.m */,
				9FBAA6BB134A1A430092BF95 /* BXCDImageImport.h */,
				9FBAA6BC134A1A430092BF95 /* BXCDImageImport.m */,
				9FBAA876134A66C80092BF95 /* BXBinCueImageImport.h */,
				9FBAA877134A66C80092BF95 /* BXBinCueImageImport.m */,
				9F444FFD12AEBE5200A2D405 /* BXDriveBundleImport.h */,
				9F444FFE12AEBE5200A2D405 /* BXDriveBundleImport.m */,
			);
			name = "Drive importing";
			sourceTree = "<group>";
		};
		9FFF9714123269D1009B5EE5 /* NDAlias */ = {
			isa = PBXGroup;
			children = (
				9FFF9715123269D1009B5EE5 /* NDAlias+AliasFile.h */,
				9FFF9716123269D1009B5EE5 /* NDAlias+AliasFile.m */,
				9FFF9717123269D1009B5EE5 /* NDAlias.h */,
				9FFF9718123269D1009B5EE5 /* NDAlias.m */,
				9FFF9719123269D1009B5EE5 /* NDResourceFork+OtherSorces.h */,
				9FFF971A123269D1009B5EE5 /* NDResourceFork+OtherSorces.m */,
				9FFF971B123269D1009B5EE5 /* NDResourceFork.h */,
				9FFF971C123269D1009B5EE5 /* NDResourceFork.m */,
				9FFF971D123269D1009B5EE5 /* NDSDKCompatibility.h */,
				9FFF971E123269D1009B5EE5 /* NSOpenPanel+NDAlias.h */,
				9FFF971F123269D1009B5EE5 /* NSOpenPanel+NDAlias.m */,
				9FFF9720123269D1009B5EE5 /* NSPathControl+NDAlias.h */,
				9FFF9721123269D1009B5EE5 /* NSPathControl+NDAlias.m */,
				9FFF9722123269D1009B5EE5 /* NSSavePanel+NDAlias.h */,
				9FFF9723123269D1009B5EE5 /* NSSavePanel+NDAlias.m */,
				9FFF9724123269D1009B5EE5 /* NSString+NDCarbonUtilities.h */,
				9FFF9725123269D1009B5EE5 /* NSString+NDCarbonUtilities.m */,
				9FFF9726123269D1009B5EE5 /* NSURL+NDCarbonUtilities.h */,
				9FFF9727123269D1009B5EE5 /* NSURL+NDCarbonUtilities.m */,
			);
			path = NDAlias;
			sourceTree = "<group>";
		};
		9FFF978412327D58009B5EE5 /* Other Sources */ = {
			isa = PBXGroup;
			children = (
				9FC6380113C09C13004478A3 /* JoypadCocoaSDK */,
				9F70A02212F731A800D144D2 /* SystemEvents.h */,
				9FDD4CB411E619D50035BA9E /* CGSPrivate.h */,
				9F80BC81123556AD00EBAB23 /* Finder.h */,
				9F7A8F230F8E705100D1AAD5 /* BXToolkit */,
				9F59DA1410AE22B9008DBBC1 /* MCAdditions */,
				9FAD43B610A341F6007E8C0D /* UKKQueue */,
				9F8A974710E7DEF500A4B72A /* RegexKitLite */,
				9FFF9714123269D1009B5EE5 /* NDAlias */,
				9F1812B812996308009BC4B2 /* YRKSpinningProgressIndicator */,
			);
			path = "Other Sources";
			sourceTree = "<group>";
		};
/* End PBXGroup section */

/* Begin PBXNativeTarget section */
		8D1107260486CEB800E47090 /* Boxer */ = {
			isa = PBXNativeTarget;
			buildConfigurationList = C01FCF4A08A954540054247B /* Build configuration list for PBXNativeTarget "Boxer" */;
			buildPhases = (
				8D11072C0486CEB800E47090 /* Sources */,
				8D1107290486CEB800E47090 /* Resources */,
				8D11072E0486CEB800E47090 /* Frameworks */,
				9FBC3D5E0F56EA69001811F2 /* Copy Bundled Frameworks */,
				9FA2E5DF109D257200E50623 /* ShellScript */,
			);
			buildRules = (
			);
			comments = "REGARDING --mstackrealign\nBoxer will crash with a dyld_misaligned_stack_error if dynamic core mode is on when the session starts.\n\ndyld is the dynamic linker, so this may be some peculiar interaction of threading and dynamically-loaded frameworks: the crash also happens in our non-XCode, SDL-framework-using build, and it *doesn't* happen if a sleep() delay is introduced before DOSBox_main is called, which implies a race condition.\n\nAdding -mstackrealign to the C flags for Intel seems to have made the problem go away. Which doesn't explain why it's happening in the first place.";
			dependencies = (
			);
			name = Boxer;
			productInstallPath = "$(HOME)/Applications";
			productName = Boxer;
			productReference = 8D1107320486CEB800E47090 /* Boxer.app */;
			productType = "com.apple.product-type.application";
		};
		9F2D2F9715B8233800FAE848 /* Boxer Standalone */ = {
			isa = PBXNativeTarget;
			buildConfigurationList = 9F2D316F15B8233800FAE848 /* Build configuration list for PBXNativeTarget "Boxer Standalone" */;
			buildPhases = (
				9F2D2F9815B8233800FAE848 /* Sources */,
				9F2D30D415B8233800FAE848 /* Resources */,
				9F2D314E15B8233800FAE848 /* Frameworks */,
				9F2D316515B8233800FAE848 /* Copy Bundled Frameworks */,
				9F2D316E15B8233800FAE848 /* ShellScript */,
			);
			buildRules = (
			);
			comments = "REGARDING --mstackrealign\nBoxer will crash with a dyld_misaligned_stack_error if dynamic core mode is on when the session starts.\n\ndyld is the dynamic linker, so this may be some peculiar interaction of threading and dynamically-loaded frameworks: the crash also happens in our non-XCode, SDL-framework-using build, and it *doesn't* happen if a sleep() delay is introduced before DOSBox_main is called, which implies a race condition.\n\nAdding -mstackrealign to the C flags for Intel seems to have made the problem go away. Which doesn't explain why it's happening in the first place.";
			dependencies = (
			);
			name = "Boxer Standalone";
			productInstallPath = "$(HOME)/Applications";
			productName = Boxer;
			productReference = 9F2D317215B8233800FAE848 /* Boxer Standalone.app */;
			productType = "com.apple.product-type.application";
		};
/* End PBXNativeTarget section */

/* Begin PBXProject section */
		29B97313FDCFA39411CA2CEA /* Project object */ = {
			isa = PBXProject;
			attributes = {
				LastUpgradeCheck = 0440;
				ORGANIZATIONNAME = "Alun Bestor and contributors";
			};
			buildConfigurationList = C01FCF4E08A954540054247B /* Build configuration list for PBXProject "Boxer" */;
			compatibilityVersion = "Xcode 3.2";
			developmentRegion = English;
			hasScannedForEncodings = 1;
			knownRegions = (
				English,
				Japanese,
				French,
				German,
				en,
			);
			mainGroup = 29B97314FDCFA39411CA2CEA /* Boxer */;
			projectDirPath = "";
			projectRoot = "";
			targets = (
				8D1107260486CEB800E47090 /* Boxer */,
				9F2D2F9715B8233800FAE848 /* Boxer Standalone */,
			);
		};
/* End PBXProject section */

/* Begin PBXResourcesBuildPhase section */
		8D1107290486CEB800E47090 /* Resources */ = {
			isa = PBXResourcesBuildPhase;
			buildActionMask = 2147483647;
			files = (
				9FBC31D70F56C370001811F2 /* AboutBackground.png in Resources */,
				9FBC31E00F56C383001811F2 /* LockClosing.aiff in Resources */,
				9FBC31E10F56C383001811F2 /* LockOpening.aiff in Resources */,
				9FBC344D0F56C5D1001811F2 /* DOSBox.strings in Resources */,
				9FBC344E0F56C5D1001811F2 /* Shell.strings in Resources */,
				9FBC345D0F56C64D001811F2 /* InfoPlist.strings in Resources */,
				9FE202480F6D749500B3A38C /* Snapshot.aiff in Resources */,
				9F45A1BD109C3C3900593456 /* About.xib in Resources */,
				9F45A1C9109C3D1100593456 /* DOSWindow.xib in Resources */,
				9F45A1CD109C3D3400593456 /* MainMenu.xib in Resources */,
				9F45A46C109C9A0400593456 /* MountPanelOptions.xib in Resources */,
				9F424222109D061000111D28 /* InspectorPanel.xib in Resources */,
				9FCBB2D010A61CA800C28B09 /* boxer.icns in Resources */,
				9FCBB2D110A61CA800C28B09 /* executable.icns in Resources */,
				9FCBB2D210A61CA800C28B09 /* package.icns in Resources */,
				9FCBB6F310A6DDBD00C28B09 /* DOS Toolkit in Resources */,
				9F59D99810AE0956008DBBC1 /* BoxArtShine.png in Resources */,
				9F59DD2310AF6129008DBBC1 /* Grille.png in Resources */,
				9F59DEDF10B01743008DBBC1 /* ProgramPanel.xib in Resources */,
				9FFAFE2D10DE33FB00728BAC /* GameProfiles.plist in Resources */,
				9FFAFE4310DE343F00728BAC /* Configurations in Resources */,
				9FBD321710E5144C00031CB6 /* Brand.png in Resources */,
				9F9A4C9610F67A1F00E61965 /* GalleryOriginal.png in Resources */,
				9F9A4C9710F67A1F00E61965 /* GalleryHQx.png in Resources */,
				9F9A4C9810F67A1F00E61965 /* GalleryMAME.png in Resources */,
				9F9A4C9910F67A1F00E61965 /* GallerySpotlight.png in Resources */,
				9F9A4C9A10F67A1F00E61965 /* GalleryBkg.jpg in Resources */,
				9F9A4C9B10F67A1F00E61965 /* GalleryTVScanlines.png in Resources */,
				9F9A4CA610F67DD800E61965 /* Preferences.xib in Resources */,
				9F466AFC11A92C4B00C50965 /* UserDefaults.plist in Resources */,
				9FDCDEFD11B5B83B0032DA4E /* dsa_pub.pem in Resources */,
				9FAA451511EB40180042B986 /* Configuration.strings in Resources */,
				9FAE9B8B11F1D7CF000363F7 /* GameDefaults.plist in Resources */,
				9F6A79041203547800D2097D /* gamefolder.icns in Resources */,
				9F1CBB5E120CABBB00C5E926 /* ImportWindow.xib in Resources */,
				9F1CBCAD120CCF3900C5E926 /* Blueprint.jpg in Resources */,
				9F25C4E212130B5E0025CB2C /* BrandWatermark.png in Resources */,
				9F550667121B057C0042614A /* 35Diskette.icns in Resources */,
				9F550668121B057C0042614A /* CDCase.icns in Resources */,
				9F550669121B057C0042614A /* 525Diskette.icns in Resources */,
				9FE2172E121EED1E001452E3 /* ImportCoverArtTip.png in Resources */,
				9FE2172F121EED1E001452E3 /* ImportRenameTip.png in Resources */,
				9FA9E256121FD5BA006E20C4 /* DropzoneTemplate.pdf in Resources */,
				9FA9E281121FD874006E20C4 /* PanelExpandTemplate.pdf in Resources */,
				9FA9E282121FD874006E20C4 /* PanelCollapseTemplate.pdf in Resources */,
				9FDE34371351E0F5000DCE44 /* Welcome.xib in Resources */,
				9F2292631225848000ABC0B3 /* WelcomeSpotlight.png in Resources */,
				9F4B5284122591960055022A /* prompt.icns in Resources */,
				9F843FE11226EB1100FD37F1 /* import.png in Resources */,
				9F676BF01235451B00924B8C /* Display.png in Resources */,
				9F160DE21236952600F8768E /* Sample Games in Resources */,
				9F70C19C129036C900A3627F /* Boxer.sdef in Resources */,
				9F18127F12994A4C009BC4B2 /* CDCover.icns in Resources */,
				9F18137C12999E39009BC4B2 /* GamesFolderPanelOptions.xib in Resources */,
				9F2C28B8129D924E00B172C8 /* FirstRunWindow.xib in Resources */,
				9FFC2AC012A19CCC008C2B3B /* Sample Game Icons in Resources */,
				9F960C7F12AAAB2900568AFD /* BlankShelves.png in Resources */,
				9FC5353512F489F8005E7670 /* 35DisketteShine.icns in Resources */,
				9F2121E7130187A9002AB1B7 /* ShelfTemplateLeopard.jpg in Resources */,
				9F2121E8130187A9002AB1B7 /* ShelfTemplateSnowLeopard.jpg in Resources */,
				9FF86678134DCA16001CE857 /* cdrdao in Resources */,
				9FF86679134DCA16001CE857 /* toc2cue in Resources */,
				9FDE34131351DCDB000DCE44 /* DOSImportWindow.xib in Resources */,
				9FDE343A1351E127000DCE44 /* ImportTipsPanel.xib in Resources */,
				9FCC303C13670F680013F083 /* KeyboardLayouts.plist in Resources */,
				9F0E6110139E1A05004A7A56 /* CHFlightstickPro.png in Resources */,
				9F0E6111139E1A05004A7A56 /* ThrustmasterFCS.png in Resources */,
				9FA54099139E85D800999940 /* 4ButtonJoystick.png in Resources */,
				9F7FC94C139EB38300D60320 /* RacingWheel.png in Resources */,
				9FD012E313AB845200AF6FE8 /* GamepadTemplate.pdf in Resources */,
				9F886FDB144CB6C30033CCD3 /* Bezel.xib in Resources */,
				9F70278713D730D000606B4C /* BunnyTemplate.png in Resources */,
				9F70278813D730D000606B4C /* TurtleTemplate.png in Resources */,
				9F96969813E59CA100FB51EC /* NoJoystickTemplate.pdf in Resources */,
				9FFF635F14013F4D007E8B47 /* HardDiskTemplate.pdf in Resources */,
				9FFF636014013F4D007E8B47 /* CDROMTemplate.pdf in Resources */,
				9FFF636114013F4D007E8B47 /* PauseTemplate.pdf in Resources */,
				9FFF636214013F4D007E8B47 /* PlayTemplate.pdf in Resources */,
				9FFF636314013F4D007E8B47 /* EjectTemplate.pdf in Resources */,
				9FFF636414013F4D007E8B47 /* InsertTemplate.pdf in Resources */,
				9FFF636C140150C3007E8B47 /* DisketteTemplate.pdf in Resources */,
				9F955B60141A05990068EF71 /* InsertFreestandingTemplate.pdf in Resources */,
				9F955B61141A05990068EF71 /* EjectFreestandingTemplate.pdf in Resources */,
				9FBDC591141A0E5D00171176 /* BundleFreestandingTemplate.pdf in Resources */,
				9FBEC4F4142CEB770016964A /* MT32LCDFontTemplate.png in Resources */,
				9FBEC4F5142CEB770016964A /* MT32LCDGridTemplate.png in Resources */,
				9F8A9CD2143E120B00C37A93 /* MT32ROMTypes.plist in Resources */,
				9F586CF1143E51DD00E840C8 /* CM32L.png in Resources */,
				9F586CF2143E51DD00E840C8 /* MT32.png in Resources */,
				9F1F00AB143F091300FF163A /* Audio.png in Resources */,
				9F0102E01440543500942713 /* MT32ShelfHighlight.png in Resources */,
				9F0102E21440561E00942713 /* MT32Shelf.jpg in Resources */,
				9F0102E5144078E300942713 /* BoxerHelp in Resources */,
				9F12F97C144875F400FC9645 /* DummyCD.iso in Resources */,
				9FBA48C01450B73900F9BBDE /* Keyboard.png in Resources */,
				9FD54A5B14DE96B800FE350F /* NumpadActiveTemplate.pdf in Resources */,
				9FD54A5D14DE979B00FE350F /* NumpadInactiveTemplate.pdf in Resources */,
				9F3034B914E2C3F600BC572E /* NumlockActiveTemplate.pdf in Resources */,
				9F3034BA14E2C3F600BC572E /* NumlockInactiveTemplate.pdf in Resources */,
				9F8F374C14F9366F00E482FB /* FastForwardTemplate.pdf in Resources */,
				9F27BD1814FAA4F5008EB0A1 /* Volume33PercentTemplate.pdf in Resources */,
				9F27BD1914FAA4F5008EB0A1 /* Volume66PercentTemplate.pdf in Resources */,
				9F27BD1A14FAA4F5008EB0A1 /* Volume100PercentTemplate.pdf in Resources */,
				9F27BD1B14FAA4F5008EB0A1 /* Volume0PercentCroppedTemplate.pdf in Resources */,
				9F27BD1C14FAA4F5008EB0A1 /* Volume0PercentTemplate.pdf in Resources */,
				9F839FB5150B81EF00337DD6 /* ScreenshotTemplate.pdf in Resources */,
				9FE32383157A9559004492E8 /* Shaders in Resources */,
				9FCA157315970C5500C42D10 /* CM32L@2x.png in Resources */,
				9FCA157415970C5500C42D10 /* MT32@2x.png in Resources */,
				9FCA157515970C5500C42D10 /* MT32Shelf@2x.jpg in Resources */,
				9FCA157615970C5500C42D10 /* MT32ShelfHighlight@2x.png in Resources */,
				9FCA157915970DF000C42D10 /* Blueprint@2x.jpg in Resources */,
				9FCA157B159721A300C42D10 /* AboutBackground@2x.png in Resources */,
				9FCA157D1597222D00C42D10 /* WelcomeSpotlight@2x.png in Resources */,
				9FCA157F1597223C00C42D10 /* Grille@2x.png in Resources */,
				9FCA1584159729C400C42D10 /* ImportCoverArtTip@2x.png in Resources */,
				9FCA1585159729C400C42D10 /* ImportRenameTip@2x.png in Resources */,
				9FCA1587159732F300C42D10 /* import@2x.png in Resources */,
				9FCA158A1597377B00C42D10 /* Audio@2x.png in Resources */,
				9FCA158B1597377B00C42D10 /* Keyboard@2x.png in Resources */,
				9FCA158D15973A6D00C42D10 /* Display@2x.png in Resources */,
				9FAEBE5215D678C800C9AC5F /* DOSWindowBackground.png in Resources */,
				9FAEBE5515D67C3A00C9AC5F /* DOSWindowGrille.png in Resources */,
				9F57684D15DA3DA600B50500 /* DOSWindowBackground@2x.png in Resources */,
				9F57685015DA3DAF00B50500 /* DOSWindowGrille@2x.png in Resources */,
				9FDFB47B15DBB530004EA615 /* StandaloneAbout.xib in Resources */,
			);
			runOnlyForDeploymentPostprocessing = 0;
		};
		9F2D30D415B8233800FAE848 /* Resources */ = {
			isa = PBXResourcesBuildPhase;
			buildActionMask = 2147483647;
			files = (
				9F2D30D615B8233800FAE848 /* LockClosing.aiff in Resources */,
				9F2D30D715B8233800FAE848 /* LockOpening.aiff in Resources */,
				9F2D30D815B8233800FAE848 /* DOSBox.strings in Resources */,
				9F2D30D915B8233800FAE848 /* Shell.strings in Resources */,
				9F2D30DB15B8233800FAE848 /* Snapshot.aiff in Resources */,
				9F2D30E815B8233800FAE848 /* GameProfiles.plist in Resources */,
				9F2D30E915B8233800FAE848 /* Configurations in Resources */,
				9F2D30F415B8233800FAE848 /* Configuration.strings in Resources */,
				9F2D311515B8233800FAE848 /* KeyboardLayouts.plist in Resources */,
				9F2D312115B8233800FAE848 /* PauseTemplate.pdf in Resources */,
				9F2D312215B8233800FAE848 /* PlayTemplate.pdf in Resources */,
				9F2D312315B8233800FAE848 /* EjectTemplate.pdf in Resources */,
				9F2D312415B8233800FAE848 /* InsertTemplate.pdf in Resources */,
				9F2D312915B8233800FAE848 /* MT32LCDFontTemplate.png in Resources */,
				9F2D312A15B8233800FAE848 /* MT32LCDGridTemplate.png in Resources */,
				9F2D312B15B8233800FAE848 /* MT32ROMTypes.plist in Resources */,
				9F2D313415B8233800FAE848 /* NumpadActiveTemplate.pdf in Resources */,
				9F2D313515B8233800FAE848 /* NumpadInactiveTemplate.pdf in Resources */,
				9F2D313615B8233800FAE848 /* NumlockActiveTemplate.pdf in Resources */,
				9F2D313715B8233800FAE848 /* NumlockInactiveTemplate.pdf in Resources */,
				9F2D313815B8233800FAE848 /* FastForwardTemplate.pdf in Resources */,
				9F2D313915B8233800FAE848 /* Volume33PercentTemplate.pdf in Resources */,
				9F2D313A15B8233800FAE848 /* Volume66PercentTemplate.pdf in Resources */,
				9F2D313B15B8233800FAE848 /* Volume100PercentTemplate.pdf in Resources */,
				9F2D313C15B8233800FAE848 /* Volume0PercentCroppedTemplate.pdf in Resources */,
				9F2D313D15B8233800FAE848 /* Volume0PercentTemplate.pdf in Resources */,
				9F2D313E15B8233800FAE848 /* ScreenshotTemplate.pdf in Resources */,
				9F2D313F15B8233800FAE848 /* Shaders in Resources */,
				9F2D318915B826F600FAE848 /* DOSWindow.xib in Resources */,
				9F2D318B15B826FE00FAE848 /* MainMenu.xib in Resources */,
				9FCB7B2715B877E500CC7CC7 /* DOS Toolkit in Resources */,
				9FCB7B2815B8782800CC7CC7 /* Bezel.xib in Resources */,
				9F1E959A15BD88D700C3C6A0 /* UserDefaults.plist in Resources */,
				9F1E959C15BD899500C3C6A0 /* GameDefaults.plist in Resources */,
				9FB60E9415C573C100CD0D63 /* package.icns in Resources */,
				9FAEBE5315D678C800C9AC5F /* DOSWindowBackground.png in Resources */,
				9FAEBE5615D67C3A00C9AC5F /* DOSWindowGrille.png in Resources */,
				9F57684E15DA3DA600B50500 /* DOSWindowBackground@2x.png in Resources */,
				9F57685115DA3DAF00B50500 /* DOSWindowGrille@2x.png in Resources */,
				9F57685B15DA3DFC00B50500 /* StandaloneLogo.png in Resources */,
				9F57685C15DA3DFC00B50500 /* StandaloneLogo@2x.png in Resources */,
				9FDFB47215DBA3BE004EA615 /* StandaloneAbout.xib in Resources */,
				9FDFB47F15DBBABC004EA615 /* Credits.html in Resources */,
				9FDFB48215DBC73D004EA615 /* Help.help in Resources */,
				9F794DAF15EA966E00A4CB05 /* DummyCD.iso in Resources */,
			);
			runOnlyForDeploymentPostprocessing = 0;
		};
/* End PBXResourcesBuildPhase section */

/* Begin PBXShellScriptBuildPhase section */
		9F2D316E15B8233800FAE848 /* ShellScript */ = {
			isa = PBXShellScriptBuildPhase;
			buildActionMask = 2147483647;
			comments = "This deletes the extraneous plugin resources from the BGHUDAppKit framework. See README.textile in the framework's source folder for details.";
			files = (
			);
			inputPaths = (
			);
			outputPaths = (
			);
			runOnlyForDeploymentPostprocessing = 0;
			shellPath = /bin/sh;
			shellScript = "rm -fR \"${CONFIGURATION_BUILD_DIR}/${WRAPPER_NAME}/Contents/Frameworks/BGHUDAppKit.framework/Versions/Current/Resources/BGHUDAppKitPlugin.ibplugin\"";
		};
		9FA2E5DF109D257200E50623 /* ShellScript */ = {
			isa = PBXShellScriptBuildPhase;
			buildActionMask = 2147483647;
			comments = "This deletes the extraneous plugin resources from the BGHUDAppKit framework. See README.textile in the framework's source folder for details.";
			files = (
			);
			inputPaths = (
			);
			outputPaths = (
			);
			runOnlyForDeploymentPostprocessing = 0;
			shellPath = /bin/sh;
			shellScript = "rm -fR \"${CONFIGURATION_BUILD_DIR}/${WRAPPER_NAME}/Contents/Frameworks/BGHUDAppKit.framework/Versions/Current/Resources/BGHUDAppKitPlugin.ibplugin\"";
		};
/* End PBXShellScriptBuildPhase section */

/* Begin PBXSourcesBuildPhase section */
		8D11072C0486CEB800E47090 /* Sources */ = {
			isa = PBXSourcesBuildPhase;
			buildActionMask = 2147483647;
			files = (
				8D11072D0486CEB800E47090 /* main.m in Sources */,
				9FBC352B0F56C7B7001811F2 /* BXAboutController.m in Sources */,
				9FBC352C0F56C7B7001811F2 /* BXAppController.m in Sources */,
				9FBC352F0F56C7B7001811F2 /* BXSession.m in Sources */,
				9FBC35310F56C7B7001811F2 /* BXEmulator+BXShell.mm in Sources */,
				9FBC35320F56C7B7001811F2 /* BXDOSWindow.m in Sources */,
				9FBC35330F56C7B7001811F2 /* BXDOSWindowController.m in Sources */,
				9FBC35340F56C7B7001811F2 /* NSWindow+BXWindowDimensions.m in Sources */,
				9FBC35360F56C7B7001811F2 /* BXGeometry.m in Sources */,
				9F1D50010F5C0966009F0AB9 /* BXEmulator.mm in Sources */,
				9FC3B2550F62D9CE006DE439 /* BXSession+BXEmulatorControls.m in Sources */,
				9FB553E10F6EA30900A33017 /* BXCloseAlert.m in Sources */,
				9FB554220F6EAC5F00A33017 /* NSAlert+BXAlert.m in Sources */,
				9F6311090F70F54300AB1155 /* BXHelpMenuController.m in Sources */,
				9F573C5A0F8E18B10089D8B7 /* NSWorkspace+BXMountedVolumes.m in Sources */,
				9F573D390F8E69AF0089D8B7 /* BXGamebox.m in Sources */,
				9F4971BB108EF02F00282261 /* BXEmulator+BXDOSFileSystem.mm in Sources */,
				9FC8F50C10934F3400AD6307 /* NSString+BXPaths.m in Sources */,
				9F45A424109C867E00593456 /* BXMountPanelController.m in Sources */,
				9F424207109D03F500111D28 /* BXInspectorController.m in Sources */,
				9F687004109F83ED003C26E4 /* BXDriveList.m in Sources */,
				9F69128C10A2DF8D00EA78CD /* BXValueTransformers.m in Sources */,
				9F69133310A2F62A00EA78CD /* BXDrive.m in Sources */,
				9FAD43C010A341F6007E8C0D /* UKFileWatcher.m in Sources */,
				9FAD43C110A341F6007E8C0D /* UKFNSubscribeFileWatcher.m in Sources */,
				9FAD43C310A341F6007E8C0D /* UKKQueue.m in Sources */,
				9FAD43C410A341F6007E8C0D /* UKMainThreadProxy.m in Sources */,
				9FA85CD510A357A600E6457F /* BXSession+BXFileManager.m in Sources */,
				9F544A8010AB44C40030FED5 /* BXThemes.m in Sources */,
				9F59DA1810AE22D8008DBBC1 /* NSBezierPath+MCAdditions.m in Sources */,
				9F59DA9F10AEF9E0008DBBC1 /* BXCoverArt.m in Sources */,
				9F59DAD510AF1042008DBBC1 /* BXProgramPanel.m in Sources */,
				9F59DEDA10B0159A008DBBC1 /* BXProgramPanelController.m in Sources */,
				9FDB601710C0707F00C15CF4 /* BXDockTileController.m in Sources */,
				9FDAD87F10C182B3004EA7D0 /* BXCoverArtWell.m in Sources */,
				9FD011BD10C2A02F00670CE1 /* BXGameboxPanelController.m in Sources */,
				9F76D1B910CA9DFB00C3B081 /* NSWorkspace+BXFileTypes.m in Sources */,
				9F76D45610CBE5C500C3B081 /* BXSession+BXDragDrop.m in Sources */,
				9F44E5E410D17A4C0081B8D2 /* BXEmulator+BXPaste.mm in Sources */,
				9F61FC8510DE3F7F00F3896C /* BXGameProfile.m in Sources */,
				9F438C5810E3D8C8007D30AD /* BXScroller.m in Sources */,
				9F2AC6E410EFFE8600CFFF72 /* BXBootlegCoverArt.m in Sources */,
				9F9A4CA110F67D2C00E61965 /* BXPreferencesController.m in Sources */,
				9F9A4CA910F6824B00E61965 /* BXFilterGallery.m in Sources */,
				9F9FE70410FA5F5800E3944B /* NSWorkspace+BXIcons.m in Sources */,
				9FD5481411047E420041E1E7 /* BXDrivesInUseAlert.m in Sources */,
				9F42D9DF1172481800AC6F1F /* BXStatusBarController.m in Sources */,
				9FDCA790118F2B7900E2FD74 /* BXCoalface.mm in Sources */,
				9FEF98011191E1EF002024DF /* BXEmulatedMouse.mm in Sources */,
				9F765649119403520082A06A /* BXInputController.m in Sources */,
				9FB4F9E411957B55006C8AC9 /* BXVideoFrame.m in Sources */,
				9FC1620E119E9AD700705EA5 /* BXCursorFadeAnimation.m in Sources */,
				9FECE19011A31B8B00E0EBB6 /* BXBasicRenderer.m in Sources */,
				9FECE1C211A3244500E0EBB6 /* BXGLRenderingView.m in Sources */,
				9FF1756D11B25F4E00D0FCDC /* BXInputView.m in Sources */,
				9FF175E711B279F500D0FCDC /* BXVideoHandler.mm in Sources */,
				9FF2E9BD11E6F4950051E485 /* BXEmulatorConfiguration.m in Sources */,
				9FAA44A711EB24A90042B986 /* NSString+BXStringFormatting.m in Sources */,
				9FA5D68311EB6CCC0012DFA5 /* BXLineEnumerator.m in Sources */,
				9FADFE5511EC7E1700990E91 /* BXDigest.m in Sources */,
				9FADFE9711EC932800990E91 /* NSData+HexStrings.m in Sources */,
				9FBF66AF11F35ADD00DAAB9A /* BXSingleFileTransfer.m in Sources */,
				9F13F9D011F85E6F0069A02E /* NSFileManager+BXTemporaryFiles.m in Sources */,
				9F9E27C511F8C003003EE8F3 /* BXThemedSegmentedCell.m in Sources */,
				9F9E27D611F8C173003EE8F3 /* BXDrivePanelController.m in Sources */,
				9FE90BF711F8D1DC003CFFFF /* BXDelegatedView.m in Sources */,
				9FEAA3EC1204595B0085F008 /* BXOperation.m in Sources */,
				9F53411812059E7900BCBF24 /* NSWorkspace+BXExecutableTypes.m in Sources */,
				9F1CBA58120C796C00C5E926 /* BXImportSession.m in Sources */,
				9F1CBA97120C7D9000C5E926 /* BXImportWindowController.m in Sources */,
				9F1CBAAB120C830600C5E926 /* BXImportSession+BXImportPolicies.m in Sources */,
				9F1CBB59120CAA5500C5E926 /* BXBlueprintPanel.m in Sources */,
				9F1CBBA8120CB99D00C5E926 /* BXImportDropzone.m in Sources */,
				9FDC544E120EBFE70063B33D /* BXImportDropzonePanelController.m in Sources */,
				9FDC5476120EC8B40063B33D /* BXImportInstallerPanelController.m in Sources */,
				9F0F9EDA12108A9000ED7A64 /* BXSessionError.m in Sources */,
				9F0F9EEF1210901800ED7A64 /* BXMountedVolumesError.m in Sources */,
				9FD668F11215CDD6009E0118 /* BXBottomBar.m in Sources */,
				9FC8B073121807AD004F6DA2 /* NSView+BXDrawing.m in Sources */,
				9FC8B16B12182586004F6DA2 /* BXImportFinalizingPanelController.m in Sources */,
				9FC8B2E812186171004F6DA2 /* BXImportFinishedPanelController.m in Sources */,
				9F24D24D122439E0009C1817 /* BXWelcomeWindowController.m in Sources */,
				9F24D25012243C9A009C1817 /* BXWelcomeView.m in Sources */,
				9FC74821122A7C8B00E86E6A /* BXPathEnumerator.m in Sources */,
				9FFF9728123269D1009B5EE5 /* NDAlias+AliasFile.m in Sources */,
				9FFF9729123269D1009B5EE5 /* NDAlias.m in Sources */,
				9FFF972A123269D1009B5EE5 /* NDResourceFork+OtherSorces.m in Sources */,
				9FFF972B123269D1009B5EE5 /* NDResourceFork.m in Sources */,
				9FFF972C123269D1009B5EE5 /* NSOpenPanel+NDAlias.m in Sources */,
				9FFF972D123269D1009B5EE5 /* NSPathControl+NDAlias.m in Sources */,
				9FFF972E123269D1009B5EE5 /* NSSavePanel+NDAlias.m in Sources */,
				9FFF972F123269D1009B5EE5 /* NSString+NDCarbonUtilities.m in Sources */,
				9FFF9730123269D1009B5EE5 /* NSURL+NDCarbonUtilities.m in Sources */,
				9FFF97951232B718009B5EE5 /* BXMultiPanelWindowController.m in Sources */,
				9F61931B1233D8F000F35AB4 /* BXTabbedWindowController.m in Sources */,
				9F160E711236B2A600F8768E /* BXAppController+BXGamesFolder.m in Sources */,
				9F511502129055FE00BEC0B9 /* BXImportCommand.m in Sources */,
				9F1812BF12996340009BC4B2 /* YRKSpinningProgressIndicator.m in Sources */,
				9F18133B129990D5009BC4B2 /* BXGamesFolderPanelController.m in Sources */,
				9FD23D55129AE3B600B2100B /* NSWindow+BXWindowEffects.m in Sources */,
				9F2C28A2129D906600B172C8 /* BXFirstRunWindowController.m in Sources */,
				9F0F2B9512AD3C8500CD7078 /* BXFileTransferSet.m in Sources */,
				9F444FCC12AEA28700A2D405 /* BXOperationSet.m in Sources */,
				9F444FFF12AEBE5200A2D405 /* BXDriveBundleImport.m in Sources */,
				9F44500212AEC0FC00A2D405 /* BXSimpleDriveImport.m in Sources */,
				9F2120F813015653002AB1B7 /* BXShelfArt.m in Sources */,
				9F2120FE1301597E002AB1B7 /* NSImage+BXSaveImages.m in Sources */,
				9F2122EA1301BDE1002AB1B7 /* BXShelfAppearanceOperation.m in Sources */,
				9F2122EF1301BE6E002AB1B7 /* BXSampleGamesCopy.m in Sources */,
				9F3FB1AF1306F88800DB8FBE /* BXScriptablePreferences.m in Sources */,
				9F3FB1B61306F9FB00DB8FBE /* NSApplication+BXScripting.m in Sources */,
				9F3FB24E130714D700DB8FBE /* BXScriptableWindow.m in Sources */,
				9F0497C01334C5970001FEE4 /* BXPostLeopardAPIs.m in Sources */,
				9FBAA6BD134A1A430092BF95 /* BXCDImageImport.m in Sources */,
				9FBAA6E1134A21A50092BF95 /* BXDriveImport.m in Sources */,
				9FBAA878134A66C80092BF95 /* BXBinCueImageImport.m in Sources */,
				9FF865CF134DAB5A001CE857 /* BXTaskOperation.m in Sources */,
				9FDE341F1351DE26000DCE44 /* BXBlueprintBackgroundView.m in Sources */,
				9FDE34341351DFD4000DCE44 /* BXImportTipsPanelController.m in Sources */,
				9F731B2E136323D2005E564F /* BXHIDMonitor.m in Sources */,
				9FD1D6251364291600792011 /* DDHidDevice+BXDeviceExtensions.m in Sources */,
				9FD1D7011364819E00792011 /* BXJoystickController.m in Sources */,
				9FD1D78A1364991100792011 /* BXHIDEvent.m in Sources */,
				9FE50B591365845200495EBE /* BXInputController+BXJoystickInput.m in Sources */,
				9FCC2F9A1366EF170013F083 /* BXEmulatedKeyboard.mm in Sources */,
				9FCC2FF41366FA820013F083 /* BXInputController+BXKeyboardInput.m in Sources */,
				9FC9E4E1136725190095DCDE /* BXEmulatedJoystick.mm in Sources */,
				9FC9E58F1367514C0095DCDE /* BXCHFlightstick.mm in Sources */,
				9F77217612B38C4400072AE8 /* callback.cpp in Sources */,
				9F77217712B38C4400072AE8 /* core_dyn_x86.cpp in Sources */,
				9F77217812B38C4400072AE8 /* core_dynrec.cpp in Sources */,
				9F77217912B38C4400072AE8 /* core_full.cpp in Sources */,
				9F77217A12B38C4400072AE8 /* core_normal.cpp in Sources */,
				9F77217B12B38C4400072AE8 /* core_prefetch.cpp in Sources */,
				9F77217C12B38C4400072AE8 /* core_simple.cpp in Sources */,
				9F77217D12B38C4400072AE8 /* cpu.cpp in Sources */,
				9F77217E12B38C4400072AE8 /* flags.cpp in Sources */,
				9F77217F12B38C4400072AE8 /* modrm.cpp in Sources */,
				9F77218012B38C4400072AE8 /* paging.cpp in Sources */,
				9F77218112B38C4400072AE8 /* debug.cpp in Sources */,
				9F77218212B38C4400072AE8 /* debug_disasm.cpp in Sources */,
				9F77218312B38C4400072AE8 /* debug_gui.cpp in Sources */,
				9F77218412B38C4400072AE8 /* debug_win32.cpp in Sources */,
				9F77218512B38C4400072AE8 /* cdrom.cpp in Sources */,
				9F77218612B38C4400072AE8 /* cdrom_aspi_win32.cpp in Sources */,
				9F77218712B38C4400072AE8 /* cdrom_image.cpp in Sources */,
				9F77218812B38C4400072AE8 /* cdrom_ioctl_linux.cpp in Sources */,
				9F77218912B38C4400072AE8 /* cdrom_ioctl_os2.cpp in Sources */,
				9F77218A12B38C4400072AE8 /* cdrom_ioctl_win32.cpp in Sources */,
				9F77218B12B38C4400072AE8 /* dos.cpp in Sources */,
				9F77218C12B38C4400072AE8 /* dos_classes.cpp in Sources */,
				9F77218D12B38C4400072AE8 /* dos_devices.cpp in Sources */,
				9F77218E12B38C4400072AE8 /* dos_execute.cpp in Sources */,
				9F77218F12B38C4400072AE8 /* dos_files.cpp in Sources */,
				9F77219012B38C4400072AE8 /* dos_ioctl.cpp in Sources */,
				9F77219112B38C4400072AE8 /* dos_keyboard_layout.cpp in Sources */,
				9F77219212B38C4400072AE8 /* dos_memory.cpp in Sources */,
				9F77219312B38C4400072AE8 /* dos_misc.cpp in Sources */,
				9F77219412B38C4400072AE8 /* dos_mscdex.cpp in Sources */,
				9F77219512B38C4400072AE8 /* dos_programs.cpp in Sources */,
				9F77219612B38C4400072AE8 /* dos_tables.cpp in Sources */,
				9F77219712B38C4400072AE8 /* drive_cache.cpp in Sources */,
				9F77219812B38C4400072AE8 /* drive_fat.cpp in Sources */,
				9F77219912B38C4400072AE8 /* drive_iso.cpp in Sources */,
				9F77219A12B38C4400072AE8 /* drive_local.cpp in Sources */,
				9F77219B12B38C4400072AE8 /* drive_physfs.cpp in Sources */,
				9F77219C12B38C4400072AE8 /* drive_virtual.cpp in Sources */,
				9F77219D12B38C4400072AE8 /* drives.cpp in Sources */,
				9F77219E12B38C4400072AE8 /* dosbox.cpp in Sources */,
				9F77219F12B38C4400072AE8 /* fpu.cpp in Sources */,
				9F7721A012B38C4400072AE8 /* midi.cpp in Sources */,
				9F7721A112B38C4400072AE8 /* render.cpp in Sources */,
				9F7721A212B38C4400072AE8 /* render_scalers.cpp in Sources */,
				9F7721A612B38C4400072AE8 /* adlib.cpp in Sources */,
				9F7721A712B38C4400072AE8 /* cmos.cpp in Sources */,
				9F7721A812B38C4400072AE8 /* dbopl.cpp in Sources */,
				9F7721A912B38C4400072AE8 /* disney.cpp in Sources */,
				9F7721AA12B38C4400072AE8 /* dma.cpp in Sources */,
				9F7721AB12B38C4400072AE8 /* gameblaster.cpp in Sources */,
				9F7721AC12B38C4400072AE8 /* gus.cpp in Sources */,
				9F7721AD12B38C4400072AE8 /* hardware.cpp in Sources */,
				9F7721AE12B38C4400072AE8 /* iohandler.cpp in Sources */,
				9F7721AF12B38C4400072AE8 /* ipx.cpp in Sources */,
				9F7721B012B38C4400072AE8 /* ipxserver.cpp in Sources */,
				9F7721B112B38C4400072AE8 /* joystick.cpp in Sources */,
				9F7721B212B38C4400072AE8 /* keyboard.cpp in Sources */,
				9F7721B312B38C4400072AE8 /* memory.cpp in Sources */,
				9F7721B412B38C4400072AE8 /* mixer.cpp in Sources */,
				9F7721B512B38C4400072AE8 /* mpu401.cpp in Sources */,
				9F7721B612B38C4400072AE8 /* opl.cpp in Sources */,
				9F7721B712B38C4400072AE8 /* pcspeaker.cpp in Sources */,
				9F7721B812B38C4400072AE8 /* pic.cpp in Sources */,
				9F7721B912B38C4400072AE8 /* sblaster.cpp in Sources */,
				9F7721BA12B38C4400072AE8 /* directserial.cpp in Sources */,
				9F7721BB12B38C4400072AE8 /* libserial.cpp in Sources */,
				9F7721BC12B38C4400072AE8 /* misc_util.cpp in Sources */,
				9F7721BD12B38C4400072AE8 /* nullmodem.cpp in Sources */,
				9F7721BE12B38C4400072AE8 /* serialdummy.cpp in Sources */,
				9F7721BF12B38C4400072AE8 /* serialport.cpp in Sources */,
				9F7721C012B38C4400072AE8 /* softmodem.cpp in Sources */,
				9F7721C112B38C4400072AE8 /* tandy_sound.cpp in Sources */,
				9F7721C212B38C4400072AE8 /* timer.cpp in Sources */,
				9F7721C312B38C4400072AE8 /* vga.cpp in Sources */,
				9F7721C412B38C4400072AE8 /* vga_attr.cpp in Sources */,
				9F7721C512B38C4400072AE8 /* vga_crtc.cpp in Sources */,
				9F7721C612B38C4400072AE8 /* vga_dac.cpp in Sources */,
				9F7721C712B38C4400072AE8 /* vga_draw.cpp in Sources */,
				9F7721C812B38C4400072AE8 /* vga_gfx.cpp in Sources */,
				9F7721C912B38C4400072AE8 /* vga_memory.cpp in Sources */,
				9F7721CA12B38C4400072AE8 /* vga_misc.cpp in Sources */,
				9F7721CB12B38C4400072AE8 /* vga_other.cpp in Sources */,
				9F7721CC12B38C4400072AE8 /* vga_paradise.cpp in Sources */,
				9F7721CD12B38C4400072AE8 /* vga_s3.cpp in Sources */,
				9F7721CE12B38C4400072AE8 /* vga_seq.cpp in Sources */,
				9F7721CF12B38C4400072AE8 /* vga_tseng.cpp in Sources */,
				9F7721D012B38C4400072AE8 /* vga_xga.cpp in Sources */,
				9F7721D112B38C4400072AE8 /* bios.cpp in Sources */,
				9F7721D212B38C4400072AE8 /* bios_disk.cpp in Sources */,
				9F7721D312B38C4400072AE8 /* bios_keyboard.cpp in Sources */,
				9F7721D412B38C4400072AE8 /* ems.cpp in Sources */,
				9F7721D512B38C4400072AE8 /* int10.cpp in Sources */,
				9F7721D612B38C4400072AE8 /* int10_char.cpp in Sources */,
				9F7721D712B38C4400072AE8 /* int10_memory.cpp in Sources */,
				9F7721D812B38C4400072AE8 /* int10_misc.cpp in Sources */,
				9F7721D912B38C4400072AE8 /* int10_modes.cpp in Sources */,
				9F7721DA12B38C4400072AE8 /* int10_pal.cpp in Sources */,
				9F7721DB12B38C4400072AE8 /* int10_put_pixel.cpp in Sources */,
				9F7721DC12B38C4400072AE8 /* int10_vesa.cpp in Sources */,
				9F7721DD12B38C4400072AE8 /* int10_video_state.cpp in Sources */,
				9F7721DE12B38C4400072AE8 /* int10_vptable.cpp in Sources */,
				9F7721DF12B38C4400072AE8 /* mouse.cpp in Sources */,
				9F7721E012B38C4400072AE8 /* xms.cpp in Sources */,
				9F7721E312B38C4400072AE8 /* cross.cpp in Sources */,
				9F7721E412B38C4400072AE8 /* messages.cpp in Sources */,
				9F7721E512B38C4400072AE8 /* programs.cpp in Sources */,
				9F7721E612B38C4400072AE8 /* setup.cpp in Sources */,
				9F7721E712B38C4400072AE8 /* support.cpp in Sources */,
				9F7721E812B38C4400072AE8 /* shell.cpp in Sources */,
				9F7721E912B38C4400072AE8 /* shell_batch.cpp in Sources */,
				9F7721EA12B38C4400072AE8 /* shell_cmds.cpp in Sources */,
				9F7721EB12B38C4400072AE8 /* shell_misc.cpp in Sources */,
				9FFE1F831390F70C005C438A /* BXThrustmasterFCS.mm in Sources */,
				9F06C6D313992E1F00B19DF1 /* BXHIDControllerProfile.m in Sources */,
				9F06C6E113993FB100B19DF1 /* BXHIDInputBinding.m in Sources */,
				9FD3A1E4139A358C00D0918E /* BX360ControllerProfile.m in Sources */,
				9FD3A27F139A839600D0918E /* BXSixaxisControllerProfile.m in Sources */,
				9F60B0DC13AA418300F06BB1 /* BXCollectionItemView.m in Sources */,
				9FD012FB13AB87E500AF6FE8 /* BXTemplateImageCell.m in Sources */,
				9FC6380013C09B79004478A3 /* BXJoypadController.m in Sources */,
				9FC6382213C0D54C004478A3 /* BX2ButtonJoystickLayout.m in Sources */,
				9FC6382513C0D637004478A3 /* BXJoypadLayout.m in Sources */,
				9FC6382913C0DB4F004478A3 /* BX4ButtonJoystickLayout.m in Sources */,
				9FC6382F13C0E01C004478A3 /* BX4ButtonWheelLayout.m in Sources */,
				9FC6383213C0E245004478A3 /* BX2ButtonWheelLayout.m in Sources */,
				9F87EF7A13C232B600326608 /* BXFlightstickLayout.m in Sources */,
				9F5B6B7213C3529500E9CA18 /* BXInputController+BXJoypadInput.m in Sources */,
				9FB446EB13D23BD900E69AF5 /* BXG25ControllerProfile.m in Sources */,
				9FA0C9E313D24FF3000F6FCB /* DDHidUsage+BXUsageExtensions.m in Sources */,
				9FC2F84013D60FBD00BD4F6B /* BXDualActionControllerProfile.m in Sources */,
				9F70277B13D706CC00606B4C /* BXBezelController.m in Sources */,
				9F70278413D72D8100606B4C /* BXThemedControls.m in Sources */,
				9FCA702213DAE6F5006C5DF8 /* BXCoalfaceDrives.mm in Sources */,
				9F8F482513DC74CA00C7E022 /* NSShadow+BXShadowExtensions.m in Sources */,
				9F58BB5113DD975F00358512 /* BXFileScan.m in Sources */,
				9F58BB5413DDAC3A00358512 /* BXExecutableScan.m in Sources */,
				9F0C0BD713E1751E0039C081 /* BXDOSWindowControllerLion.m in Sources */,
				9FD95D6A13E2A45C005EF2C0 /* BXFullScreenCapableWindow.m in Sources */,
				B7900B3E13E47D9E00B37913 /* BXPrecisionProControllerProfile.m in Sources */,
				9FA1CF6813E5B44000416D74 /* BXMOMORacingControllerProfile.m in Sources */,
				9F18BE9513EB07190047C217 /* BXInstallerScan.m in Sources */,
				9F61F78313EC2D5100505436 /* BXImageAwareFileScan.m in Sources */,
				9F3E57A513F694B40070A14D /* BXEmulatorErrors.m in Sources */,
				9FB642A313FEB71D00385DD3 /* BXISOImage.m in Sources */,
				9FB642A413FEB71D00385DD3 /* BXBinCueImage.m in Sources */,
				9FE1B61313FFBE430001640C /* NSImage+BXImageEffects.m in Sources */,
				9F740BDE142A24A400BA66B4 /* RegexKitLite.m in Sources */,
				9F34BE40142B700100A69FAF /* BXCoalfaceAudio.mm in Sources */,
				9F34BE5F142B851800A69FAF /* BXEmulator+BXAudio.mm in Sources */,
				9F34BE62142B917100A69FAF /* BXBaseAppController+BXSupportFiles.m in Sources */,
				9FBEC4F0142CE8300016964A /* BXMT32LCDDisplay.m in Sources */,
				9F902C24142E183500843B01 /* BXMIDISynth.m in Sources */,
				9F902C27142E198100843B01 /* BXEmulatedMT32.mm in Sources */,
				9F902C2A142E199100843B01 /* BXExternalMIDIDevice.m in Sources */,
				9F86DB401431EF5F00A2EFB6 /* BXMIDIDeviceMonitor.m in Sources */,
				9F3EDA171434A6E4009BFBA2 /* BXSession+BXAudioControls.m in Sources */,
				9F3EDA1B1434B48D009BFBA2 /* BXExternalMT32.m in Sources */,
				9F6C1CDA14373AF600601ACB /* BXDummyMIDIDevice.m in Sources */,
				9F586CEB143E41C200E840C8 /* BXMT32ROMDropzone.m in Sources */,
				9F586CEE143E4A0100E840C8 /* CALayer+BXLayerAdditions.m in Sources */,
				9F7D9EFF1444BAA800B6AD50 /* BXExternalMT32+BXMT32Sysexes.m in Sources */,
				9FF1562914506DBA00545317 /* BXHUDProgressIndicator.m in Sources */,
				9FF1562D14506E7200545317 /* BXHUDLevelIndicatorCell.m in Sources */,
				9FF1563014506F5C00545317 /* BXKeyboardEventTap.m in Sources */,
				9F39A43B1452CE9100942D0F /* BXBezelView.m in Sources */,
				9FD7B6B0145745D800565CEB /* BXThemedPopUpButtonCell.m in Sources */,
				9FD7B6B3145746CC00565CEB /* BXThemedButtonCell.m in Sources */,
				9F26A9AD1458678B000184D1 /* BXThemedSliderCell.m in Sources */,
				9FAD1DFD14641ECD00C3074E /* BXContinuousThread.m in Sources */,
				9F6891A014B0F6D800641C62 /* BXTFlightControllerProfile.m in Sources */,
				9F9AEE8914CB4AEA00728641 /* BXAppKitVersionHelpers.m in Sources */,
				9F8F374914F91FEB00E482FB /* BXApplication.m in Sources */,
				9F8F374F14F9442D00E482FB /* BXBaseAppController+BXHotKeys.m in Sources */,
				9F1DE9B214FB7F3800F9C91E /* NSObject+BXPerformExtensions.m in Sources */,
				9FD8BEE414FFF7660073B4EC /* BXExternalMIDIDevice+BXGeneralMIDISysexes.m in Sources */,
				9F9DF415153B058200233968 /* BXKeyBuffer.mm in Sources */,
				9F887105156F85F9006CDB5F /* BXFileTypes.m in Sources */,
<<<<<<< HEAD
				9FE3237E157A42B3004492E8 /* BXShader.m in Sources */,
				9FE32382157A7498004492E8 /* BXBSNESShader.m in Sources */,
				9FF68FF8157B9C6600F8B5BC /* BXTexture2D.m in Sources */,
				9FF69000157BE82C00F8B5BC /* BXTexture2D+BXVideoFrameExtensions.m in Sources */,
				9F4FC1151592508100319428 /* BXSupersamplingRenderer.m in Sources */,
				9F4FC118159253DA00319428 /* BXShaderRenderer.m in Sources */,
				9F5F12C615ADCE74007A070F /* NSKeyedArchiver+BXArchivingAdditions.m in Sources */,
				9FCB7B1015B844AB00CC7CC7 /* BXBaseAppController.m in Sources */,
				9F98410215BEE64400B50CDA /* BXShadowedFilesystem.m in Sources */,
				9FB60E8E15C5552F00CD0D63 /* NSURL+BXFilePaths.m in Sources */,
				9FB60E9215C5643200CD0D63 /* NSError+BXErrorHelpers.m in Sources */,
				9FA2C09215C8409000380261 /* BXDOSWindowBackgroundView.m in Sources */,
				9FCA6D9615C85D8500E1650C /* BXLaunchPanelController.m in Sources */,
				9FAEBE4F15D669AF00C9AC5F /* BXLaunchPanelButtonCell.m in Sources */,
				9F57684915DA27A300B50500 /* BXDOSWindowLoadingSpinner.m in Sources */,
				9F2C458715DB7E77009F4477 /* BXGLHelpers.m in Sources */,
				9F5DD13715E544710096D0E8 /* BXRippleShader.m in Sources */,
			);
			runOnlyForDeploymentPostprocessing = 0;
		};
		9F2D2F9815B8233800FAE848 /* Sources */ = {
			isa = PBXSourcesBuildPhase;
			buildActionMask = 2147483647;
			files = (
				9F2D2F9915B8233800FAE848 /* main.m in Sources */,
				9F2D2F9C15B8233800FAE848 /* BXSession.m in Sources */,
				9F2D2F9D15B8233800FAE848 /* BXEmulator+BXShell.mm in Sources */,
				9F2D2F9E15B8233800FAE848 /* BXDOSWindow.m in Sources */,
				9F2D2FA015B8233800FAE848 /* NSWindow+BXWindowDimensions.m in Sources */,
				9F2D2FA115B8233800FAE848 /* BXGeometry.m in Sources */,
				9F2D2FA215B8233800FAE848 /* BXEmulator.mm in Sources */,
				9F2D2FA315B8233800FAE848 /* BXSession+BXEmulatorControls.m in Sources */,
				9F2D2FA415B8233800FAE848 /* BXCloseAlert.m in Sources */,
				9F2D2FA515B8233800FAE848 /* NSAlert+BXAlert.m in Sources */,
				9F2D2FA615B8233800FAE848 /* BXHelpMenuController.m in Sources */,
				9F2D2FA715B8233800FAE848 /* NSWorkspace+BXMountedVolumes.m in Sources */,
				9F2D2FA815B8233800FAE848 /* BXGamebox.m in Sources */,
				9F2D2FA915B8233800FAE848 /* BXEmulator+BXDOSFileSystem.mm in Sources */,
				9F2D2FAA15B8233800FAE848 /* NSString+BXPaths.m in Sources */,
				9F2D2FAE15B8233800FAE848 /* BXValueTransformers.m in Sources */,
				9F2D2FAF15B8233800FAE848 /* BXDrive.m in Sources */,
				9F2D2FB015B8233800FAE848 /* UKFileWatcher.m in Sources */,
				9F2D2FB115B8233800FAE848 /* UKFNSubscribeFileWatcher.m in Sources */,
				9F2D2FB215B8233800FAE848 /* UKKQueue.m in Sources */,
				9F2D2FB315B8233800FAE848 /* UKMainThreadProxy.m in Sources */,
				9F2D2FB415B8233800FAE848 /* BXSession+BXFileManager.m in Sources */,
				9F2D2FB515B8233800FAE848 /* BXThemes.m in Sources */,
				9F2D2FB615B8233800FAE848 /* NSBezierPath+MCAdditions.m in Sources */,
				9F2D2FB815B8233800FAE848 /* BXProgramPanel.m in Sources */,
				9F2D2FB915B8233800FAE848 /* BXProgramPanelController.m in Sources */,
				9F2D2FBD15B8233800FAE848 /* NSWorkspace+BXFileTypes.m in Sources */,
				9F2D2FBE15B8233800FAE848 /* BXSession+BXDragDrop.m in Sources */,
				9F2D2FBF15B8233800FAE848 /* BXEmulator+BXPaste.mm in Sources */,
				9F2D2FC015B8233800FAE848 /* BXGameProfile.m in Sources */,
				9F2D2FC115B8233800FAE848 /* BXScroller.m in Sources */,
				9F2D2FC515B8233800FAE848 /* NSWorkspace+BXIcons.m in Sources */,
				9F2D2FC615B8233800FAE848 /* BXDrivesInUseAlert.m in Sources */,
				9F2D2FC715B8233800FAE848 /* BXStatusBarController.m in Sources */,
				9F2D2FC815B8233800FAE848 /* BXCoalface.mm in Sources */,
				9F2D2FC915B8233800FAE848 /* BXEmulatedMouse.mm in Sources */,
				9F2D2FCA15B8233800FAE848 /* BXInputController.m in Sources */,
				9F2D2FCB15B8233800FAE848 /* BXVideoFrame.m in Sources */,
				9F2D2FCD15B8233800FAE848 /* BXCursorFadeAnimation.m in Sources */,
				9F2D2FCE15B8233800FAE848 /* BXBasicRenderer.m in Sources */,
				9F2D2FCF15B8233800FAE848 /* BXGLRenderingView.m in Sources */,
				9F2D2FD015B8233800FAE848 /* BXInputView.m in Sources */,
				9F2D2FD115B8233800FAE848 /* BXVideoHandler.mm in Sources */,
				9F2D2FD215B8233800FAE848 /* BXEmulatorConfiguration.m in Sources */,
				9F2D2FD315B8233800FAE848 /* NSString+BXStringFormatting.m in Sources */,
				9F2D2FD415B8233800FAE848 /* BXLineEnumerator.m in Sources */,
				9F2D2FD515B8233800FAE848 /* BXDigest.m in Sources */,
				9F2D2FD615B8233800FAE848 /* NSData+HexStrings.m in Sources */,
				9F2D2FD715B8233800FAE848 /* BXSingleFileTransfer.m in Sources */,
				9F2D2FD815B8233800FAE848 /* NSFileManager+BXTemporaryFiles.m in Sources */,
				9F2D2FD915B8233800FAE848 /* BXThemedSegmentedCell.m in Sources */,
				9F2D2FDB15B8233800FAE848 /* BXDelegatedView.m in Sources */,
				9F2D2FDC15B8233800FAE848 /* BXOperation.m in Sources */,
				9F2D2FDD15B8233800FAE848 /* NSWorkspace+BXExecutableTypes.m in Sources */,
				9F2D2FE515B8233800FAE848 /* BXSessionError.m in Sources */,
				9F2D2FE615B8233800FAE848 /* BXMountedVolumesError.m in Sources */,
				9F2D2FE715B8233800FAE848 /* BXBottomBar.m in Sources */,
				9F2D2FE815B8233800FAE848 /* NSView+BXDrawing.m in Sources */,
				9F2D2FED15B8233800FAE848 /* BXPathEnumerator.m in Sources */,
				9F2D2FEE15B8233800FAE848 /* NDAlias+AliasFile.m in Sources */,
				9F2D2FEF15B8233800FAE848 /* NDAlias.m in Sources */,
				9F2D2FF015B8233800FAE848 /* NDResourceFork+OtherSorces.m in Sources */,
				9F2D2FF115B8233800FAE848 /* NDResourceFork.m in Sources */,
				9F2D2FF215B8233800FAE848 /* NSOpenPanel+NDAlias.m in Sources */,
				9F2D2FF315B8233800FAE848 /* NSPathControl+NDAlias.m in Sources */,
				9F2D2FF415B8233800FAE848 /* NSSavePanel+NDAlias.m in Sources */,
				9F2D2FF515B8233800FAE848 /* NSString+NDCarbonUtilities.m in Sources */,
				9F2D2FF615B8233800FAE848 /* NSURL+NDCarbonUtilities.m in Sources */,
				9F2D2FF715B8233800FAE848 /* BXMultiPanelWindowController.m in Sources */,
				9F2D2FF815B8233800FAE848 /* BXTabbedWindowController.m in Sources */,
				9F2D2FFB15B8233800FAE848 /* YRKSpinningProgressIndicator.m in Sources */,
				9F2D2FFD15B8233800FAE848 /* NSWindow+BXWindowEffects.m in Sources */,
				9F2D2FFF15B8233800FAE848 /* BXFileTransferSet.m in Sources */,
				9F2D300015B8233800FAE848 /* BXOperationSet.m in Sources */,
				9F2D300515B8233800FAE848 /* NSImage+BXSaveImages.m in Sources */,
				9F2D300B15B8233800FAE848 /* BXPostLeopardAPIs.m in Sources */,
				9F2D300F15B8233800FAE848 /* BXTaskOperation.m in Sources */,
				9F2D301215B8233800FAE848 /* BXHIDMonitor.m in Sources */,
				9F2D301315B8233800FAE848 /* DDHidDevice+BXDeviceExtensions.m in Sources */,
				9F2D301415B8233800FAE848 /* BXJoystickController.m in Sources */,
				9F2D301515B8233800FAE848 /* BXHIDEvent.m in Sources */,
				9F2D301615B8233800FAE848 /* BXInputController+BXJoystickInput.m in Sources */,
				9F2D301715B8233800FAE848 /* BXEmulatedKeyboard.mm in Sources */,
				9F2D301815B8233800FAE848 /* BXInputController+BXKeyboardInput.m in Sources */,
				9F2D301915B8233800FAE848 /* BXEmulatedJoystick.mm in Sources */,
				9F2D301A15B8233800FAE848 /* BXCHFlightstick.mm in Sources */,
				9F2D301B15B8233800FAE848 /* callback.cpp in Sources */,
				9F2D301C15B8233800FAE848 /* core_dyn_x86.cpp in Sources */,
				9F2D301D15B8233800FAE848 /* core_dynrec.cpp in Sources */,
				9F2D301E15B8233800FAE848 /* core_full.cpp in Sources */,
				9F2D301F15B8233800FAE848 /* core_normal.cpp in Sources */,
				9F2D302015B8233800FAE848 /* core_prefetch.cpp in Sources */,
				9F2D302115B8233800FAE848 /* core_simple.cpp in Sources */,
				9F2D302215B8233800FAE848 /* cpu.cpp in Sources */,
				9F2D302315B8233800FAE848 /* flags.cpp in Sources */,
				9F2D302415B8233800FAE848 /* modrm.cpp in Sources */,
				9F2D302515B8233800FAE848 /* paging.cpp in Sources */,
				9F2D302615B8233800FAE848 /* debug.cpp in Sources */,
				9F2D302715B8233800FAE848 /* debug_disasm.cpp in Sources */,
				9F2D302815B8233800FAE848 /* debug_gui.cpp in Sources */,
				9F2D302915B8233800FAE848 /* debug_win32.cpp in Sources */,
				9F2D302A15B8233800FAE848 /* cdrom.cpp in Sources */,
				9F2D302B15B8233800FAE848 /* cdrom_aspi_win32.cpp in Sources */,
				9F2D302C15B8233800FAE848 /* cdrom_image.cpp in Sources */,
				9F2D302D15B8233800FAE848 /* cdrom_ioctl_linux.cpp in Sources */,
				9F2D302E15B8233800FAE848 /* cdrom_ioctl_os2.cpp in Sources */,
				9F2D302F15B8233800FAE848 /* cdrom_ioctl_win32.cpp in Sources */,
				9F2D303015B8233800FAE848 /* dos.cpp in Sources */,
				9F2D303115B8233800FAE848 /* dos_classes.cpp in Sources */,
				9F2D303215B8233800FAE848 /* dos_devices.cpp in Sources */,
				9F2D303315B8233800FAE848 /* dos_execute.cpp in Sources */,
				9F2D303415B8233800FAE848 /* dos_files.cpp in Sources */,
				9F2D303515B8233800FAE848 /* dos_ioctl.cpp in Sources */,
				9F2D303615B8233800FAE848 /* dos_keyboard_layout.cpp in Sources */,
				9F2D303715B8233800FAE848 /* dos_memory.cpp in Sources */,
				9F2D303815B8233800FAE848 /* dos_misc.cpp in Sources */,
				9F2D303915B8233800FAE848 /* dos_mscdex.cpp in Sources */,
				9F2D303A15B8233800FAE848 /* dos_programs.cpp in Sources */,
				9F2D303B15B8233800FAE848 /* dos_tables.cpp in Sources */,
				9F2D303C15B8233800FAE848 /* drive_cache.cpp in Sources */,
				9F2D303D15B8233800FAE848 /* drive_fat.cpp in Sources */,
				9F2D303E15B8233800FAE848 /* drive_iso.cpp in Sources */,
				9F2D303F15B8233800FAE848 /* drive_local.cpp in Sources */,
				9F2D304015B8233800FAE848 /* drive_physfs.cpp in Sources */,
				9F2D304115B8233800FAE848 /* drive_virtual.cpp in Sources */,
				9F2D304215B8233800FAE848 /* drives.cpp in Sources */,
				9F2D304315B8233800FAE848 /* dosbox.cpp in Sources */,
				9F2D304415B8233800FAE848 /* fpu.cpp in Sources */,
				9F2D304515B8233800FAE848 /* midi.cpp in Sources */,
				9F2D304615B8233800FAE848 /* render.cpp in Sources */,
				9F2D304715B8233800FAE848 /* render_scalers.cpp in Sources */,
				9F2D304815B8233800FAE848 /* adlib.cpp in Sources */,
				9F2D304915B8233800FAE848 /* cmos.cpp in Sources */,
				9F2D304A15B8233800FAE848 /* dbopl.cpp in Sources */,
				9F2D304B15B8233800FAE848 /* disney.cpp in Sources */,
				9F2D304C15B8233800FAE848 /* dma.cpp in Sources */,
				9F2D304D15B8233800FAE848 /* gameblaster.cpp in Sources */,
				9F2D304E15B8233800FAE848 /* gus.cpp in Sources */,
				9F2D304F15B8233800FAE848 /* hardware.cpp in Sources */,
				9F2D305015B8233800FAE848 /* iohandler.cpp in Sources */,
				9F2D305115B8233800FAE848 /* ipx.cpp in Sources */,
				9F2D305215B8233800FAE848 /* ipxserver.cpp in Sources */,
				9F2D305315B8233800FAE848 /* joystick.cpp in Sources */,
				9F2D305415B8233800FAE848 /* keyboard.cpp in Sources */,
				9F2D305515B8233800FAE848 /* memory.cpp in Sources */,
				9F2D305615B8233800FAE848 /* mixer.cpp in Sources */,
				9F2D305715B8233800FAE848 /* mpu401.cpp in Sources */,
				9F2D305815B8233800FAE848 /* opl.cpp in Sources */,
				9F2D305915B8233800FAE848 /* pcspeaker.cpp in Sources */,
				9F2D305A15B8233800FAE848 /* pic.cpp in Sources */,
				9F2D305B15B8233800FAE848 /* sblaster.cpp in Sources */,
				9F2D305C15B8233800FAE848 /* directserial.cpp in Sources */,
				9F2D305D15B8233800FAE848 /* libserial.cpp in Sources */,
				9F2D305E15B8233800FAE848 /* misc_util.cpp in Sources */,
				9F2D305F15B8233800FAE848 /* nullmodem.cpp in Sources */,
				9F2D306015B8233800FAE848 /* serialdummy.cpp in Sources */,
				9F2D306115B8233800FAE848 /* serialport.cpp in Sources */,
				9F2D306215B8233800FAE848 /* softmodem.cpp in Sources */,
				9F2D306315B8233800FAE848 /* tandy_sound.cpp in Sources */,
				9F2D306415B8233800FAE848 /* timer.cpp in Sources */,
				9F2D306515B8233800FAE848 /* vga.cpp in Sources */,
				9F2D306615B8233800FAE848 /* vga_attr.cpp in Sources */,
				9F2D306715B8233800FAE848 /* vga_crtc.cpp in Sources */,
				9F2D306815B8233800FAE848 /* vga_dac.cpp in Sources */,
				9F2D306915B8233800FAE848 /* vga_draw.cpp in Sources */,
				9F2D306A15B8233800FAE848 /* vga_gfx.cpp in Sources */,
				9F2D306B15B8233800FAE848 /* vga_memory.cpp in Sources */,
				9F2D306C15B8233800FAE848 /* vga_misc.cpp in Sources */,
				9F2D306D15B8233800FAE848 /* vga_other.cpp in Sources */,
				9F2D306E15B8233800FAE848 /* vga_paradise.cpp in Sources */,
				9F2D306F15B8233800FAE848 /* vga_s3.cpp in Sources */,
				9F2D307015B8233800FAE848 /* vga_seq.cpp in Sources */,
				9F2D307115B8233800FAE848 /* vga_tseng.cpp in Sources */,
				9F2D307215B8233800FAE848 /* vga_xga.cpp in Sources */,
				9F2D307315B8233800FAE848 /* bios.cpp in Sources */,
				9F2D307415B8233800FAE848 /* bios_disk.cpp in Sources */,
				9F2D307515B8233800FAE848 /* bios_keyboard.cpp in Sources */,
				9F2D307615B8233800FAE848 /* ems.cpp in Sources */,
				9F2D307715B8233800FAE848 /* int10.cpp in Sources */,
				9F2D307815B8233800FAE848 /* int10_char.cpp in Sources */,
				9F2D307915B8233800FAE848 /* int10_memory.cpp in Sources */,
				9F2D307A15B8233800FAE848 /* int10_misc.cpp in Sources */,
				9F2D307B15B8233800FAE848 /* int10_modes.cpp in Sources */,
				9F2D307C15B8233800FAE848 /* int10_pal.cpp in Sources */,
				9F2D307D15B8233800FAE848 /* int10_put_pixel.cpp in Sources */,
				9F2D307E15B8233800FAE848 /* int10_vesa.cpp in Sources */,
				9F2D307F15B8233800FAE848 /* int10_video_state.cpp in Sources */,
				9F2D308015B8233800FAE848 /* int10_vptable.cpp in Sources */,
				9F2D308115B8233800FAE848 /* mouse.cpp in Sources */,
				9F2D308215B8233800FAE848 /* xms.cpp in Sources */,
				9F2D308315B8233800FAE848 /* cross.cpp in Sources */,
				9F2D308415B8233800FAE848 /* messages.cpp in Sources */,
				9F2D308515B8233800FAE848 /* programs.cpp in Sources */,
				9F2D308615B8233800FAE848 /* setup.cpp in Sources */,
				9F2D308715B8233800FAE848 /* support.cpp in Sources */,
				9F2D308815B8233800FAE848 /* shell.cpp in Sources */,
				9F2D308915B8233800FAE848 /* shell_batch.cpp in Sources */,
				9F2D308A15B8233800FAE848 /* shell_cmds.cpp in Sources */,
				9F2D308B15B8233800FAE848 /* shell_misc.cpp in Sources */,
				9F2D308C15B8233800FAE848 /* BXThrustmasterFCS.mm in Sources */,
				9F2D308D15B8233800FAE848 /* BXHIDControllerProfile.m in Sources */,
				9F2D308E15B8233800FAE848 /* BXHIDInputBinding.m in Sources */,
				9F2D308F15B8233800FAE848 /* BX360ControllerProfile.m in Sources */,
				9F2D309015B8233800FAE848 /* BXSixaxisControllerProfile.m in Sources */,
				9F2D309115B8233800FAE848 /* BXCollectionItemView.m in Sources */,
				9F2D309215B8233800FAE848 /* BXTemplateImageCell.m in Sources */,
				9F2D309315B8233800FAE848 /* BXJoypadController.m in Sources */,
				9F2D309415B8233800FAE848 /* BX2ButtonJoystickLayout.m in Sources */,
				9F2D309515B8233800FAE848 /* BXJoypadLayout.m in Sources */,
				9F2D309615B8233800FAE848 /* BX4ButtonJoystickLayout.m in Sources */,
				9F2D309715B8233800FAE848 /* BX4ButtonWheelLayout.m in Sources */,
				9F2D309815B8233800FAE848 /* BX2ButtonWheelLayout.m in Sources */,
				9F2D309915B8233800FAE848 /* BXFlightstickLayout.m in Sources */,
				9F2D309A15B8233800FAE848 /* BXInputController+BXJoypadInput.m in Sources */,
				9F2D309B15B8233800FAE848 /* BXG25ControllerProfile.m in Sources */,
				9F2D309C15B8233800FAE848 /* DDHidUsage+BXUsageExtensions.m in Sources */,
				9F2D309D15B8233800FAE848 /* BXDualActionControllerProfile.m in Sources */,
				9F2D309E15B8233800FAE848 /* BXBezelController.m in Sources */,
				9F2D309F15B8233800FAE848 /* BXThemedControls.m in Sources */,
				9F2D30A015B8233800FAE848 /* BXCoalfaceDrives.mm in Sources */,
				9F2D30A115B8233800FAE848 /* NSShadow+BXShadowExtensions.m in Sources */,
				9F2D30A215B8233800FAE848 /* BXFileScan.m in Sources */,
				9F2D30A315B8233800FAE848 /* BXExecutableScan.m in Sources */,
				9F2D30A415B8233800FAE848 /* BXDOSWindowControllerLion.m in Sources */,
				9F2D30A515B8233800FAE848 /* BXFullScreenCapableWindow.m in Sources */,
				9F2D30A615B8233800FAE848 /* BXPrecisionProControllerProfile.m in Sources */,
				9F2D30A715B8233800FAE848 /* BXMOMORacingControllerProfile.m in Sources */,
				9F2D30A915B8233800FAE848 /* BXImageAwareFileScan.m in Sources */,
				9F2D30AA15B8233800FAE848 /* BXEmulatorErrors.m in Sources */,
				9F2D30AB15B8233800FAE848 /* BXISOImage.m in Sources */,
				9F2D30AC15B8233800FAE848 /* BXBinCueImage.m in Sources */,
				9F2D30AD15B8233800FAE848 /* NSImage+BXImageEffects.m in Sources */,
				9F2D30AE15B8233800FAE848 /* RegexKitLite.m in Sources */,
				9F2D30AF15B8233800FAE848 /* BXCoalfaceAudio.mm in Sources */,
				9F2D30B015B8233800FAE848 /* BXEmulator+BXAudio.mm in Sources */,
				9F2D30B115B8233800FAE848 /* BXBaseAppController+BXSupportFiles.m in Sources */,
				9F2D30B215B8233800FAE848 /* BXMT32LCDDisplay.m in Sources */,
				9F2D30B315B8233800FAE848 /* BXMIDISynth.m in Sources */,
				9F2D30B415B8233800FAE848 /* BXEmulatedMT32.mm in Sources */,
				9F2D30B515B8233800FAE848 /* BXExternalMIDIDevice.m in Sources */,
				9F2D30B615B8233800FAE848 /* BXMIDIDeviceMonitor.m in Sources */,
				9F2D30B715B8233800FAE848 /* BXSession+BXAudioControls.m in Sources */,
				9F2D30B815B8233800FAE848 /* BXExternalMT32.m in Sources */,
				9F2D30B915B8233800FAE848 /* BXDummyMIDIDevice.m in Sources */,
				9F2D30BB15B8233800FAE848 /* CALayer+BXLayerAdditions.m in Sources */,
				9F2D30BC15B8233800FAE848 /* BXExternalMT32+BXMT32Sysexes.m in Sources */,
				9F2D30BD15B8233800FAE848 /* BXHUDProgressIndicator.m in Sources */,
				9F2D30BE15B8233800FAE848 /* BXHUDLevelIndicatorCell.m in Sources */,
				9F2D30BF15B8233800FAE848 /* BXKeyboardEventTap.m in Sources */,
				9F2D30C015B8233800FAE848 /* BXBezelView.m in Sources */,
				9F2D30C115B8233800FAE848 /* BXThemedPopUpButtonCell.m in Sources */,
				9F2D30C215B8233800FAE848 /* BXThemedButtonCell.m in Sources */,
				9F2D30C315B8233800FAE848 /* BXThemedSliderCell.m in Sources */,
				9F2D30C415B8233800FAE848 /* BXContinuousThread.m in Sources */,
				9F2D30C515B8233800FAE848 /* BXTFlightControllerProfile.m in Sources */,
				9F2D30C615B8233800FAE848 /* BXAppKitVersionHelpers.m in Sources */,
				9F2D30C715B8233800FAE848 /* BXApplication.m in Sources */,
				9F2D30C815B8233800FAE848 /* BXBaseAppController+BXHotKeys.m in Sources */,
				9F2D30C915B8233800FAE848 /* NSObject+BXPerformExtensions.m in Sources */,
				9F2D30CA15B8233800FAE848 /* BXExternalMIDIDevice+BXGeneralMIDISysexes.m in Sources */,
				9F2D30CB15B8233800FAE848 /* BXKeyBuffer.mm in Sources */,
				9F2D30CC15B8233800FAE848 /* BXFileTypes.m in Sources */,
				9F2D30CD15B8233800FAE848 /* BXShader.m in Sources */,
				9F2D30CE15B8233800FAE848 /* BXBSNESShader.m in Sources */,
				9F2D30CF15B8233800FAE848 /* BXTexture2D.m in Sources */,
				9F2D30D015B8233800FAE848 /* BXTexture2D+BXVideoFrameExtensions.m in Sources */,
				9F2D30D115B8233800FAE848 /* BXSupersamplingRenderer.m in Sources */,
				9F2D30D215B8233800FAE848 /* BXShaderRenderer.m in Sources */,
				9F2D30D315B8233800FAE848 /* NSKeyedArchiver+BXArchivingAdditions.m in Sources */,
				9FCB7B0D15B842E000CC7CC7 /* BXStandaloneAppController.m in Sources */,
				9FCB7B1115B844AB00CC7CC7 /* BXBaseAppController.m in Sources */,
				9FCB7B1215B856A300CC7CC7 /* BXBootlegCoverArt.m in Sources */,
				9FCB7B1415B856FC00CC7CC7 /* BXDriveImport.m in Sources */,
				9FCB7B1515B8570700CC7CC7 /* BXSimpleDriveImport.m in Sources */,
				9FCB7B1615B8570900CC7CC7 /* BXCDImageImport.m in Sources */,
				9FCB7B1715B8570C00CC7CC7 /* BXBinCueImageImport.m in Sources */,
				9FCB7B1815B8570E00CC7CC7 /* BXDriveBundleImport.m in Sources */,
				9FCB7B1A15B8589B00CC7CC7 /* BXDOSWindowController.m in Sources */,
				9F98410315BEE64400B50CDA /* BXShadowedFilesystem.m in Sources */,
				9FB60E8F15C5552F00CD0D63 /* NSURL+BXFilePaths.m in Sources */,
				9FB60E9315C5643200CD0D63 /* NSError+BXErrorHelpers.m in Sources */,
				9F458D9C15D83B8800DF9102 /* BXLaunchPanelButtonCell.m in Sources */,
				9F458D9D15D83B8C00DF9102 /* BXLaunchPanelController.m in Sources */,
				9F458D9E15D83B9000DF9102 /* BXDOSWindowBackgroundView.m in Sources */,
				9F57684A15DA27A300B50500 /* BXDOSWindowLoadingSpinner.m in Sources */,
				9FDFB46E15DBA38F004EA615 /* BXStandaloneAboutController.m in Sources */,
				9FDFB48015DBC32D004EA615 /* BXGLHelpers.m in Sources */,
				9F5DD13815E544710096D0E8 /* BXRippleShader.m in Sources */,
=======
				9FF01AF815A4CC2C0087D63D /* NSKeyedArchiver+BXArchivingAdditions.m in Sources */,
>>>>>>> bf2502e4
			);
			runOnlyForDeploymentPostprocessing = 0;
		};
/* End PBXSourcesBuildPhase section */

/* Begin PBXVariantGroup section */
		9F0102E3144078E300942713 /* BoxerHelp */ = {
			isa = PBXVariantGroup;
			children = (
				9F0102E4144078E300942713 /* English */,
			);
			name = BoxerHelp;
			sourceTree = "<group>";
		};
		9F18137A12999E39009BC4B2 /* GamesFolderPanelOptions.xib */ = {
			isa = PBXVariantGroup;
			children = (
				9F18137B12999E39009BC4B2 /* English */,
			);
			name = GamesFolderPanelOptions.xib;
			path = ..;
			sourceTree = "<group>";
		};
		9F1CBB5C120CABBB00C5E926 /* ImportWindow.xib */ = {
			isa = PBXVariantGroup;
			children = (
				9F1CBB5D120CABBB00C5E926 /* English */,
			);
			name = ImportWindow.xib;
			path = ..;
			sourceTree = "<group>";
		};
		9F2C28B6129D924E00B172C8 /* FirstRunWindow.xib */ = {
			isa = PBXVariantGroup;
			children = (
				9F2C28B7129D924E00B172C8 /* English */,
			);
			name = FirstRunWindow.xib;
			path = ..;
			sourceTree = "<group>";
		};
		9F2D317E15B826EF00FAE848 /* DOSWindow.xib */ = {
			isa = PBXVariantGroup;
			children = (
				9F2D317F15B826EF00FAE848 /* English */,
			);
			name = DOSWindow.xib;
			sourceTree = "<group>";
		};
		9F2D318215B826EF00FAE848 /* MainMenu.xib */ = {
			isa = PBXVariantGroup;
			children = (
				9F2D318315B826EF00FAE848 /* English */,
			);
			name = MainMenu.xib;
			sourceTree = "<group>";
		};
		9F45A1BB109C3C3900593456 /* About.xib */ = {
			isa = PBXVariantGroup;
			children = (
				9F45A1BC109C3C3900593456 /* English */,
			);
			name = About.xib;
			path = ..;
			sourceTree = "<group>";
		};
		9F45A1C5109C3CB400593456 /* InspectorPanel.xib */ = {
			isa = PBXVariantGroup;
			children = (
				9F45A1C6109C3CB400593456 /* English */,
			);
			name = InspectorPanel.xib;
			sourceTree = "<group>";
		};
		9F45A1C7109C3D1100593456 /* DOSWindow.xib */ = {
			isa = PBXVariantGroup;
			children = (
				9F45A1C8109C3D1100593456 /* English */,
			);
			name = DOSWindow.xib;
			path = ..;
			sourceTree = "<group>";
		};
		9F45A1CB109C3D3400593456 /* MainMenu.xib */ = {
			isa = PBXVariantGroup;
			children = (
				9F45A1CC109C3D3400593456 /* English */,
			);
			name = MainMenu.xib;
			path = ..;
			sourceTree = "<group>";
		};
		9F45A46A109C9A0400593456 /* MountPanelOptions.xib */ = {
			isa = PBXVariantGroup;
			children = (
				9F45A46B109C9A0400593456 /* English */,
			);
			name = MountPanelOptions.xib;
			path = ..;
			sourceTree = "<group>";
		};
		9F59DEDD10B01743008DBBC1 /* ProgramPanel.xib */ = {
			isa = PBXVariantGroup;
			children = (
				9F59DEDE10B01743008DBBC1 /* English */,
			);
			name = ProgramPanel.xib;
			path = ..;
			sourceTree = "<group>";
		};
		9F886FDD144CB6C30033CCD3 /* Bezel.xib */ = {
			isa = PBXVariantGroup;
			children = (
				9F886FDC144CB6C30033CCD3 /* English */,
			);
			name = Bezel.xib;
			sourceTree = "<group>";
		};
		9F98EF5714E80A0900095248 /* Localizable.strings */ = {
			isa = PBXVariantGroup;
			children = (
				9F98EF5814E80A0900095248 /* English */,
			);
			name = Localizable.strings;
			sourceTree = "<group>";
		};
		9F9A4CA410F67DD800E61965 /* Preferences.xib */ = {
			isa = PBXVariantGroup;
			children = (
				9F9A4CA510F67DD800E61965 /* English */,
			);
			name = Preferences.xib;
			path = ..;
			sourceTree = "<group>";
		};
		9FAA451411EB40180042B986 /* Configuration.strings */ = {
			isa = PBXVariantGroup;
			children = (
				9FAA445511EB1CC40042B986 /* English */,
			);
			name = Configuration.strings;
			sourceTree = "<group>";
		};
		9FBC34480F56C5D1001811F2 /* DOSBox.strings */ = {
			isa = PBXVariantGroup;
			children = (
				9FBC34490F56C5D1001811F2 /* English */,
			);
			name = DOSBox.strings;
			sourceTree = "<group>";
		};
		9FBC344A0F56C5D1001811F2 /* Shell.strings */ = {
			isa = PBXVariantGroup;
			children = (
				9FBC344B0F56C5D1001811F2 /* English */,
			);
			name = Shell.strings;
			sourceTree = "<group>";
		};
		9FBC345B0F56C64D001811F2 /* InfoPlist.strings */ = {
			isa = PBXVariantGroup;
			children = (
				9FBC345C0F56C64D001811F2 /* English */,
			);
			name = InfoPlist.strings;
			sourceTree = "<group>";
		};
		9FCA1580159729C400C42D10 /* ImportCoverArtTip@2x.png */ = {
			isa = PBXVariantGroup;
			children = (
				9FCA1581159729C400C42D10 /* English */,
			);
			name = "ImportCoverArtTip@2x.png";
			sourceTree = "<group>";
		};
		9FCA1582159729C400C42D10 /* ImportRenameTip@2x.png */ = {
			isa = PBXVariantGroup;
			children = (
				9FCA1583159729C400C42D10 /* English */,
			);
			name = "ImportRenameTip@2x.png";
			sourceTree = "<group>";
		};
		9FDE34111351DCDB000DCE44 /* DOSImportWindow.xib */ = {
			isa = PBXVariantGroup;
			children = (
				9FDE34121351DCDB000DCE44 /* English */,
			);
			name = DOSImportWindow.xib;
			sourceTree = "<group>";
		};
		9FDE34361351E0F5000DCE44 /* Welcome.xib */ = {
			isa = PBXVariantGroup;
			children = (
				9F24D2351224336E009C1817 /* English */,
			);
			name = Welcome.xib;
			sourceTree = "<group>";
		};
		9FDE34381351E127000DCE44 /* ImportTipsPanel.xib */ = {
			isa = PBXVariantGroup;
			children = (
				9FDE34391351E127000DCE44 /* English */,
			);
			name = ImportTipsPanel.xib;
			sourceTree = "<group>";
		};
		9FDFB47015DBA3BE004EA615 /* StandaloneAbout.xib */ = {
			isa = PBXVariantGroup;
			children = (
				9FDFB47115DBA3BE004EA615 /* English */,
			);
			name = StandaloneAbout.xib;
			path = ../../Resources;
			sourceTree = "<group>";
		};
		9FDFB47C15DBBABC004EA615 /* Credits.html */ = {
			isa = PBXVariantGroup;
			children = (
				9FDFB47D15DBBABC004EA615 /* English */,
			);
			name = Credits.html;
			sourceTree = "<group>";
		};
		9FE2172A121EED1E001452E3 /* ImportCoverArtTip.png */ = {
			isa = PBXVariantGroup;
			children = (
				9FE2172B121EED1E001452E3 /* English */,
			);
			name = ImportCoverArtTip.png;
			sourceTree = "<group>";
		};
		9FE2172C121EED1E001452E3 /* ImportRenameTip.png */ = {
			isa = PBXVariantGroup;
			children = (
				9FE2172D121EED1E001452E3 /* English */,
			);
			name = ImportRenameTip.png;
			sourceTree = "<group>";
		};
/* End PBXVariantGroup section */

/* Begin XCBuildConfiguration section */
		9F2D317015B8233800FAE848 /* Debug */ = {
			isa = XCBuildConfiguration;
			buildSettings = {
				ARCHS = "$(ARCHS_STANDARD_32_BIT)";
				CLANG_WARN_SUSPICIOUS_IMPLICIT_CONVERSION = NO;
				COMBINE_HIDPI_IMAGES = NO;
				CURRENT_PROJECT_SHORT_VERSION_STRING = 1.0;
				FRAMEWORK_SEARCH_PATHS = (
					"$(inherited)",
					"\"$(SRCROOT)/Frameworks\"",
				);
<<<<<<< HEAD
				GCC_MODEL_TUNING = G5;
				"GCC_PREPROCESSOR_DEFINITIONS[arch=*]" = (
					BOXER_DEBUG,
					USE_PRIVATE_APIS,
				);
				GCC_WARN_ABOUT_MISSING_PROTOTYPES = NO;
				GCC_WARN_CHECK_SWITCH_STATEMENTS = NO;
				GCC_WARN_UNUSED_VALUE = NO;
				INFOPLIST_FILE = "Standalone/Boxer Standalone-Info.plist";
				LD_RUNPATH_SEARCH_PATHS = "@executable_path/../Frameworks";
				LIBRARY_SEARCH_PATHS = (
					"$(inherited)",
					"\"$(SRCROOT)/Other Sources/JoypadCocoaSDK\"",
				);
				OTHER_CFLAGS = "-mstackrealign";
				PRODUCT_NAME = "Boxer Standalone";
				VALID_ARCHS = i386;
=======
				CURRENT_PROJECT_SHORT_VERSION_STRING = 1.3.2;
				CURRENT_PROJECT_VERSION = 20120713.1;
				GCC_PREPROCESSOR_DEFINITIONS = USE_PRIVATE_APIS;
				GCC_WARN_ABOUT_RETURN_TYPE = YES;
				GCC_WARN_INITIALIZER_NOT_FULLY_BRACKETED = YES;
				MACOSX_DEPLOYMENT_TARGET = 10.5;
				SDKROOT = macosx10.6;
				VALID_ARCHS = "i386 x86_64 ppc";
>>>>>>> bf2502e4
			};
			name = Debug;
		};
		9F2D317115B8233800FAE848 /* Release */ = {
			isa = XCBuildConfiguration;
			buildSettings = {
				ARCHS = "$(ARCHS_STANDARD_32_BIT)";
				CLANG_WARN_SUSPICIOUS_IMPLICIT_CONVERSION = NO;
				COMBINE_HIDPI_IMAGES = NO;
				CURRENT_PROJECT_SHORT_VERSION_STRING = 1.0;
				FRAMEWORK_SEARCH_PATHS = (
					"$(inherited)",
					"\"$(SRCROOT)/Frameworks\"",
				);
				GCC_MODEL_TUNING = G5;
				GCC_WARN_ABOUT_MISSING_PROTOTYPES = NO;
				GCC_WARN_CHECK_SWITCH_STATEMENTS = NO;
				GCC_WARN_UNUSED_VALUE = NO;
				INFOPLIST_FILE = "Standalone/Boxer Standalone-Info.plist";
				LD_RUNPATH_SEARCH_PATHS = "@executable_path/../Frameworks";
				LIBRARY_SEARCH_PATHS = (
					"$(inherited)",
					"\"$(SRCROOT)/Other Sources/JoypadCocoaSDK\"",
				);
				OTHER_CFLAGS = "-mstackrealign";
				PRODUCT_NAME = "Boxer Standalone";
				VALID_ARCHS = i386;
			};
			name = Release;
		};
		9FE76B331139A11A005EF7B1 /* Debug */ = {
			isa = XCBuildConfiguration;
			buildSettings = {
				ALWAYS_SEARCH_USER_PATHS = NO;
				ARCHS = "$(ARCHS_STANDARD_32_64_BIT)";
<<<<<<< HEAD
				CLANG_WARN_SUSPICIOUS_IMPLICIT_CONVERSION = YES;
				CLANG_WARN__DUPLICATE_METHOD_MATCH = YES;
				CURRENT_PROJECT_SHORT_VERSION_STRING = 1.4pre;
				CURRENT_PROJECT_VERSION = 20120826.2;
=======
				CURRENT_PROJECT_SHORT_VERSION_STRING = 1.3.2;
				CURRENT_PROJECT_VERSION = 20120713.1;
>>>>>>> bf2502e4
				GCC_PREPROCESSOR_DEFINITIONS = USE_PRIVATE_APIS;
				GCC_WARN_64_TO_32_BIT_CONVERSION = YES;
				GCC_WARN_ABOUT_MISSING_PROTOTYPES = YES;
				GCC_WARN_ABOUT_RETURN_TYPE = YES;
				GCC_WARN_INITIALIZER_NOT_FULLY_BRACKETED = YES;
				GCC_WARN_SHADOW = YES;
				GCC_WARN_SIGN_COMPARE = YES;
				GCC_WARN_UNDECLARED_SELECTOR = YES;
				GCC_WARN_UNINITIALIZED_AUTOS = YES;
				GCC_WARN_UNUSED_LABEL = YES;
				GCC_WARN_UNUSED_VARIABLE = YES;
				MACOSX_DEPLOYMENT_TARGET = 10.6;
				ONLY_ACTIVE_ARCH = YES;
				SDKROOT = macosx;
			};
			name = Debug;
		};
		9FE76B341139A11A005EF7B1 /* Debug */ = {
			isa = XCBuildConfiguration;
			buildSettings = {
				ARCHS = "$(ARCHS_STANDARD_32_BIT)";
				CLANG_WARN_SUSPICIOUS_IMPLICIT_CONVERSION = NO;
				COMBINE_HIDPI_IMAGES = NO;
				FRAMEWORK_SEARCH_PATHS = (
					"$(inherited)",
					"\"$(SRCROOT)/Frameworks\"",
				);
				GCC_MODEL_TUNING = G5;
				"GCC_PREPROCESSOR_DEFINITIONS[arch=*]" = (
					BOXER_DEBUG,
					USE_PRIVATE_APIS,
				);
				GCC_WARN_ABOUT_MISSING_PROTOTYPES = NO;
				GCC_WARN_CHECK_SWITCH_STATEMENTS = NO;
				GCC_WARN_UNUSED_VALUE = NO;
				INFOPLIST_FILE = Info.plist;
				LD_RUNPATH_SEARCH_PATHS = "@executable_path/../Frameworks";
				LIBRARY_SEARCH_PATHS = (
					"$(inherited)",
					"\"$(SRCROOT)/Other Sources/JoypadCocoaSDK\"",
				);
				MACOSX_DEPLOYMENT_TARGET = 10.6;
				OTHER_CFLAGS = "-mstackrealign";
				PRODUCT_NAME = Boxer;
				VALID_ARCHS = i386;
			};
			name = Debug;
		};
		C01FCF4C08A954540054247B /* Release */ = {
			isa = XCBuildConfiguration;
			buildSettings = {
				ARCHS = "$(ARCHS_STANDARD_32_BIT)";
				CLANG_WARN_SUSPICIOUS_IMPLICIT_CONVERSION = NO;
				COMBINE_HIDPI_IMAGES = NO;
				FRAMEWORK_SEARCH_PATHS = (
					"$(inherited)",
					"\"$(SRCROOT)/Frameworks\"",
				);
				GCC_MODEL_TUNING = G5;
				GCC_WARN_ABOUT_MISSING_PROTOTYPES = NO;
				GCC_WARN_CHECK_SWITCH_STATEMENTS = NO;
				GCC_WARN_UNUSED_VALUE = NO;
				INFOPLIST_FILE = Info.plist;
				LD_RUNPATH_SEARCH_PATHS = "@executable_path/../Frameworks";
				LIBRARY_SEARCH_PATHS = (
					"$(inherited)",
					"\"$(SRCROOT)/Other Sources/JoypadCocoaSDK\"",
				);
				MACOSX_DEPLOYMENT_TARGET = 10.6;
				OTHER_CFLAGS = "-mstackrealign";
				PRODUCT_NAME = Boxer;
				VALID_ARCHS = i386;
			};
			name = Release;
		};
		C01FCF5008A954540054247B /* Release */ = {
			isa = XCBuildConfiguration;
			buildSettings = {
				ALWAYS_SEARCH_USER_PATHS = NO;
				ARCHS = "$(ARCHS_STANDARD_32_64_BIT)";
<<<<<<< HEAD
				CLANG_WARN_SUSPICIOUS_IMPLICIT_CONVERSION = YES;
				CLANG_WARN__DUPLICATE_METHOD_MATCH = YES;
				CURRENT_PROJECT_SHORT_VERSION_STRING = 1.4pre;
				CURRENT_PROJECT_VERSION = 20120826.2;
=======
				CURRENT_PROJECT_SHORT_VERSION_STRING = 1.3.2;
				CURRENT_PROJECT_VERSION = 20120713.1;
>>>>>>> bf2502e4
				GCC_PREPROCESSOR_DEFINITIONS = USE_PRIVATE_APIS;
				GCC_WARN_64_TO_32_BIT_CONVERSION = YES;
				GCC_WARN_ABOUT_MISSING_PROTOTYPES = YES;
				GCC_WARN_ABOUT_RETURN_TYPE = YES;
				GCC_WARN_INITIALIZER_NOT_FULLY_BRACKETED = YES;
				GCC_WARN_SHADOW = YES;
				GCC_WARN_SIGN_COMPARE = YES;
				GCC_WARN_UNDECLARED_SELECTOR = YES;
				GCC_WARN_UNINITIALIZED_AUTOS = YES;
				GCC_WARN_UNUSED_LABEL = YES;
				GCC_WARN_UNUSED_VARIABLE = YES;
				MACOSX_DEPLOYMENT_TARGET = 10.6;
				SDKROOT = macosx;
			};
			name = Release;
		};
/* End XCBuildConfiguration section */

/* Begin XCConfigurationList section */
		9F2D316F15B8233800FAE848 /* Build configuration list for PBXNativeTarget "Boxer Standalone" */ = {
			isa = XCConfigurationList;
			buildConfigurations = (
				9F2D317015B8233800FAE848 /* Debug */,
				9F2D317115B8233800FAE848 /* Release */,
			);
			defaultConfigurationIsVisible = 0;
			defaultConfigurationName = Debug;
		};
		C01FCF4A08A954540054247B /* Build configuration list for PBXNativeTarget "Boxer" */ = {
			isa = XCConfigurationList;
			buildConfigurations = (
				9FE76B341139A11A005EF7B1 /* Debug */,
				C01FCF4C08A954540054247B /* Release */,
			);
			defaultConfigurationIsVisible = 0;
			defaultConfigurationName = Debug;
		};
		C01FCF4E08A954540054247B /* Build configuration list for PBXProject "Boxer" */ = {
			isa = XCConfigurationList;
			buildConfigurations = (
				9FE76B331139A11A005EF7B1 /* Debug */,
				C01FCF5008A954540054247B /* Release */,
			);
			defaultConfigurationIsVisible = 0;
			defaultConfigurationName = Debug;
		};
/* End XCConfigurationList section */
	};
	rootObject = 29B97313FDCFA39411CA2CEA /* Project object */;
}<|MERGE_RESOLUTION|>--- conflicted
+++ resolved
@@ -400,6 +400,7 @@
 		9F34BE5F142B851800A69FAF /* BXEmulator+BXAudio.mm in Sources */ = {isa = PBXBuildFile; fileRef = 9F34BE5E142B851700A69FAF /* BXEmulator+BXAudio.mm */; };
 		9F34BE62142B917100A69FAF /* BXBaseAppController+BXSupportFiles.m in Sources */ = {isa = PBXBuildFile; fileRef = 9F34BE61142B917100A69FAF /* BXBaseAppController+BXSupportFiles.m */; };
 		9F39A43B1452CE9100942D0F /* BXBezelView.m in Sources */ = {isa = PBXBuildFile; fileRef = 9F39A43A1452CE9100942D0F /* BXBezelView.m */; };
+		9F3DD6CC15EE8047003C9A25 /* BXCHFlightstickProUSB.m in Sources */ = {isa = PBXBuildFile; fileRef = 9F3DD6CB15EE8047003C9A25 /* BXCHFlightstickProUSB.m */; };
 		9F3E57A513F694B40070A14D /* BXEmulatorErrors.m in Sources */ = {isa = PBXBuildFile; fileRef = 9F3E57A413F694B40070A14D /* BXEmulatorErrors.m */; };
 		9F3EDA171434A6E4009BFBA2 /* BXSession+BXAudioControls.m in Sources */ = {isa = PBXBuildFile; fileRef = 9F3EDA161434A6E4009BFBA2 /* BXSession+BXAudioControls.m */; };
 		9F3EDA1B1434B48D009BFBA2 /* BXExternalMT32.m in Sources */ = {isa = PBXBuildFile; fileRef = 9F3EDA1A1434B48D009BFBA2 /* BXExternalMT32.m */; };
@@ -644,10 +645,7 @@
 		9F9FE70410FA5F5800E3944B /* NSWorkspace+BXIcons.m in Sources */ = {isa = PBXBuildFile; fileRef = 9F9FE70310FA5F5800E3944B /* NSWorkspace+BXIcons.m */; };
 		9FA0C9E313D24FF3000F6FCB /* DDHidUsage+BXUsageExtensions.m in Sources */ = {isa = PBXBuildFile; fileRef = 9FA0C9E213D24FF3000F6FCB /* DDHidUsage+BXUsageExtensions.m */; };
 		9FA1CF6813E5B44000416D74 /* BXMOMORacingControllerProfile.m in Sources */ = {isa = PBXBuildFile; fileRef = 9FA1CF6713E5B43F00416D74 /* BXMOMORacingControllerProfile.m */; };
-<<<<<<< HEAD
 		9FA2C09215C8409000380261 /* BXDOSWindowBackgroundView.m in Sources */ = {isa = PBXBuildFile; fileRef = 9FA2C09115C8409000380261 /* BXDOSWindowBackgroundView.m */; };
-=======
->>>>>>> bf2502e4
 		9FA54099139E85D800999940 /* 4ButtonJoystick.png in Resources */ = {isa = PBXBuildFile; fileRef = 9FA54098139E85D800999940 /* 4ButtonJoystick.png */; };
 		9FA5D68311EB6CCC0012DFA5 /* BXLineEnumerator.m in Sources */ = {isa = PBXBuildFile; fileRef = 9FA5D68211EB6CCC0012DFA5 /* BXLineEnumerator.m */; };
 		9FA85CD510A357A600E6457F /* BXSession+BXFileManager.m in Sources */ = {isa = PBXBuildFile; fileRef = 9FA85CD410A357A600E6457F /* BXSession+BXFileManager.m */; };
@@ -815,7 +813,6 @@
 		9FECE19011A31B8B00E0EBB6 /* BXBasicRenderer.m in Sources */ = {isa = PBXBuildFile; fileRef = 9FECE18F11A31B8B00E0EBB6 /* BXBasicRenderer.m */; };
 		9FECE1C211A3244500E0EBB6 /* BXGLRenderingView.m in Sources */ = {isa = PBXBuildFile; fileRef = 9FECE1C111A3244500E0EBB6 /* BXGLRenderingView.m */; };
 		9FEF98011191E1EF002024DF /* BXEmulatedMouse.mm in Sources */ = {isa = PBXBuildFile; fileRef = 9FEF98001191E1EF002024DF /* BXEmulatedMouse.mm */; };
-		9FF01AF815A4CC2C0087D63D /* NSKeyedArchiver+BXArchivingAdditions.m in Sources */ = {isa = PBXBuildFile; fileRef = 9FF01AF715A4CC2C0087D63D /* NSKeyedArchiver+BXArchivingAdditions.m */; };
 		9FF1562914506DBA00545317 /* BXHUDProgressIndicator.m in Sources */ = {isa = PBXBuildFile; fileRef = 9FF1562814506DBA00545317 /* BXHUDProgressIndicator.m */; };
 		9FF1562D14506E7200545317 /* BXHUDLevelIndicatorCell.m in Sources */ = {isa = PBXBuildFile; fileRef = 9FF1562C14506E7200545317 /* BXHUDLevelIndicatorCell.m */; };
 		9FF1563014506F5C00545317 /* BXKeyboardEventTap.m in Sources */ = {isa = PBXBuildFile; fileRef = 9FF1562F14506F5C00545317 /* BXKeyboardEventTap.m */; };
@@ -1000,6 +997,7 @@
 		9F34BE61142B917100A69FAF /* BXBaseAppController+BXSupportFiles.m */ = {isa = PBXFileReference; fileEncoding = 4; lastKnownFileType = sourcecode.c.objc; path = "BXBaseAppController+BXSupportFiles.m"; sourceTree = "<group>"; };
 		9F39A4391452CE9100942D0F /* BXBezelView.h */ = {isa = PBXFileReference; fileEncoding = 4; lastKnownFileType = sourcecode.c.h; path = BXBezelView.h; sourceTree = "<group>"; };
 		9F39A43A1452CE9100942D0F /* BXBezelView.m */ = {isa = PBXFileReference; fileEncoding = 4; lastKnownFileType = sourcecode.c.objc; path = BXBezelView.m; sourceTree = "<group>"; };
+		9F3DD6CB15EE8047003C9A25 /* BXCHFlightstickProUSB.m */ = {isa = PBXFileReference; fileEncoding = 4; lastKnownFileType = sourcecode.c.objc; path = BXCHFlightstickProUSB.m; sourceTree = "<group>"; };
 		9F3E57A313F694B40070A14D /* BXEmulatorErrors.h */ = {isa = PBXFileReference; fileEncoding = 4; lastKnownFileType = sourcecode.c.h; path = BXEmulatorErrors.h; sourceTree = "<group>"; };
 		9F3E57A413F694B40070A14D /* BXEmulatorErrors.m */ = {isa = PBXFileReference; fileEncoding = 4; lastKnownFileType = sourcecode.c.objc; path = BXEmulatorErrors.m; sourceTree = "<group>"; };
 		9F3EDA151434A6E4009BFBA2 /* BXSession+BXAudioControls.h */ = {isa = PBXFileReference; fileEncoding = 4; lastKnownFileType = sourcecode.c.h; path = "BXSession+BXAudioControls.h"; sourceTree = "<group>"; };
@@ -1447,11 +1445,8 @@
 		9FA0C9E113D24FF3000F6FCB /* DDHidUsage+BXUsageExtensions.h */ = {isa = PBXFileReference; fileEncoding = 4; lastKnownFileType = sourcecode.c.h; path = "DDHidUsage+BXUsageExtensions.h"; sourceTree = "<group>"; };
 		9FA0C9E213D24FF3000F6FCB /* DDHidUsage+BXUsageExtensions.m */ = {isa = PBXFileReference; fileEncoding = 4; lastKnownFileType = sourcecode.c.objc; path = "DDHidUsage+BXUsageExtensions.m"; sourceTree = "<group>"; };
 		9FA1CF6713E5B43F00416D74 /* BXMOMORacingControllerProfile.m */ = {isa = PBXFileReference; fileEncoding = 4; lastKnownFileType = sourcecode.c.objc; path = BXMOMORacingControllerProfile.m; sourceTree = "<group>"; };
-<<<<<<< HEAD
 		9FA2C09015C8409000380261 /* BXDOSWindowBackgroundView.h */ = {isa = PBXFileReference; fileEncoding = 4; lastKnownFileType = sourcecode.c.h; path = BXDOSWindowBackgroundView.h; sourceTree = "<group>"; };
 		9FA2C09115C8409000380261 /* BXDOSWindowBackgroundView.m */ = {isa = PBXFileReference; fileEncoding = 4; lastKnownFileType = sourcecode.c.objc; path = BXDOSWindowBackgroundView.m; sourceTree = "<group>"; };
-=======
->>>>>>> bf2502e4
 		9FA54098139E85D800999940 /* 4ButtonJoystick.png */ = {isa = PBXFileReference; lastKnownFileType = image.png; path = 4ButtonJoystick.png; sourceTree = "<group>"; };
 		9FA5D68111EB6CCC0012DFA5 /* BXLineEnumerator.h */ = {isa = PBXFileReference; fileEncoding = 4; lastKnownFileType = sourcecode.c.h; path = BXLineEnumerator.h; sourceTree = "<group>"; };
 		9FA5D68211EB6CCC0012DFA5 /* BXLineEnumerator.m */ = {isa = PBXFileReference; fileEncoding = 4; lastKnownFileType = sourcecode.c.objc; path = BXLineEnumerator.m; sourceTree = "<group>"; };
@@ -1693,8 +1688,6 @@
 		9FECE1C111A3244500E0EBB6 /* BXGLRenderingView.m */ = {isa = PBXFileReference; fileEncoding = 4; lastKnownFileType = sourcecode.c.objc; path = BXGLRenderingView.m; sourceTree = "<group>"; };
 		9FEF97FF1191E1EF002024DF /* BXEmulatedMouse.h */ = {isa = PBXFileReference; fileEncoding = 4; lastKnownFileType = sourcecode.c.h; path = BXEmulatedMouse.h; sourceTree = "<group>"; };
 		9FEF98001191E1EF002024DF /* BXEmulatedMouse.mm */ = {isa = PBXFileReference; fileEncoding = 4; lastKnownFileType = sourcecode.cpp.objcpp; path = BXEmulatedMouse.mm; sourceTree = "<group>"; };
-		9FF01AF615A4CC2C0087D63D /* NSKeyedArchiver+BXArchivingAdditions.h */ = {isa = PBXFileReference; fileEncoding = 4; lastKnownFileType = sourcecode.c.h; path = "NSKeyedArchiver+BXArchivingAdditions.h"; sourceTree = "<group>"; };
-		9FF01AF715A4CC2C0087D63D /* NSKeyedArchiver+BXArchivingAdditions.m */ = {isa = PBXFileReference; fileEncoding = 4; lastKnownFileType = sourcecode.c.objc; path = "NSKeyedArchiver+BXArchivingAdditions.m"; sourceTree = "<group>"; };
 		9FF1562714506DBA00545317 /* BXHUDProgressIndicator.h */ = {isa = PBXFileReference; fileEncoding = 4; lastKnownFileType = sourcecode.c.h; path = BXHUDProgressIndicator.h; sourceTree = "<group>"; };
 		9FF1562814506DBA00545317 /* BXHUDProgressIndicator.m */ = {isa = PBXFileReference; fileEncoding = 4; lastKnownFileType = sourcecode.c.objc; path = BXHUDProgressIndicator.m; sourceTree = "<group>"; };
 		9FF1562B14506E7200545317 /* BXHUDLevelIndicatorCell.h */ = {isa = PBXFileReference; fileEncoding = 4; lastKnownFileType = sourcecode.c.h; path = BXHUDLevelIndicatorCell.h; sourceTree = "<group>"; };
@@ -1780,7 +1773,6 @@
 				9F731B52136331A9005E564F /* IOKit.framework in Frameworks */,
 				9F34BE5B142B76D800A69FAF /* MT32Emu.framework in Frameworks */,
 				9F44C75315A0A38800F6A9ED /* BGHUDAppKit.framework in Frameworks */,
-<<<<<<< HEAD
 			);
 			runOnlyForDeploymentPostprocessing = 0;
 		};
@@ -1809,8 +1801,6 @@
 				9F2D316215B8233800FAE848 /* IOKit.framework in Frameworks */,
 				9F2D316315B8233800FAE848 /* MT32Emu.framework in Frameworks */,
 				9F2D316415B8233800FAE848 /* BGHUDAppKit.framework in Frameworks */,
-=======
->>>>>>> bf2502e4
 			);
 			runOnlyForDeploymentPostprocessing = 0;
 		};
@@ -2818,15 +2808,10 @@
 				9F9AEE8814CB4AEA00728641 /* BXAppKitVersionHelpers.m */,
 				9F1DE9B014FB7F3800F9C91E /* NSObject+BXPerformExtensions.h */,
 				9F1DE9B114FB7F3800F9C91E /* NSObject+BXPerformExtensions.m */,
-<<<<<<< HEAD
 				9F5F12C415ADCE74007A070F /* NSKeyedArchiver+BXArchivingAdditions.h */,
 				9F5F12C515ADCE74007A070F /* NSKeyedArchiver+BXArchivingAdditions.m */,
 				9FB60E9015C5643200CD0D63 /* NSError+BXErrorHelpers.h */,
 				9FB60E9115C5643200CD0D63 /* NSError+BXErrorHelpers.m */,
-=======
-				9FF01AF615A4CC2C0087D63D /* NSKeyedArchiver+BXArchivingAdditions.h */,
-				9FF01AF715A4CC2C0087D63D /* NSKeyedArchiver+BXArchivingAdditions.m */,
->>>>>>> bf2502e4
 			);
 			path = BXToolkit;
 			sourceTree = "<group>";
@@ -3168,6 +3153,7 @@
 		9FC6382613C0DA0B004478A3 /* Controller profiles */ = {
 			isa = PBXGroup;
 			children = (
+				9F3DD6CB15EE8047003C9A25 /* BXCHFlightstickProUSB.m */,
 				9F06C6D113992E1F00B19DF1 /* BXHIDControllerProfile.h */,
 				9FD3A1ED139A37AF00D0918E /* BXHIDControllerProfilePrivate.h */,
 				9F06C6D213992E1F00B19DF1 /* BXHIDControllerProfile.m */,
@@ -3936,7 +3922,6 @@
 				9FD8BEE414FFF7660073B4EC /* BXExternalMIDIDevice+BXGeneralMIDISysexes.m in Sources */,
 				9F9DF415153B058200233968 /* BXKeyBuffer.mm in Sources */,
 				9F887105156F85F9006CDB5F /* BXFileTypes.m in Sources */,
-<<<<<<< HEAD
 				9FE3237E157A42B3004492E8 /* BXShader.m in Sources */,
 				9FE32382157A7498004492E8 /* BXBSNESShader.m in Sources */,
 				9FF68FF8157B9C6600F8B5BC /* BXTexture2D.m in Sources */,
@@ -3954,6 +3939,7 @@
 				9F57684915DA27A300B50500 /* BXDOSWindowLoadingSpinner.m in Sources */,
 				9F2C458715DB7E77009F4477 /* BXGLHelpers.m in Sources */,
 				9F5DD13715E544710096D0E8 /* BXRippleShader.m in Sources */,
+				9F3DD6CC15EE8047003C9A25 /* BXCHFlightstickProUSB.m in Sources */,
 			);
 			runOnlyForDeploymentPostprocessing = 0;
 		};
@@ -4249,9 +4235,6 @@
 				9FDFB46E15DBA38F004EA615 /* BXStandaloneAboutController.m in Sources */,
 				9FDFB48015DBC32D004EA615 /* BXGLHelpers.m in Sources */,
 				9F5DD13815E544710096D0E8 /* BXRippleShader.m in Sources */,
-=======
-				9FF01AF815A4CC2C0087D63D /* NSKeyedArchiver+BXArchivingAdditions.m in Sources */,
->>>>>>> bf2502e4
 			);
 			runOnlyForDeploymentPostprocessing = 0;
 		};
@@ -4506,7 +4489,6 @@
 					"$(inherited)",
 					"\"$(SRCROOT)/Frameworks\"",
 				);
-<<<<<<< HEAD
 				GCC_MODEL_TUNING = G5;
 				"GCC_PREPROCESSOR_DEFINITIONS[arch=*]" = (
 					BOXER_DEBUG,
@@ -4524,16 +4506,6 @@
 				OTHER_CFLAGS = "-mstackrealign";
 				PRODUCT_NAME = "Boxer Standalone";
 				VALID_ARCHS = i386;
-=======
-				CURRENT_PROJECT_SHORT_VERSION_STRING = 1.3.2;
-				CURRENT_PROJECT_VERSION = 20120713.1;
-				GCC_PREPROCESSOR_DEFINITIONS = USE_PRIVATE_APIS;
-				GCC_WARN_ABOUT_RETURN_TYPE = YES;
-				GCC_WARN_INITIALIZER_NOT_FULLY_BRACKETED = YES;
-				MACOSX_DEPLOYMENT_TARGET = 10.5;
-				SDKROOT = macosx10.6;
-				VALID_ARCHS = "i386 x86_64 ppc";
->>>>>>> bf2502e4
 			};
 			name = Debug;
 		};
@@ -4569,15 +4541,10 @@
 			buildSettings = {
 				ALWAYS_SEARCH_USER_PATHS = NO;
 				ARCHS = "$(ARCHS_STANDARD_32_64_BIT)";
-<<<<<<< HEAD
 				CLANG_WARN_SUSPICIOUS_IMPLICIT_CONVERSION = YES;
 				CLANG_WARN__DUPLICATE_METHOD_MATCH = YES;
 				CURRENT_PROJECT_SHORT_VERSION_STRING = 1.4pre;
 				CURRENT_PROJECT_VERSION = 20120826.2;
-=======
-				CURRENT_PROJECT_SHORT_VERSION_STRING = 1.3.2;
-				CURRENT_PROJECT_VERSION = 20120713.1;
->>>>>>> bf2502e4
 				GCC_PREPROCESSOR_DEFINITIONS = USE_PRIVATE_APIS;
 				GCC_WARN_64_TO_32_BIT_CONVERSION = YES;
 				GCC_WARN_ABOUT_MISSING_PROTOTYPES = YES;
@@ -4658,15 +4625,10 @@
 			buildSettings = {
 				ALWAYS_SEARCH_USER_PATHS = NO;
 				ARCHS = "$(ARCHS_STANDARD_32_64_BIT)";
-<<<<<<< HEAD
 				CLANG_WARN_SUSPICIOUS_IMPLICIT_CONVERSION = YES;
 				CLANG_WARN__DUPLICATE_METHOD_MATCH = YES;
 				CURRENT_PROJECT_SHORT_VERSION_STRING = 1.4pre;
 				CURRENT_PROJECT_VERSION = 20120826.2;
-=======
-				CURRENT_PROJECT_SHORT_VERSION_STRING = 1.3.2;
-				CURRENT_PROJECT_VERSION = 20120713.1;
->>>>>>> bf2502e4
 				GCC_PREPROCESSOR_DEFINITIONS = USE_PRIVATE_APIS;
 				GCC_WARN_64_TO_32_BIT_CONVERSION = YES;
 				GCC_WARN_ABOUT_MISSING_PROTOTYPES = YES;
